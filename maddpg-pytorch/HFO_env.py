--- conflicted
+++ resolved
@@ -498,8 +498,6 @@
                     reward+= goal_points/2.0
 
         return reward
-<<<<<<< HEAD
-=======
        
     def distance(self,x1,x2,y1,y2):
         return math.sqrt((x1-x2)**2 + (y1-y2)**2)
@@ -521,30 +519,7 @@
             distances_opp.append(self.distance(team_obs[agentID][self.x], -opp_obs[i][self.x], team_obs[agentID][self.y], -opp_obs[i][self.y]))
         return np.argsort(distances_team), np.argsort(distances_opp)
 
->>>>>>> 88c2fd25
-
-    def distance(self,x1,x2,y1,y2):
-        return math.sqrt((x1-x2)**2 + (y1-y2)**2)
-
-    def distances(self,agentID,side):
-        if side == 'left':
-            team_obs = self.team_obs
-            opp_obs =  self.opp_team_obs
-        elif side =='right':
-            team_obs = self.opp_team_obs
-            opp_obs = self.team_obs
-        else:
-            print("Error: Please return a side: ('left', 'right') for side parameter")
-
-        distances_team = []
-        distances_opp = []
-        for i in range(len(team_obs)):
-            distances_team.append(distance(team_obs[agentID][self.x],team_obs[i][self.x], team_obs[agentID][self.y], team_obs[i][self.y]))
-            distances_opp.append(distance(team_obs[agentID][self.x], -opp_obs[i][self.x], team_obs[agentID][self.y], -opp_obs[i][self.y]))
-        return np.argsort(distances_team), np.argsort(distances_opp)
-
-
-            
+
     def unnormalize(self,val):
         return (val +1.0)/2.0
     
