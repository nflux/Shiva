#!/usr/bin/env python
# encoding: utf-8

import sys, numpy, time, os, subprocess, Teams
from Communicator import ClientCommunicator, TimeoutError

class DoneError(Exception):
  """ This exception is thrown when the Trainer is finished. """
  def __init__(self,msg='unknown'):
    self.msg = msg
  def __str__(self):
    return 'Done due to %s' % self.msg

class Trainer(object):
  """ Trainer is responsible for setting up the players and game.
  """
  def __init__(self, args, server_port=6001, coach_port=6002):
    self._serverPort = server_port  # The port the server is listening on
    self._coachPort = coach_port # The coach port to talk with the server
    self._logDir = args.logDir # Directory to store logs
    self._record = args.record # Record states + actions
    self._numOffense = args.offenseAgents + args.offenseNPCs # Number offensive players
    self._numDefense = args.defenseAgents + args.defenseNPCs # Number defensive players
    # =============== COUNTERS =============== #
    self._numFrames = 0 # Number of frames seen in HFO trials
    self._numGoalFrames = 0 # Number of frames in goal-scoring HFO trials
    self._frame = 0 # Current frame id
    self._lastTrialStart = -1 # Frame Id in which the last trial started
    # =============== TRIAL RESULTS =============== #
    self._numTrials = 0 # Total number of HFO trials
    self._numGoalsByLeft = 0 # Trials in which the left scored a goal
    self._numGoalsByRight = 0 # Trials in which the right scored a goal
    self._numBallsCaptured = 0 # Trials in which defense captured the ball
    self._numBallsOOB = 0 # Trials in which ball went out of bounds
    self._numOutOfTime = 0 # Trials that ran out of time
    # =============== AGENT =============== #
    self._numAgents = args.offenseAgents + args.defenseAgents
    self._offenseAgents = args.offenseAgents
    self._defenseAgents = args.defenseAgents
    self._agentPlayGoalie = args.agentPlayGoalie
    self._agentReady = set([]) # Unums of ready agents
    self._agentTeams = [] # Names of the teams the agents are playing for
    self._agentNumInt = [] # List of agents internal team numbers
    self._agentServerPort = args.port # Base Port for agent's server
    # =============== MISC =============== #
    self._offenseTeamName = '' # Name of the offensive team
    self._defenseTeamName = '' # Name of the defensive team
    self._isPlaying = False # Is a game being played?
    self._done = False # Are we finished?
    self._agentPopen = [] # Agent's processes
    self._npcPopen = [] # NPC's processes
    self._connectedPlayers = [] # List of connected players
    self.initMsgHandlers()

  def launch_agent(self, agent_num, agent_ext_num, play_offense, port, wait_until_join=True):
    """Launches a learning agent using the agent binary

    Returns a Popen process object
    """
    if play_offense:
      assert self._numOffense > 0
      team_name = self._offenseTeamName
      self._agentTeams.append(team_name)
      # First offense number is reserved for inactive offensive goalie
      internal_player_num = agent_num
      self._agentNumInt.append(internal_player_num)
    else:
      assert self._numDefense > 0
      team_name = self._defenseTeamName
      self._agentTeams.append(team_name)
      internal_player_num = agent_num
      self._agentNumInt.append(internal_player_num)
    binary_dir = os.path.join(os.path.dirname(os.path.realpath(__file__)),
                              'teams', 'base')
    config_dir = os.path.join(binary_dir, 'config/formations-dt')
    print(("Waiting for player-controlled agent %s-%d: config_dir=%s, "\
          "server_port=%d, server_addr=%s, team_name=%s, play_goalie=%r"
          % (self._offenseTeamName if play_offense else self._defenseTeamName,
             agent_num, config_dir, self._serverPort, "localhost", team_name,
             agent_ext_num==1)))
    if wait_until_join:
      self.waitOnPlayer(agent_ext_num, play_offense)
    return None

  def createTeam(self, requested_team_name, play_offense):
    """ Given a team name, returns the team object. """
    teams_dir = os.path.join(os.path.dirname(os.path.realpath(__file__)), 'teams')
    if requested_team_name == 'helios':
      print('Creating team Helios')
      team_name = 'HELIOS_' + ('left' if play_offense else 'right')
      team_dir = os.path.join(teams_dir, 'helios', 'helios-13Eindhoven')
      lib_dir = os.path.join(teams_dir, 'helios', 'local', 'lib')
      return Teams.Helios(team_name, team_dir, lib_dir,
                          binaryName='helios_player', host='localhost',
                          port=self._serverPort)
    elif requested_team_name == 'base':
      print('Creating team Agent2d (base)')
      team_name = 'base_' + ('left' if play_offense else 'right')
      team_dir = os.path.join(teams_dir, 'base')
      lib_dir = None
      return Teams.Agent2d(team_name, team_dir, lib_dir,
                           binaryName='sample_player', logDir=self._logDir,
                           record=self._record, host='localhost',
                           port=self._serverPort)
    else:
      print('Unknown team requested: ' + requested_team_name)
      sys.exit(1)

  def getTeams(self, offense_team_name, defense_team_name):
    """ Sets the offensive and defensive teams and player rosters. """
    # Set up offense team
    offenseTeam = self.createTeam(offense_team_name, play_offense=True)
    self._offenseTeamName = offenseTeam._name
    self._offenseOrder = [1] + offenseTeam._offense_order # 1 for goalie
    # Set up defense team
    defenseTeam = self.createTeam(defense_team_name, play_offense=False)
    self._defenseTeamName = defenseTeam._name
    self._defenseOrder = [1] + defenseTeam._defense_order # 1 for goalie
    return (offenseTeam, defenseTeam)

  def parseMsg(self, msg):
    """ Parse a message """
    assert(msg[0] == '(')
    res, ind = self.__parseMsg(msg,1)
    assert(ind == len(msg)), msg
    return res

  def __parseMsg(self, msg, ind):
    """ Recursively parse a message. """
    res = []
    while True:
      if msg[ind] == '"':
        ind += 1
        startInd = ind
        while msg[ind] != '"':
          ind += 1
        res.append(msg[startInd:ind])
        ind += 1
      elif msg[ind] == '(':
        inner,ind = self.__parseMsg(msg,ind+1)
        res.append(inner)
      elif msg[ind] == ' ':
        ind += 1
      elif msg[ind] == ')':
        return res,ind+1
      else:
        startInd = ind
        while msg[ind] not in ' ()':
          ind += 1
        res.append(msg[startInd:ind])

  def initComm(self):
    """ Initialize communication to server. """
    self._comm = ClientCommunicator(port=self._coachPort)
    self.send('(init (version 8.0))')
    self.checkMsg('(init ok)', retryCount=5)
    # self.send('(eye on)')
    self.send('(ear on)')

  def _hearRef(self, body):
    """ Handles hear messages from referee. """
    assert body[0] == 'referee', 'Expected referee message.'
    _,ts,event = body
    self._frame = int(ts)
    endOfTrial = False
    if 'GOAL_BY_LEFT' in event:
      self._numGoalsByLeft += 1
      self._numGoalFrames += self._frame - self._lastTrialStart
      endOfTrial = True
    elif 'GOAL_BY_RIGHT' in event:
      self._numGoalsByRight += 1
      self._numGoalFrames += self._frame - self._lastTrialStart
      endOfTrial = True
    elif event == 'OUT_OF_BOUNDS':
      self._numBallsOOB += 1
      endOfTrial = True
    elif event == 'OUT_OF_TIME':
      self._numOutOfTime += 1
      endOfTrial = True
    elif event == 'HFO_FINISHED':
      self._done = True
    if endOfTrial:
      self._numTrials += 1
      print('EndOfTrial: %d %d / %d %d %s'%\
        (self._numGoalsByLeft, self._numGoalsByRight, self._numTrials, self._frame, event))
      self._numFrames += self._frame - self._lastTrialStart
      self._lastTrialStart = self._frame
      self.getConnectedPlayers()

  def _hear(self, body):
    """ Handle a hear message. """
    if body[0] == 'referee':
      self._hearRef(body)
      return
    timestep,playerInfo,msg = body
    try:
      _,team,player = playerInfo[:3]
      length = int(msg[0])
    except:
      return
    msg = msg[1:length+1]
    if msg == 'START':
      if self._isPlaying:
        print('Already playing, ignoring message')
      else:
        self.startGame()
    elif msg == 'DONE':
      raise DoneError
    elif msg == 'ready':
      print('Agent Connected:', team, player)
      self._agentReady.add((team, player))
    else:
      print('Unhandled message from agent: %s' % msg)

  def initMsgHandlers(self):
    """ Create handlers for different messages. """
    self._msgHandlers = []
    self.ignoreMsg('player_param')
    self.ignoreMsg('player_type')
    self.ignoreMsg('ok','change_mode')
    self.ignoreMsg('ok','ear')
    self.ignoreMsg('ok','move')
    self.ignoreMsg('ok','recover')
    self.ignoreMsg('ok','say')
    self.ignoreMsg('server_param')
    self.registerMsgHandler(self._hear,'hear')

  def recv(self, retryCount=None):
    """ Recieve a message. Retry a specified number of times. """
    return self._comm.recvMsg(retryCount=retryCount).strip()

  def send(self, msg):
    """ Send a message. """
    self._comm.sendMsg(msg)

  def checkMsg(self, expectedMsg, retryCount=None):
    """ Check that the next message is same as expected message. """
    msg = self.recv(retryCount)
    if msg != expectedMsg:
      sys.stderr.write('Error with message')
      sys.stderr.write('  expected: ' + expectedMsg)
      sys.stderr.write('  received: ' + msg)
      # print >>sys.stderr,len(expectedMsg),len(msg)
      raise ValueError

  def convertToExtPlayer(self, team, num):
    """ Returns the external player number for a given player. """
    assert team == self._offenseTeamName or team == self._defenseTeamName,\
      'Invalid team name %s. Valid choices: %s, %s.'\
      %(team, self._offenseTeamName, self._defenseTeamName)
    if team == self._offenseTeamName:
      return self._offenseOrder[num]
    else:
      return self._defenseOrder[num]

  def registerMsgHandler(self,handler,*args,**kwargs):
    '''Register a message handler.

    Handler will be called on a message that matches *args.

    '''
    args = list(args)
    i,_,_ = self._findHandlerInd(args)
    if i < 0:
      self._msgHandlers.append([args,handler])
    else:
      if ('quiet' not in kwargs) or (not kwargs['quiet']):
        print('Updating handler for %s' % (' '.join(args)))
      self._msgHandlers[i] = [args,handler]

  def unregisterMsgHandler(self, *args):
    """ Delete a message handler. """
    i,_,_ = self._findHandlerInd(args)
    assert(i >= 0)
    del self._msgHandlers[i]

  def _findHandlerInd(self, msg):
    """ Find the handler for a particular message. """
    msg = list(msg)
    for i,(partial,handler) in enumerate(self._msgHandlers):
      recPartial = msg[:len(partial)]
      if recPartial == partial:
        return i,len(partial),handler
    return -1,None,None

  def handleMsg(self, msg):
    """ Handle a message using the registered handlers. """
    i,prefixLength,handler = self._findHandlerInd(msg)
    if i < 0:
      print('Unhandled message:',msg[0:2])
    else:
      handler(msg[prefixLength:])

  def ignoreMsg(self,*args,**kwargs):
    """ Ignore a certain type of message. """
    self.registerMsgHandler(lambda x: None,*args,**kwargs)

  def listenAndProcess(self, retry_count=None):
    """ Gather messages and process them. """
    try:
      msg = self.recv(retry_count)
      assert((msg[0] == '(') and (msg[-1] == ')')),'|%s|' % msg
      msg = self.parseMsg(msg)
      self.handleMsg(msg)
    except TimeoutError:
      pass

  def disconnectPlayer(self, player, player_num, on_offense):
    """Wait on a launched player to disconnect from the server. """
    team_name = self._offenseTeamName if on_offense else self._defenseTeamName
    while (team_name, str(player_num)) in self._connectedPlayers:
      self.send('(disconnect_player %s %d)'%(team_name, player_num))
      self.getConnectedPlayers()
    player.kill()

  def getConnectedPlayers(self):
    """ Get the list of connected players. Populates self._connectedPlayers. """
    self._gotLook = False
    self.send('(look)')
    partial = ['ok','look']
    def f(body):
      self._gotLook = True
      del self._connectedPlayers[:]
      for i in range(4, len(body)):
        _,team,num = body[i][0][:3]
        if (team, num) not in self._connectedPlayers:
          self._connectedPlayers.append((team,num))
    self.registerMsgHandler(f,*partial,quiet=True)
    while not self._gotLook:
      self.listenAndProcess()
      self.send('(look)')
    self.ignoreMsg(*partial,quiet=True)

  def waitOnPlayer(self, player_num, on_offense):
    """ Wait on a launched player to connect and be reported by the server. """
    team_name = self._offenseTeamName if on_offense else self._defenseTeamName
    while (team_name, str(player_num)) not in self._connectedPlayers:
      self.getConnectedPlayers()

  def allPlayersConnected(self):
    """ Returns true all players are connected. """
    return len(self._connectedPlayers) == self._numOffense + self._numDefense

  def sendHFOConfig(self):
    """ Broadcast the HFO configuration """
    offense_nums = ' '.join([str(self.convertToExtPlayer(self._offenseTeamName, i))
                             for i in range(self._numOffense)])
    defense_nums = ' '.join([str(self.convertToExtPlayer(self._defenseTeamName, i))
                             for i in range(self._numDefense)])
    self.send('(say HFO_SETUP offense_name %s defense_name %s num_offense %d'\
                ' num_defense %d offense_nums %s defense_nums %s)'
              %(self._offenseTeamName, self._defenseTeamName,
                self._numOffense, self._numDefense,
                offense_nums, defense_nums))

  def startGame(self):
    """ Starts a game of HFO. """
    self.send('(change_mode play_on)')
    self._isPlaying = True

  def printStats(self):
    print('TotalFrames = %i, AvgFramesPerTrial = %.1f, AvgFramesPerGoal = %.1f'\
      %(self._numFrames,
        self._numFrames / float(self._numTrials) if self._numTrials > 0 else float('nan'),
        self._numGoalFrames / float(self._numGoalsByLeft + self._numGoalsByRight) if (self._numGoalsByLeft + self._numGoalsByRight) > 0 else float('nan')))
    print('Trials             : %i' % self._numTrials)
    print('Goals by Left      : %i' % self._numGoalsByLeft)
    print('Goals by Right     : %i' % self._numGoalsByRight)
    print('Balls Out of Bounds: %i' % self._numBallsOOB)
    print('Out of Time        : %i' % self._numOutOfTime)

  def checkLive(self, necProcesses):
    """Returns true if each of the necessary processes is still alive and
    running.

    """
    for p,name in necProcesses:
      if p is not None and p.poll() is not None:
        print('Something necessary closed (%s), exiting' % name)
        return False
    return True

  def run(self, necProcesses, offense_team_name, defense_team_name):
    """ Run the trainer """
    try:
      (offenseTeam, defenseTeam) = self.getTeams(offense_team_name, defense_team_name)
<<<<<<< HEAD
      offense_unums = self._offenseOrder[1: self._numOffense+1]
      sorted_offense_agent_unums = sorted(self._offenseOrder[1:self._offenseAgents+1])
      defense_unums = sorted(self._defenseOrder[1: self._numDefense+1])
=======
      offense_unums = sorted(self._offenseOrder[: self._numOffense])
      sorted_offense_agent_unums = \
        offense_unums[:self._offenseAgents] if self._agentPlayGoalie \
        else offense_unums[-self._offenseAgents:]
      defense_unums = sorted(self._defenseOrder[: self._numDefense])
>>>>>>> 6205bebe
      sorted_defense_agent_unums = \
        defense_unums[1:self._defenseAgents+1] if self._agentPlayGoalie \
        else defense_unums[-self._defenseAgents:]

      # Launch offense
      agent_num = 0
      for player_num in range(1, 12):
        if agent_num < self._offenseAgents and player_num == sorted_offense_agent_unums[agent_num]:
          port = self._agentServerPort + agent_num
          agent = self.launch_agent(agent_num, sorted_offense_agent_unums[agent_num],
                                    play_offense=True, port=port)
          self._agentPopen.append(agent)
          necProcesses.append([agent, 'offense_agent_' + str(agent_num)])
          agent_num += 1
        else:
          player = offenseTeam.launch_npc(player_num)
          self.waitOnPlayer(player_num, True)
          if player_num in offense_unums:
            self._npcPopen.append(player)
            necProcesses.append([player, 'offense_npc_' + str(player_num)])
          else:
            self.disconnectPlayer(player, player_num, on_offense=True)

      # Launch defense
      agent_num = 0
      for player_num in range(1, 12):
        if agent_num < self._defenseAgents and player_num == sorted_defense_agent_unums[agent_num]:
          port = self._agentServerPort + agent_num + self._offenseAgents
          agent = self.launch_agent(agent_num, sorted_defense_agent_unums[agent_num],
                                    play_offense=False, port=port)
          self._agentPopen.append(agent)
          necProcesses.append([agent, 'defense_agent_' + str(agent_num)])
          agent_num += 1
        else:
          player = defenseTeam.launch_npc(player_num)
          self.waitOnPlayer(player_num, False)
          if player_num in defense_unums:
            self._npcPopen.append(player)
            necProcesses.append([player, 'defense_npc_' + str(player_num)])
          else:
            self.disconnectPlayer(player, player_num, on_offense=False)

      print('Checking all players connected')
      while not self.allPlayersConnected():
        self.getConnectedPlayers()

      time.sleep(1)
      self.sendHFOConfig()

      print('Starting game')
      time.sleep(0.1)
      self.startGame()
      while self.allPlayersConnected() and self.checkLive(necProcesses) and not self._done:
        prevFrame = self._frame
        self.listenAndProcess()
    except TimeoutError:
      print('Haven\'t heard from the server for too long, Exiting')
    except (KeyboardInterrupt, DoneError):
      print('Finished')
    finally:
      try:
        self._comm.sendMsg('(bye)')
      except:
        pass
      for p in self._agentPopen:
        try:
          p.terminate()
          time.sleep(0.1)
          p.kill()
        except:
          pass
      for p in self._npcPopen:
        try:
          p.terminate()
          time.sleep(0.1)
          p.kill()
        except:
          pass
      self._comm.close()
      self.printStats()<|MERGE_RESOLUTION|>--- conflicted
+++ resolved
@@ -384,17 +384,11 @@
     """ Run the trainer """
     try:
       (offenseTeam, defenseTeam) = self.getTeams(offense_team_name, defense_team_name)
-<<<<<<< HEAD
-      offense_unums = self._offenseOrder[1: self._numOffense+1]
-      sorted_offense_agent_unums = sorted(self._offenseOrder[1:self._offenseAgents+1])
-      defense_unums = sorted(self._defenseOrder[1: self._numDefense+1])
-=======
       offense_unums = sorted(self._offenseOrder[: self._numOffense])
       sorted_offense_agent_unums = \
         offense_unums[:self._offenseAgents] if self._agentPlayGoalie \
         else offense_unums[-self._offenseAgents:]
       defense_unums = sorted(self._defenseOrder[: self._numDefense])
->>>>>>> 6205bebe
       sorted_defense_agent_unums = \
         defense_unums[1:self._defenseAgents+1] if self._agentPlayGoalie \
         else defense_unums[-self._defenseAgents:]
