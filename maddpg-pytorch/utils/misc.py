--- conflicted
+++ resolved
@@ -112,25 +112,16 @@
     # df_goalie_action_patch = pd.DataFrame()
     # df_goalie_action_patch['cycle'] = np.arange(len(df_left_status_list[0].index)+1)
 
-<<<<<<< HEAD
     df_left_action_list = [pd.merge(df_goalie_action_patch, df_left_action_list[i], on='cycle', how='outer') for i in range(len(df_left_action_list))]
     df_right_action_list = [pd.merge(df_goalie_action_patch, df_right_action_list[i], on='cycle', how='outer') for i in range(len(df_right_action_list))]
-=======
-    # df_left_action_list = [pd.merge(df_goalie_action_patch, df_left_action_list[i], on='cycle', how='outer') for i in range(len(df_left_action_list))]
-    # df_right_action_list = [pd.merge(df_goalie_action_patch, df_right_action_list[i], on='cycle', how='outer') for i in range(len(df_right_action_list))]
-
-    # [df.interpolate() for df in df_left_action_list]
-    # [df.interpolate() for df in df_right_action_list]
->>>>>>> 64644da1
-    
     [df.interpolate(inplace=True) for df in df_left_action_list]
     [df.interpolate(inplace=True) for df in df_right_action_list]
-    #[df.fillna(0.001) for df in df_left_action_list]
-    #[df.fillna(0.001) for df in df_right_action_list]
     print("Checking DF's for null values")
     print([df.isnull().values.any() for df in df_left_action_list])
     print([df.isnull().values.any() for df in df_right_action_list])
 
+    # [df.interpolate() for df in df_right_action_list]
+    # [df.interpolate() for df in df_left_action_list]
     # df_left_action_list[0].to_csv('./temp_path_robocup0.csv', sep=',', index=False)
     # df_left_action_list[1].to_csv('./temp_path_robocup1.csv', sep=',', index=False)
     # df_left_action_list[2].to_csv('./temp_path_robocup2.csv', sep=',', index=False)
