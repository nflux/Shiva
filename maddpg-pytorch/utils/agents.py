from torch import Tensor
from torch.autograd import Variable
from torch.optim import Adam,SGD
import torch
from .networks import MLPNetwork_Actor,MLPNetwork_Critic,LSTM_Network,I2A_Network,LSTMNetwork_Critic,Dimension_Reducer
import torch.nn.functional as F
from .i2a import *
from .misc import hard_update, gumbel_softmax, onehot_from_logits,processor,e_greedy_bool,zero_params
from .noise import OUNoise
import numpy as np

class DDPGAgent(object):
    """
    General class for DDPG agents (policy, critic, target policy, target
    critic, exploration noise)
    """
    def __init__(self, num_in_pol, num_out_pol, num_in_critic, num_in_reducer, maddpg=object, hidden_dim=64,
                a_lr=0.001, c_lr=0.001, discrete_action=True,n_atoms = 51,vmax=10,vmin=-10,delta=20.0/50,D4PG=True,TD3=False,
                I2A = False,EM_lr=0.001,world_status_dim = 6,rollout_steps = 5,LSTM_hidden=64,
                device='cpu',imagination_policy_branch=True, critic_mod_both = False, critic_mod_act = False, critic_mod_obs = False, 
<<<<<<< HEAD
                LSTM=False, LSTM_PC=False, trace_length=1, hidden_dim_lstm=256,reduced_obs_dim = 16): 
=======
                LSTM=False, seq_length=20, hidden_dim_lstm=256): 
>>>>>>> 8d37ba73
        """
        Inputs:
            num_in_pol (int): number of dimensions for policy input
            num_out_pol (int): number of dimensions for policy output
            num_in_critic (int): number of dimensions for critic input
        """
        self.I2A = I2A
        self.norm_in = False
        self.counter = 0
        self.updating_actor = False
        self.maddpg = maddpg
        self.batch_size = maddpg.batch_size
        self.param_dim = 5
        self.action_dim = 3
        self.imagination_policy_branch = imagination_policy_branch
        self.device = device
        self.n_branches = 1 + imagination_policy_branch# number of imagination branches
        self.delta = (float(vmax)-vmin)/(n_atoms-1)
        # D4PG
        self.n_atoms = n_atoms
        self.vmax = vmax
        self.vmin = vmin
        self.world_status_dim = world_status_dim
        self.LSTM = LSTM
<<<<<<< HEAD
        self.LSTM_PC = LSTM_PC
        
=======

>>>>>>> 8d37ba73
        I2A_num_in_pol = num_in_pol
        self.hidden_dim_lstm = hidden_dim_lstm

        self.num_total_out_EM = maddpg.num_out_EM + self.world_status_dim + 1
        # EM for I2A
        if I2A:
            self.EM = EnvironmentModel(maddpg.num_in_EM,maddpg.num_out_EM,hidden_dim=hidden_dim,
                                  norm_in=self.norm_in,agent=self,maddpg=maddpg)
            # Stores a policy such as Helios to be used num_out_pol*env.num_TAas one of the branches in imagination
            self.imagination_policy = MLPNetwork_Actor(num_in_pol, num_out_pol,
                                    hidden_dim=hidden_dim,
                                    discrete_action=discrete_action, 
                                    norm_in= self.norm_in,agent=self,maddpg=maddpg)
        # policy prime for I2A
            self.policy_prime = MLPNetwork_Actor(num_in_pol, num_out_pol,
                                    hidden_dim=hidden_dim,
                                    discrete_action=discrete_action, 
                                    norm_in= self.norm_in,agent=self,maddpg=maddpg)
        else:
            self.EM = None
            self.imagination_policy = None
            self.policy_prime = None
        
 
        self.policy = I2A_Network(I2A_num_in_pol, num_out_pol, self.num_total_out_EM,
                        hidden_dim=hidden_dim,
                        discrete_action=discrete_action,
                        norm_in= self.norm_in,agent=self,I2A=I2A,rollout_steps=rollout_steps,
                        EM = self.EM, pol_prime = self.policy_prime,imagined_pol = self.imagination_policy,
                                LSTM_hidden=LSTM_hidden,maddpg=maddpg)

<<<<<<< HEAD
            if torch.cuda.device_count() > 1 and maddpg.data_parallel:
                self.policy = nn.DataParallel(self.policy)
                
            self.reducer = Dimension_Reducer(num_in_reducer,agent=self,maddpg=maddpg,norm_in=self.norm_in)
            self.reducer_optimizer = Adam(self.reducer.parameters(), lr=a_lr, weight_decay =0)
            #self.policy.share_memory()
            if not maddpg.only_policy:

                self.target_policy = I2A_Network(I2A_num_in_pol, num_out_pol,self.num_total_out_EM,
                                        hidden_dim=hidden_dim,
                                        discrete_action=discrete_action,
                                        norm_in= self.norm_in,agent=self,I2A=I2A,rollout_steps=rollout_steps,
                                        EM = self.EM, pol_prime = self.policy_prime,imagined_pol = self.imagination_policy,
                                                LSTM_hidden=LSTM_hidden,maddpg=maddpg)
                
                if torch.cuda.device_count() > 1 and maddpg.data_parallel:
                    self.target_policy = nn.DataParallel(self.target_policy)
=======
        if torch.cuda.device_count() > 1 and maddpg.data_parallel:
            self.policy = nn.DataParallel(self.policy)

        #self.policy.share_memory()
        if not maddpg.only_policy:
>>>>>>> 8d37ba73

            self.target_policy = I2A_Network(I2A_num_in_pol, num_out_pol,self.num_total_out_EM,
                                    hidden_dim=hidden_dim,
                                    discrete_action=discrete_action,
                                    norm_in= self.norm_in,agent=self,I2A=I2A,rollout_steps=rollout_steps,
                                    EM = self.EM, pol_prime = self.policy_prime,imagined_pol = self.imagination_policy,
                                            LSTM_hidden=LSTM_hidden,maddpg=maddpg)
            if torch.cuda.device_count() > 1 and maddpg.data_parallel:
                self.target_policy = nn.DataParallel(self.target_policy)

        if not maddpg.only_policy:
            if LSTM:
                self.critic = LSTMNetwork_Critic(num_in_critic, 1,
                                            hidden_dim=hidden_dim, agent=self, n_atoms=n_atoms, D4PG=D4PG,TD3=TD3,maddpg=maddpg)
                self.target_critic = LSTMNetwork_Critic(num_in_critic, 1,
                                            hidden_dim=hidden_dim, agent=self, n_atoms=n_atoms, D4PG=D4PG,TD3=TD3,maddpg=maddpg)
            else:
                self.critic = MLPNetwork_Critic(num_in_critic, 1,
                                        hidden_dim=hidden_dim,
                                        norm_in= self.norm_in,agent=self,n_atoms=n_atoms,D4PG=D4PG,TD3=TD3,maddpg=maddpg)

                self.target_critic = MLPNetwork_Critic(num_in_critic, 1,
                                                    hidden_dim=hidden_dim,
                                                    norm_in= self.norm_in,agent=self,n_atoms=n_atoms,D4PG=D4PG,TD3=TD3,maddpg=maddpg)
<<<<<<< HEAD
                if torch.cuda.device_count() > 1 and maddpg.data_parallel:
                    self.critic = nn.DataParallel(self.critic)
                    self.target_critic = nn.DataParallel(self.target_critic)
                    
                
=======
            if torch.cuda.device_count() > 1 and maddpg.data_parallel:
                self.critic = nn.DataParallel(self.critic)
                self.target_critic = nn.DataParallel(self.target_critic)
>>>>>>> 8d37ba73


        if not maddpg.only_policy:
            hard_update(self.target_policy, self.policy)
            hard_update(self.target_critic, self.critic)

        self.a_lr = a_lr
        self.c_lr = c_lr
        self.EM_lr = EM_lr
        self.critic_grad_by_action = np.zeros(self.param_dim)
        self.policy_optimizer = Adam(self.policy.parameters(), lr=a_lr, weight_decay =0)
  
        #self.critic_optimizer = Adam(self.critic.parameters(), lr=c_lr, weight_decay=0)
        if not maddpg.only_policy:
            self.critic_optimizer = Adam(self.critic.parameters(), lr=c_lr, weight_decay=0)
        if I2A:
            self.EM_optimizer = Adam(self.EM.parameters(), lr=EM_lr)
            self.policy_prime_optimizer = Adam(self.policy_prime.parameters(), lr=a_lr, weight_decay =0)
            self.imagination_policy_optimizer = Adam(self.imagination_policy.parameters(), lr=a_lr, weight_decay =0)
        if not discrete_action: # input to OUNoise is size of param space # TODO change OUNoise param to # params
            self.exploration = OUNoise(self.param_dim) # hard coded
        else:
            self.exploration = 0.3  # epsilon for eps-greedy
        self.discrete_action = discrete_action

    def reset_noise(self):
        if not self.discrete_action:
            self.exploration.reset()

    def scale_noise(self, scale):
        if self.discrete_action:
            self.exploration = scale
        else:
            self.exploration.scale = scale

    def change_a_lr(self,lr):
        for param_group in self.policy_optimizer.param_groups:
            param_group['lr'] = lr
        #self.policy_optimizer = Adam(self.policy.parameters(), lr=lr, weight_decay =0)
    def change_c_lr(self,lr):
        #self.critic_optimizer = Adam(self.critic.parameters(), lr=lr, weight_decay =0)
        for param_group in self.critic_optimizer.param_groups:
            param_group['lr'] = lr
<<<<<<< HEAD
    def step(self, obs,ran,acs = None,explore=False):
=======
    def step(self, obs,ran,acs=None,explore=False):
>>>>>>> 8d37ba73
        """
        Take a step forward in environment for a minibatch of observations
        Inputs:
            obs (PyTorch Variable): Observations for this agent
            explore (boolean): Whether or not to add exploration noise
        Outputs:
            action (PyTorch Variable): Actions for this agent
        """
    
        # mixed disc/cont
        if explore:
            if not ran: # not random
                if self.I2A:
                    action = acs
                else:
                    action = self.policy(obs)
                if self.counter % 1000 == 0:
<<<<<<< HEAD
                    print(torch.softmax(action.view(-1)[:self.action_dim],dim=0))
                if self.maddpg.preprocess:

                    a = gumbel_softmax(action[:self.action_dim].view(1,self.action_dim),hard=True, device=self.maddpg.torch_device)
                    p = torch.clamp((action[self.action_dim:].view(1,self.param_dim) + Variable(processor(Tensor(self.exploration.noise()),device=self.device,torch_device=self.maddpg.torch_device),requires_grad=False)),min=-1.0,max=1.0) # get noisey params (OU)

                else:
                    #a = onehot_from_logits(action[:,:self.action_dim].view(1,self.action_dim))

                    a = gumbel_softmax(action[:,:self.action_dim].view(1,self.action_dim),hard=True, device=self.maddpg.torch_device)
                    p = torch.clamp((action[:,self.action_dim:].view(1,self.param_dim) + Variable(processor(Tensor(self.exploration.noise()),device=self.device,torch_device=self.maddpg.torch_device),requires_grad=False)),min=-1.0,max=1.0) # get noisey params (OU)
=======
                    print(torch.softmax(action[:,:self.action_dim],dim=1))
                a = gumbel_softmax(action[:,:self.action_dim].view(1,self.action_dim),hard=True, device=self.maddpg.torch_device)
                p = torch.clamp((action[:,self.action_dim:].view(1,self.param_dim) + Variable(processor(Tensor(self.exploration.noise()),device=self.device,torch_device=self.maddpg.torch_device),requires_grad=False)),min=-1.0,max=1.0) # get noisey params (OU)
>>>>>>> 8d37ba73
                action = torch.cat((a,p),1) 
                self.counter +=1

            else: # random
                action = torch.cat((onehot_from_logits(torch.empty((1,self.action_dim),device=self.maddpg.torch_device,requires_grad=False).uniform_(-1,1)),
                            torch.empty((1,self.param_dim),device=self.maddpg.torch_device,requires_grad=False).uniform_(-1,1) ),1)
        else:
            if self.I2A:
                action = acs
            else:
                action = self.policy(obs)
            if self.counter % 1000 == 0:
                print(torch.softmax(action.view(-1)[:self.action_dim],dim=0))
            a = onehot_from_logits(action[0,:self.action_dim].view(1,self.action_dim))
            #p = torch.clamp(action[0,self.action_dim:].view(1,self.param_dim),min=-1.0,max=1.0) # get noisey params (OU)
            p = action[0,self.action_dim:].view(1,self.param_dim)
            #p = torch.clamp((action[0,self.action_dim:].view(1,self.param_dim) + Variable(processor(Tensor(self.exploration.noise()),device=self.device,torch_device=self.maddpg.torch_device),requires_grad=False)),min=-1.0,max=1.0) # get noisey params (OU)
            action = torch.cat((a,p),1) 
            self.counter +=1

        #if self.maddpg.zero_critic:
        #    action = zero_params(action)
        return action
            
    
        '''if self.discrete_action:
            if explore:
                action = gumbel_softmax(action, hard=True)
            else:
                action = onehot_from_logits(action)
        else:  # continuous action
            if explore:
                action += Variable(Tensor(self.exploration.noise()),
                                   requires_grad=False)
            action = action.clamp(-1, 1)
        return action
'''
    def get_params(self):
        #self.maddpg.prep_training(device='cpu')  # move parameters to CPU before saving
        if self.maddpg.data_parallel:

            dict =  {'policy': self.policy.module.state_dict(),
                    'critic': self.critic.module.state_dict(),
                    'target_policy': self.target_policy.module.state_dict(),
                    'target_critic': self.target_critic.module.state_dict(),
                    'policy_optimizer': self.policy_optimizer.state_dict(),
                    'critic_optimizer': self.critic_optimizer.state_dict(),
                    'reducer': self.reducer.module.state_dict(),
                    'reducer_optimizer': self.reducer_optimizer.state_dict(),
}
        else:
            
            dict =  {'policy': self.policy.state_dict(),
                    'critic': self.critic.state_dict(),
                    'target_policy': self.target_policy.state_dict(),
                    'target_critic': self.target_critic.state_dict(),
                    'policy_optimizer': self.policy_optimizer.state_dict(),
                    'critic_optimizer': self.critic_optimizer.state_dict(),
                    'reducer':self.reducer.state_dict(),
                    'reducer_optimizer': self.reducer_optimizer.state_dict()}
                    

        if self.I2A:
            dict = {'policy': self.policy.state_dict(),
                    'critic': self.critic.state_dict(),
                    'target_policy': self.target_policy.state_dict(),
                    'target_critic': self.target_critic.state_dict(),
                    'policy_optimizer': self.policy_optimizer.state_dict(),
                    'critic_optimizer': self.critic_optimizer.state_dict(),
                    'EM':self.EM.state_dict(),
                    'EM_optimizer':self.EM_optimizer.state_dict(),
                    'policy_prime_optimizer': self.policy_prime_optimizer.state_dict(),
                    'imagination_policy_optimizer': self.imagination_policy_optimizer.state_dict(),
                    'policy_prime':  self.policy_prime.state_dict(),
                    'imagination_policy': self.imagination_policy.state_dict(),
                   'reducer': self.reducer.state_dict(),
                   'reducer_optimizer': self.reducer_optimizer.state_dict()}

        return dict

    #Used to get just the actor weights and params.
    def get_actor_params(self):
        if self.maddpg.data_parallel:
            return {'policy': self.policy.module.state_dict()}
        else:
            return {'policy': self.policy.state_dict()}


    #Used to get just the critic weights and params.
    def get_critic_params(self):
        if self.maddpg.data_parallel:
            return {'critic': self.critic.module.state_dict()}
        else:
            return {'critic': self.critic.state_dict()}

        

    def load_params(self, params):
        if self.device == 'cuda':
            dev = self.maddpg.torch_device
        else:
            dev = torch.device('cpu')
        if self.maddpg.data_parallel:

            self.policy.module.load_state_dict(params['policy'])
            self.reducer.module.load_state_dict(params['reducer'])

            self.critic.module.load_state_dict(params['critic'])
            self.target_policy.module.load_state_dict(params['target_policy'])
            self.target_critic.module.load_state_dict(params['target_critic'])
        else:

            self.policy.load_state_dict(params['policy'])
            self.reducer.load_state_dict(params['reducer'])

            self.critic.load_state_dict(params['critic'])
            self.target_policy.load_state_dict(params['target_policy'])
            self.target_critic.load_state_dict(params['target_critic'])
            

        if self.I2A:
            self.EM.load_state_dict(params['EM'])
            self.policy_prime.load_state_dict(params['policy_prime'])
            self.imagination_policy.load_state_dict(params['imagination_policy'])

        self.policy.to(dev)
        self.reducer.to(dev)
        self.critic.to(dev)
        self.target_policy.to(dev)
        self.target_critic.to(dev)

        if self.I2A:
            self.EM.to(dev)
            self.policy_prime.to(dev)
            self.imagination_policy.to(dev)
        
        self.critic_grad_by_action = np.zeros(self.param_dim)
        self.policy_optimizer = Adam(self.policy.parameters(), lr=self.a_lr, weight_decay =0)
        self.reducer_optimizer = Adam(self.reducer.parameters(),lr=self.a_lr,weight_decay = 0)
        self.critic_optimizer = Adam(self.critic.parameters(), lr=self.c_lr, weight_decay=0)
        if self.I2A:
            self.policy_prime_optimizer = Adam(self.policy_prime.parameters(), lr=self.a_lr, weight_decay =0)
            self.imagination_policy_optimizer = Adam(self.imagination_policy.parameters(), lr=self.a_lr, weight_decay =0)
            self.EM_optimizer = Adam(self.EM.parameters(), lr=self.EM_lr)

        self.policy_optimizer.load_state_dict(params['policy_optimizer'])
        self.critic_optimizer.load_state_dict(params['critic_optimizer'])

        if self.I2A:
            self.EM_optimizer.load_state_dict(params['EM_optimizer'])
            self.policy_prime_optimizer.load_state_dict(params['policy_prime_optimizer'])
            self.imagination_policy_optimizer.load_state_dict(params['imagination_policy_optimizer'])
        
        
    def load_target_policy_params(self, params):
        if self.device == 'cuda':
            dev = torch.device(self.maddpg.torch_device)
        else:
            dev = torch.device('cpu')
        if self.maddpg.data_parallel:
            self.target_policy.module.load_state_dict(params['target_policy'])
            self.policy.module.load_state_dict(params['policy'])

        else:
            self.target_policy.load_state_dict(params['target_policy'])
            self.policy.load_state_dict(params['policy'])



        if self.I2A:
            self.EM.load_state_dict(params['EM'])
            self.policy_prime.load_state_dict(params['policy_prime'])
            self.imagination_policy.load_state_dict(params['imagination_policy'])


        self.policy.to(dev)
        if self.I2A:
            self.EM.to(dev)
            self.imagination_policy.to(dev)
            self.policy_prime.to(dev)

           
    def load_policy_params(self, params):
        if self.device == 'cuda':
            dev = torch.device(self.maddpg.torch_device)
        else:
            dev = torch.device('cpu')
        if self.maddpg.data_parallel:
            self.policy.module.load_state_dict(params['policy'])
            #self.reducer.module.load_state_dict(params['reducer'])

        else:
            self.policy.load_state_dict(params['policy'])
            #self.reducer.load_state_dict(params['reducer'])



        if self.I2A:
            self.EM.load_state_dict(params['EM'])
            self.policy_prime.load_state_dict(params['policy_prime'])
            self.imagination_policy.load_state_dict(params['imagination_policy'])


        self.policy.to(dev)
        if self.I2A:
            self.EM.to(dev)
            self.imagination_policy.to(dev)
            self.policy_prime.to(dev)
<|MERGE_RESOLUTION|>--- conflicted
+++ resolved
@@ -18,11 +18,8 @@
                 a_lr=0.001, c_lr=0.001, discrete_action=True,n_atoms = 51,vmax=10,vmin=-10,delta=20.0/50,D4PG=True,TD3=False,
                 I2A = False,EM_lr=0.001,world_status_dim = 6,rollout_steps = 5,LSTM_hidden=64,
                 device='cpu',imagination_policy_branch=True, critic_mod_both = False, critic_mod_act = False, critic_mod_obs = False, 
-<<<<<<< HEAD
                 LSTM=False, LSTM_PC=False, trace_length=1, hidden_dim_lstm=256,reduced_obs_dim = 16): 
-=======
                 LSTM=False, seq_length=20, hidden_dim_lstm=256): 
->>>>>>> 8d37ba73
         """
         Inputs:
             num_in_pol (int): number of dimensions for policy input
@@ -47,12 +44,7 @@
         self.vmin = vmin
         self.world_status_dim = world_status_dim
         self.LSTM = LSTM
-<<<<<<< HEAD
-        self.LSTM_PC = LSTM_PC
-        
-=======
-
->>>>>>> 8d37ba73
+
         I2A_num_in_pol = num_in_pol
         self.hidden_dim_lstm = hidden_dim_lstm
 
@@ -84,7 +76,18 @@
                         EM = self.EM, pol_prime = self.policy_prime,imagined_pol = self.imagination_policy,
                                 LSTM_hidden=LSTM_hidden,maddpg=maddpg)
 
-<<<<<<< HEAD
+        if torch.cuda.device_count() > 1 and maddpg.data_parallel:
+            self.policy = nn.DataParallel(self.policy)
+
+        #self.policy.share_memory()
+        if not maddpg.only_policy:
+
+            self.target_policy = I2A_Network(I2A_num_in_pol, num_out_pol,self.num_total_out_EM,
+                                    hidden_dim=hidden_dim,
+                                    discrete_action=discrete_action,
+                                    norm_in= self.norm_in,agent=self,I2A=I2A,rollout_steps=rollout_steps,
+                                    EM = self.EM, pol_prime = self.policy_prime,imagined_pol = self.imagination_policy,
+                                            LSTM_hidden=LSTM_hidden,maddpg=maddpg)
             if torch.cuda.device_count() > 1 and maddpg.data_parallel:
                 self.policy = nn.DataParallel(self.policy)
                 
@@ -102,21 +105,7 @@
                 
                 if torch.cuda.device_count() > 1 and maddpg.data_parallel:
                     self.target_policy = nn.DataParallel(self.target_policy)
-=======
-        if torch.cuda.device_count() > 1 and maddpg.data_parallel:
-            self.policy = nn.DataParallel(self.policy)
-
-        #self.policy.share_memory()
-        if not maddpg.only_policy:
->>>>>>> 8d37ba73
-
-            self.target_policy = I2A_Network(I2A_num_in_pol, num_out_pol,self.num_total_out_EM,
-                                    hidden_dim=hidden_dim,
-                                    discrete_action=discrete_action,
-                                    norm_in= self.norm_in,agent=self,I2A=I2A,rollout_steps=rollout_steps,
-                                    EM = self.EM, pol_prime = self.policy_prime,imagined_pol = self.imagination_policy,
-                                            LSTM_hidden=LSTM_hidden,maddpg=maddpg)
-            if torch.cuda.device_count() > 1 and maddpg.data_parallel:
+
                 self.target_policy = nn.DataParallel(self.target_policy)
 
         if not maddpg.only_policy:
@@ -133,17 +122,9 @@
                 self.target_critic = MLPNetwork_Critic(num_in_critic, 1,
                                                     hidden_dim=hidden_dim,
                                                     norm_in= self.norm_in,agent=self,n_atoms=n_atoms,D4PG=D4PG,TD3=TD3,maddpg=maddpg)
-<<<<<<< HEAD
-                if torch.cuda.device_count() > 1 and maddpg.data_parallel:
-                    self.critic = nn.DataParallel(self.critic)
-                    self.target_critic = nn.DataParallel(self.target_critic)
-                    
-                
-=======
             if torch.cuda.device_count() > 1 and maddpg.data_parallel:
                 self.critic = nn.DataParallel(self.critic)
                 self.target_critic = nn.DataParallel(self.target_critic)
->>>>>>> 8d37ba73
 
 
         if not maddpg.only_policy:
@@ -187,11 +168,7 @@
         #self.critic_optimizer = Adam(self.critic.parameters(), lr=lr, weight_decay =0)
         for param_group in self.critic_optimizer.param_groups:
             param_group['lr'] = lr
-<<<<<<< HEAD
     def step(self, obs,ran,acs = None,explore=False):
-=======
-    def step(self, obs,ran,acs=None,explore=False):
->>>>>>> 8d37ba73
         """
         Take a step forward in environment for a minibatch of observations
         Inputs:
@@ -209,7 +186,6 @@
                 else:
                     action = self.policy(obs)
                 if self.counter % 1000 == 0:
-<<<<<<< HEAD
                     print(torch.softmax(action.view(-1)[:self.action_dim],dim=0))
                 if self.maddpg.preprocess:
 
@@ -221,11 +197,6 @@
 
                     a = gumbel_softmax(action[:,:self.action_dim].view(1,self.action_dim),hard=True, device=self.maddpg.torch_device)
                     p = torch.clamp((action[:,self.action_dim:].view(1,self.param_dim) + Variable(processor(Tensor(self.exploration.noise()),device=self.device,torch_device=self.maddpg.torch_device),requires_grad=False)),min=-1.0,max=1.0) # get noisey params (OU)
-=======
-                    print(torch.softmax(action[:,:self.action_dim],dim=1))
-                a = gumbel_softmax(action[:,:self.action_dim].view(1,self.action_dim),hard=True, device=self.maddpg.torch_device)
-                p = torch.clamp((action[:,self.action_dim:].view(1,self.param_dim) + Variable(processor(Tensor(self.exploration.noise()),device=self.device,torch_device=self.maddpg.torch_device),requires_grad=False)),min=-1.0,max=1.0) # get noisey params (OU)
->>>>>>> 8d37ba73
                 action = torch.cat((a,p),1) 
                 self.counter +=1
 
