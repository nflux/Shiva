--- conflicted
+++ resolved
@@ -234,11 +234,7 @@
             self.cast = lambda x: x.to(maddpg.torch_device)
         else:
             self.cast = lambda x: x.cpu()
-<<<<<<< HEAD
               
-=======
-  
->>>>>>> 8d37ba73
         self.fc1 = nn.Linear(input_dim, 512)
         self.fc1.weight.data.normal_(0, 0.01)
         self.fc2 = nn.Linear(512, 256)
@@ -356,10 +352,6 @@
         else:
             self.cast = lambda x: x.cpu()
         self.norm_in = norm_in
-<<<<<<< HEAD
-=======
-   
->>>>>>> 8d37ba73
         if I2A:
             self.fc1 = nn.Linear(input_dim + LSTM_hidden * self.n_branches, 1024)
         else:
@@ -397,11 +389,7 @@
         """
 
         if not self.I2A:     
-<<<<<<< HEAD
             h1 = self.nonlin(self.fc1(self.cast(X)))
-=======
-            h1 = self.nonlin(self.fc1((self.cast(X))))
->>>>>>> 8d37ba73
             h2 = self.nonlin(self.fc2(h1))
             h3 = self.nonlin(self.fc3(h2))
             h4 = self.nonlin(self.fc4(h3))
@@ -409,29 +397,18 @@
             if not self.discrete_action:
                 self.final_out_action = self.out_action_fn(self.out_action(h4))
                 self.final_out_params = self.out_param_fn(self.out_param(h4))
-<<<<<<< HEAD
-                if len(self.final_out_action.shape) == 1:
-                    out = torch.cat((self.final_out_action,self.final_out_params),0)
-                else:
-                    out = torch.cat((self.final_out_action, self.final_out_params),1)
-=======
 
                 if len(self.final_out_action.shape) == 2:
                     out = torch.cat((self.final_out_action,self.final_out_params),1)
                 else:
                     out = torch.cat((self.final_out_action, self.final_out_params),2)
->>>>>>> 8d37ba73
                 #if self.count % 100 == 0:
                 #    print(out)
                 self.count += 1
         else: # I2A
 
             batch_size = X[0].size()[0]
-<<<<<<< HEAD
             fx = [self.cast(x).float() for x in X]
-=======
-            fx = [(self.cast(x)).float() for x in X]
->>>>>>> 8d37ba73
 
             enc_rollouts = self.rollouts_batch(fx)
             if not self.LSTM:
