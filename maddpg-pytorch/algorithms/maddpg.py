--- conflicted
+++ resolved
@@ -659,17 +659,9 @@
                 else: # shariq does not gumbel this, we don't want to sample noise from other agents actions?
                     opp_pol_acs.append(pi(ob))
 
-<<<<<<< HEAD
-            obs_vf_in = torch.cat((*opp_obs,*obs),dim=1)
-            acs_vf_in = torch.cat((*opp_pol_acs,*team_pol_acs),dim=1)
-            mod_vf_in = torch.cat((obs_vf_in, acs_vf_in),dim=1)
-
-=======
-                    
             obs_vf_in = torch.cat((*opp_obs,*obs),dim=1)
             acs_vf_in = torch.cat((*opp_pol_acs,*team_pol_acs),dim=1)
             mod_vf_in = torch.cat((obs_vf_in, acs_vf_in), dim=1)
->>>>>>> 6205bebe
             # invert gradient --------------------------------------
             self.param_dim = curr_agent.param_dim
             hook = mod_vf_in.register_hook(self.inject)
