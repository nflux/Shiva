import re
import itertools
import random
import datetime
import os 
import csv
import itertools 
import argparse
#import tensorflow.contrib.slim as slim
import numpy as np
from utils.misc import hard_update, gumbel_softmax, onehot_from_logits,e_greedy,zero_params,pretrain_process,prep_session,e_greedy_bool,load_buffer
from torch import Tensor
from HFO import hfo
import time
import threading
import _thread as thread
import torch
from pathlib import Path
from torch.autograd import Variable#from tensorboardX import SummaryWriter
from utils.make_env import make_env
from utils.tensor_buffer import ReplayTensorBuffer

#from utils.env_wrappers import SubprocVecEnv, DummyVecEnv
from algorithms.maddpg import MADDPG
from HFO_env import *
from trainer import launch_eval
import torch.multiprocessing as mp
import _thread as thread
import dill
import collections
from multiprocessing import Pool
import gc

# updates policy only
def update_thread(agentID,to_gpu,buffer_size,batch_size,team_replay_buffer,opp_replay_buffer,number_of_updates,
                            load_path,update_session,ensemble_path,forward_pass,LSTM,k_ensembles,SIL,SIL_update_ratio,num_TA,load_same_agent,multi_gpu,session_path,data_parallel,a_lr):
    start = time.time()
    if len(team_replay_buffer) > 20000:

        initial_models = [ensemble_path + ("ensemble_agent_%i/model_%i.pth" % (i,0)) for i in range(num_TA)]
        #maddpg = dill.loads(maddpg_pick)
        maddpg = MADDPG.init_from_save_evaluation(initial_models,num_TA) # from evaluation method just loads the networks
        if multi_gpu:
            maddpg.torch_device = torch.device("cuda:3")
<<<<<<< HEAD
        maddpg.device = 'cuda'
        number_of_updates = 300
=======
        # maddpg.device = 'cuda'
        number_of_updates = 350
>>>>>>> 8d37ba73
        batches_to_sample = 50

        if len(team_replay_buffer) < batch_size*(batches_to_sample):
            batches_to_sample = 1
        for ensemble in range(k_ensembles):

            maddpg.prep_training(device=maddpg.device,torch_device=maddpg.torch_device)
            maddpg.load_same_ensembles(ensemble_path,ensemble,maddpg.nagents_team,load_same_agent=load_same_agent)
            

            #start = time.time()
            #for up in range(int(np.floor(number_of_updates/k_ensembles))):
            for up in range(number_of_updates):
                m = 0
                #m = np.random.randint(num_TA)

                # if not load_same_agent:
                #     inds = team_replay_buffer.get_PER_inds(agentID,batch_size,ensemble)
                # else:
                #     inds = team_replay_buffer.get_PER_inds(m,batch_size,ensemble)

                # does not care about priority
                offset = up % batches_to_sample
                if up % batches_to_sample == 0:
                    inds = np.random.choice(np.arange(len(team_replay_buffer)), size=batch_size*batches_to_sample, replace=False)
                if LSTM:
                    print('policy update !!!!')
                    exit(0)
                    team_sample = team_replay_buffer.sample_LSTM(inds[batch_size*offset:batch_size*(offset+1)],
                                                                to_gpu=to_gpu,device=maddpg.torch_device)
                    opp_sample = opp_replay_buffer.sample_LSTM(inds[batch_size*offset:batch_size*(offset+1)],
                                                                to_gpu=to_gpu,device=maddpg.torch_device)

                    if not load_same_agent:
                        priorities = maddpg.update_centralized_critic_LSTM(team_sample=team_sample, opp_sample=opp_sample, agent_i =agentID, side='team',forward_pass=forward_pass,load_same_agent=load_same_agent)
                        team_replay_buffer.update_priorities(agentID=agentID,inds = inds, prio=priorities,k = ensemble)
                    else:
                        _ = maddpg.update_centralized_critic_LSTM(team_sample=team_sample, opp_sample=opp_sample, agent_i =agentID, side='team',forward_pass=forward_pass,load_same_agent=load_same_agent,critic=False,policy=True,session_path=session_path)
                        #team_replay_buffer.update_priorities(agentID=m,inds = inds, prio=priorities,k = ensemble)
                        if up % number_of_updates/10 == 0: # update target half way through
                            maddpg.update_agent_actor(0,number_of_updates/10)
                else:
                    team_sample = team_replay_buffer.sample(inds[batch_size*offset:batch_size*(offset+1)],
                                                to_gpu=to_gpu,norm_rews=False,device=maddpg.torch_device)
                    opp_sample = opp_replay_buffer.sample(inds[batch_size*offset:batch_size*(offset+1)],
                                                to_gpu=to_gpu,norm_rews=False,device=maddpg.torch_device)
                    if not load_same_agent:
                        priorities = maddpg.update_centralized_critic(team_sample=team_sample, opp_sample=opp_sample, agent_i =agentID, side='team',forward_pass=forward_pass,load_same_agent=load_same_agent)
                        team_replay_buffer.update_priorities(agentID=agentID,inds = inds, prio=priorities,k = ensemble)

                    else:
                        _ = maddpg.update_centralized_critic(team_sample=team_sample, opp_sample=opp_sample, agent_i =agentID, side='team',forward_pass=forward_pass,load_same_agent=load_same_agent,critic=False,policy=True,session_path=session_path)
                        #team_replay_buffer.update_priorities(agentID=m,inds = inds, prio=priorities,k = ensemble)
                        if up % number_of_updates/10 == 0: # update target half way through
                            maddpg.update_agent_actor(0,number_of_updates/10)
                if SIL:
                    for i in range(SIL_update_ratio):
                        inds = team_replay_buffer.get_SIL_inds(agentID=m,batch_size=batch_size)
                        team_sample = team_replay_buffer.sample(inds,
                                                to_gpu=to_gpu,norm_rews=False)
                        opp_sample = opp_replay_buffer.sample(inds,
                                                to_gpu=to_gpu,norm_rews=False)
                        priorities = maddpg.SIL_update(team_sample, opp_sample, agentID, 'team') # 
                        team_replay_buffer.update_SIL_priorities(agentID=m,inds = inds, prio=priorities)

            #print(time.time()-start)
            if not load_same_agent:
                maddpg.update_agent_targets(agentID,number_of_updates)
                maddpg.save_agent(load_path,update_session,agentID,torch_device=maddpg.torch_device)
                maddpg.save_ensemble(ensemble_path,ensemble,agentID,torch_device=maddpg.torch_device)
            else:
                [maddpg.save_agent(load_path,update_session,i,load_same_agent,torch_device=maddpg.torch_device) for i in range(num_TA)]
                [maddpg.save_ensemble(ensemble_path,ensemble,i,load_same_agent,torch_device=maddpg.torch_device) for i in range(num_TA)]
    print(time.time()-start,"<-- Policy Update Cycle")


def imitation_thread(agentID,to_gpu,buffer_size,batch_size,team_replay_buffer,opp_replay_buffer,number_of_updates,
                            load_path,update_session,ensemble_path,forward_pass,LSTM,seq_length,k_ensembles,SIL,SIL_update_ratio,num_TA,load_same_agent,multi_gpu,session_path,data_parallel):
    start = time.time()
    initial_models = [ensemble_path + ("ensemble_agent_%i/model_%i.pth" % (i,0)) for i in range(num_TA)]
    #maddpg = dill.loads(maddpg_pick)
    maddpg = MADDPG.init_from_save_evaluation(initial_models,num_TA) # from evaluation method just loads the networks

    number_of_updates = 10000
    batches_to_sample = 1000
    if len(team_replay_buffer) < batch_size*(batches_to_sample):
        batches_to_sample = 1
    for ensemble in range(k_ensembles):
        if multi_gpu:
            maddpg.torch_device = torch.device("cuda:3")
        # maddpg.device = 'cuda'
        maddpg.prep_training(device=maddpg.device,torch_device=maddpg.torch_device)
        maddpg.load_same_ensembles(ensemble_path,ensemble,maddpg.nagents_team,load_same_agent=load_same_agent)
        m = 0
        #start = time.time()
        #for up in range(int(np.floor(number_of_updates/k_ensembles))):
        for up in range(number_of_updates):
            offset = up % batches_to_sample
            if up % batches_to_sample == 0:
                inds = np.random.choice(np.arange(len(team_replay_buffer)), size=batch_size*batches_to_sample, replace=False)
            if LSTM:
                team_sample = team_replay_buffer.sample_LSTM(inds, seq_length,to_gpu=to_gpu,norm_rews=False)
                opp_sample = opp_replay_buffer.sample_LSTM(inds, seq_length,to_gpu=to_gpu,norm_rews=False)
                priorities =maddpg.update_centralized_critic_LSTM(team_sample=team_sample, opp_sample=opp_sample, agent_i =agentID, side='team',load_same_agent=load_same_agent)
                team_replay_buffer.update_priorities(agentID=m,inds = inds, prio=priorities,k = ensemble)
                del priorities
                del team_sample
                del opp_sample
                if not load_same_agent:
                    priorities = maddpg.update_centralized_critic(team_sample=team_sample, opp_sample=opp_sample, agent_i =agentID, side='team',forward_pass=forward_pass,load_same_agent=load_same_agent)
                    team_replay_buffer.update_priorities(agentID=agentID,inds = inds, prio=priorities,k = ensemble)
            else:
                team_sample = team_replay_buffer.sample(inds[batch_size*offset:batch_size*(offset+1)],
                                            to_gpu=to_gpu,norm_rews=False,device=maddpg.torch_device)
                opp_sample = opp_replay_buffer.sample(inds[batch_size*offset:batch_size*(offset+1)],
                                            to_gpu=to_gpu,norm_rews=False,device=maddpg.torch_device)
                if not load_same_agent:
                    priorities = maddpg.update_centralized_critic(team_sample=team_sample, opp_sample=opp_sample, agent_i =agentID, side='team',forward_pass=forward_pass,load_same_agent=load_same_agent)
                    team_replay_buffer.update_priorities(agentID=agentID,inds = inds, prio=priorities,k = ensemble)
                else:
                    maddpg.pretrain_actor(team_sample=team_sample, opp_sample=opp_sample, agent_i =agentID, side='team',forward_pass=forward_pass,load_same_agent=load_same_agent,session_path=session_path)
                    #team_replay_buffer.update_priorities(agentID=m,inds = inds, prio=priorities,k = ensemble)
                    if up % number_of_updates/10 == 0: # update target half way through
                        maddpg.update_agent_actor(0,number_of_updates/10)

        #print(time.time()-start)
        if not load_same_agent:
            maddpg.update_agent_targets(agentID,number_of_updates)
            maddpg.save_agent(load_path,update_session,agentID)
            maddpg.save_ensemble(ensemble_path,ensemble,agentID)
        else:
            [maddpg.save_agent(load_path,update_session,i,load_same_agent,torch_device=maddpg.torch_device) for i in range(num_TA)]
            [maddpg.save_ensemble(ensemble_path,ensemble,i,load_same_agent,torch_device=maddpg.torch_device) for i in range(num_TA)]
    print(time.time()-start,"<-- Policy Update Cycle")


def run_envs(seed, port, shared_exps,exp_i,HP,env_num,ready,halt,num_updates,history,ep_num):

    (action_level,feature_level,to_gpu,device,use_viewer,use_viewer_after,n_training_threads,rcss_log_game,hfo_log_game,num_episodes,replay_memory_size,
    episode_length,untouched_time,burn_in_iterations,burn_in_episodes, deterministic, num_TA,num_OA,num_TNPC,num_ONPC,offense_team_bin,defense_team_bin,goalie,team_rew_anneal_ep,
    batch_size,hidden_dim,a_lr,c_lr,tau,explore,final_OU_noise_scale,final_noise_scale,init_noise_scale,num_explore_episodes,D4PG,gamma,Vmax,Vmin,N_ATOMS,
    DELTA_Z,n_steps,initial_beta,final_beta,num_beta_episodes,TD3,TD3_delay_steps,TD3_noise,I2A,EM_lr,obs_weight,rew_weight,ws_weight,rollout_steps,
    LSTM_hidden,imagination_policy_branch,SIL,SIL_update_ratio,critic_mod_act,critic_mod_obs,critic_mod_both,control_rand_init,ball_x_min,ball_x_max,
    ball_y_min,ball_y_max,agents_x_min,agents_x_max,agents_y_min,agents_y_max,change_every_x,change_agents_x,change_agents_y,change_balls_x,change_balls_y,
    load_random_nets,load_random_every,k_ensembles,current_ensembles,self_play_proba,save_nns,load_nets,initial_models,evaluate,eval_after,eval_episodes,
<<<<<<< HEAD
    LSTM,LSTM_PC,trace_length,hidden_dim_lstm,parallel_process,forward_pass,session_path,hist_dir,eval_hist_dir,eval_log_dir,load_path,ensemble_path,t,time_step,discrete_action,
    has_team_Agents,has_opp_Agents,log_dir,obs_dim_TA,obs_dim_OA, acs_dim,max_num_experiences,load_same_agent,multi_gpu,data_parallel,play_agent2d,use_preloaded_agent2d,preload_agent2d_path,bl_agent2d,reduced_obs_dim,preprocess,zero_critic,cent_critic) = HP
=======
    LSTM,seq_length,hidden_dim_lstm,lstm_burn_in,overlap,parallel_process,forward_pass,session_path,hist_dir,eval_hist_dir,eval_log_dir,load_path,ensemble_path,t,time_step,discrete_action,
    has_team_Agents,has_opp_Agents,log_dir,obs_dim_TA,obs_dim_OA, acs_dim,max_num_experiences,load_same_agent,multi_gpu,data_parallel,play_agent2d,use_preloaded_agent2d,preload_agent2d_path,bl_agent2d ) = HP
>>>>>>> 8d37ba73


    env = HFO_env(num_TNPC = num_TNPC,num_TA=num_TA,num_OA=num_OA, num_ONPC=num_ONPC, goalie=goalie,
                    num_trials = num_episodes, fpt = episode_length, seed=seed, # create environment
                    feat_lvl = feature_level, act_lvl = action_level, untouched_time = untouched_time,fullstate=True,
                    ball_x_min=ball_x_min, ball_x_max=ball_x_max, ball_y_min=ball_y_min, ball_y_max=ball_y_max,
                    offense_on_ball=False,port=port,log_dir=log_dir, rcss_log_game=rcss_log_game, hfo_log_game=hfo_log_game, team_rew_anneal_ep=team_rew_anneal_ep,
                    agents_x_min=agents_x_min, agents_x_max=agents_x_max, agents_y_min=agents_y_min, agents_y_max=agents_y_max,
                    change_every_x=change_every_x, change_agents_x=change_agents_x, change_agents_y=change_agents_y,
                    change_balls_x=change_balls_x, change_balls_y=change_balls_y, control_rand_init=control_rand_init,record=False,
                    defense_team_bin=defense_team_bin, offense_team_bin=offense_team_bin, run_server=True, deterministic=deterministic)

    #The start_viewer here is added to automatically start viewer with npc Vs npcs
    if num_TNPC > 0 and num_ONPC > 0:
        env._start_viewer() 

    time.sleep(3)
    print("Done connecting to the server ")

    # ------ Testing ---------
    #device = 'cpu'
    #to_gpu = False
    #cuda = False
    # initializing the maddpg 
    if load_nets:
        maddpg = MADDPG.init_from_save_evaluation(initial_models,num_TA) # from evaluation method just loads the networks
    else:
        maddpg = MADDPG.init_from_env(env, agent_alg="MADDPG",
                                adversary_alg= "MADDPG",device=device,
                                gamma=gamma,batch_size=batch_size,
                                tau=tau,
                                a_lr=a_lr,
                                c_lr=c_lr,
                                hidden_dim=hidden_dim ,discrete_action=discrete_action,
                                vmax=Vmax,vmin=Vmin,N_ATOMS=N_ATOMS,
                                n_steps=n_steps,DELTA_Z=DELTA_Z,D4PG=D4PG,beta=initial_beta,
                                TD3=TD3,TD3_noise=TD3_noise,TD3_delay_steps=TD3_delay_steps,
                                I2A = I2A, EM_lr = EM_lr,
                                obs_weight = obs_weight, rew_weight = rew_weight, ws_weight = ws_weight, 
                                rollout_steps = rollout_steps,LSTM_hidden=LSTM_hidden,
                                imagination_policy_branch = imagination_policy_branch,critic_mod_both=critic_mod_both,
                                critic_mod_act=critic_mod_act, critic_mod_obs= critic_mod_obs,
<<<<<<< HEAD
                                LSTM=LSTM, LSTM_PC=LSTM_PC, trace_length=trace_length, hidden_dim_lstm=hidden_dim_lstm,only_policy=False,multi_gpu=multi_gpu,data_parallel=data_parallel,reduced_obs_dim=reduced_obs_dim,preprocess=preprocess,zero_critic=zero_critic,cent_critic=cent_critic) 
=======
                                LSTM=LSTM, seq_length=seq_length, hidden_dim_lstm=hidden_dim_lstm, lstm_burn_in=lstm_burn_in,overlap=overlap,
                                only_policy=False,multi_gpu=multi_gpu,data_parallel=data_parallel) 
>>>>>>> 8d37ba73
        
        
        
    # maddpg.device = 'cuda'

    if multi_gpu:
        if env_num < 5:
            maddpg.torch_device = torch.device("cuda:1")
        else:
            maddpg.torch_device = torch.device("cuda:2")

    maddpg.prep_training(device=maddpg.device,only_policy=False,torch_device=maddpg.torch_device)

    reward_total = [ ]
    num_steps_per_episode = []
    end_actions = [] 
    # logger_df = pd.DataFrame()
    team_step_logger_df = pd.DataFrame()
    opp_step_logger_df = pd.DataFrame()

    exps = None

    # --------------------------------
    env.launch()
    if use_viewer:
        env._start_viewer()       

    time.sleep(3)
    for ep_i in range(0, num_episodes):
<<<<<<< HEAD
        maddpg.device = 'cuda'
=======
        # maddpg.device = 'cuda'
        maddpg.prep_policy(device=maddpg.device,torch_device=maddpg.torch_device)
>>>>>>> 8d37ba73

        start = time.time()
        # team n-step
        team_n_step_rewards = []
        team_n_step_obs = []
        team_n_step_acs = []
        team_n_step_next_obs = []
        team_n_step_dones = []
        team_n_step_ws = []


        # opp n-step
        opp_n_step_rewards = []
        opp_n_step_obs = []
        opp_n_step_acs = []
        opp_n_step_next_obs = []
        opp_n_step_dones = []
        opp_n_step_ws = []
        maddpg.prep_policy_rollout(device=maddpg.device,torch_device=maddpg.torch_device)


        
        #define/update the noise used for exploration
        if ep_i < burn_in_episodes:
            explr_pct_remaining = 1.0
        else:
            explr_pct_remaining = max(0.0, 1.0*num_explore_episodes - ep_i + burn_in_episodes) / (num_explore_episodes)
        beta_pct_remaining = max(0.0, 1.0*num_beta_episodes - ep_i + burn_in_episodes) / (num_beta_episodes)
        
        # evaluation for 10 episodes every 100
        if ep_i % 10 == 0:
            maddpg.scale_noise(final_OU_noise_scale + (init_noise_scale - final_OU_noise_scale) * explr_pct_remaining)
        if ep_i % 100 == 0:
            maddpg.scale_noise(0.0)

        if LSTM:
            maddpg.zero_hidden(1)
        maddpg.reset_noise()
        maddpg.scale_beta(final_beta + (initial_beta - final_beta) * beta_pct_remaining)
        #for the duration of 100 episode with maximum length of 500 time steps
        time_step = 0
        team_kickable_counter = [0] * num_TA
        opp_kickable_counter = [0] * num_OA
        env.team_possession_counter = [0] * num_TA
        env.opp_possession_counter = [0] * num_OA
        reducer = maddpg.team_agents[0].reducer
        for et_i in range(0, episode_length):

            if device == 'cuda':
                # gather all the observations into a torch tensor 
                torch_obs_team = [Variable(torch.from_numpy(np.vstack(env.Observation(i,'team')).T).float(),requires_grad=False).cuda(non_blocking=True,device=maddpg.torch_device)
                            for i in range(num_TA)]

                # gather all the opponent observations into a torch tensor 
                torch_obs_opp = [Variable(torch.from_numpy(np.vstack(env.Observation(i,'opp')).T).float(),requires_grad=False).cuda(non_blocking=True,device=maddpg.torch_device)
                            for i in range(num_OA)]
                
                if preprocess:
                    team_obs_reduced =[reducer.reduce(Variable(torch.from_numpy(env.Observation(i,'team')).float(),requires_grad=False).cuda(non_blocking=True,device=maddpg.torch_device))
                                for i in range(num_TA)]

                    opp_obs_reduced = [reducer.reduce(Variable(torch.from_numpy(env.Observation(i,'opp')).float(),requires_grad=False).cuda(non_blocking=True,device=maddpg.torch_device))     
                            for i in range(num_OA)]  
            else:
                # gather all the observations into a torch tensor 
                torch_obs_team = [Variable(torch.from_numpy(np.vstack(env.Observation(i,'team')).T).float(),requires_grad=False)
                            for i in range(num_TA)]

                # gather all the opponent observations into a torch tensor 
                torch_obs_opp = [Variable(torch.from_numpy(np.vstack(env.Observation(i,'opp')).T).float(),requires_grad=False)
                            for i in range(num_OA)] 
                
                if preprocess:
                    team_obs_reduced = [reducer.reduce(Variable(torch.from_numpy(np.vstack(env.Observation(i,'team')).T).float(),requires_grad=False))
                                for i in range(num_TA)]

                    # gather all the opponent observations into a torch tensor 
                    opp_obs_reduced = [reducer.reduce(Variable(torch.from_numpy(np.vstack(env.Observation(i,'opp')).T).float(),requires_grad=False))
                                for i in range(num_OA)]

            # Get e-greedy decision
            if explore:
                team_randoms = e_greedy_bool(env.num_TA,eps = (final_noise_scale + (init_noise_scale - final_noise_scale) * explr_pct_remaining),device=maddpg.torch_device)
                opp_randoms = e_greedy_bool(env.num_OA,eps = 0,device=maddpg.torch_device)
            else:
                team_randoms = e_greedy_bool(env.num_TA,eps = 0,device=maddpg.torch_device)
                opp_randoms = e_greedy_bool(env.num_OA,eps = 0,device=maddpg.torch_device)

            # get actions as torch Variables for both team and opp

            if preprocess:
                team_torch_agent_actions, opp_torch_agent_actions = maddpg.step(team_obs_reduced, opp_obs_reduced,team_randoms,opp_randoms,parallel=False,explore=explore) # leave off or will gumbel sample
            else:
                team_torch_agent_actions, opp_torch_agent_actions = maddpg.step(torch_obs_team, torch_obs_opp,team_randoms,opp_randoms,parallel=False,explore=explore) # leave off or will gumbel sample
            # convert actions to numpy arrays

            team_agent_actions = [ac.cpu().data.numpy() for ac in team_torch_agent_actions]
            #Converting actions to numpy arrays for opp agents
            opp_agent_actions = [ac.cpu().data.numpy() for ac in opp_torch_agent_actions]

            # rearrange actions to be per environment
            # rearrange actions to be per environment for the opponent
            opp_params = np.asarray([ac[0][len(env.action_list):] for ac in opp_agent_actions])

            # this is returning one-hot-encoded action for each team agent
            team_actions = np.asarray([[ac[0][:len(env.action_list)] for ac in team_agent_actions]])
            # this is returning one-hot-encoded action for each opp agent 
            opp_actions = np.asarray([[ac[0][:len(env.action_list)] for ac in opp_agent_actions]])

            
            #if ep_i % 10 == 0:
            #    explore = True
            #if ep_i % 100 == 0:
            #    explore = False

            team_obs =  np.array([env.Observation(i,'team') for i in range(maddpg.nagents_team)]).T
            opp_obs =  np.array([env.Observation(i,'opp') for i in range(maddpg.nagents_opp)]).T
            
            # use random unif parameters if e_greedy
            team_noisey_actions_for_buffer = team_actions[0]
            team_params = np.array([val[0][len(env.action_list):] for val in team_agent_actions])
            opp_noisey_actions_for_buffer = opp_actions[0]
            opp_params = np.array([val[0][len(env.action_list):] for val in opp_agent_actions])

            # print('These are the opp params', str(opp_params))

            team_agents_actions = [np.argmax(agent_act_one_hot) for agent_act_one_hot in team_noisey_actions_for_buffer] # convert the one hot encoded actions  to list indexes
            #Added to Disable/Enable the team agents
            if has_team_Agents:        
                team_actions_params_for_buffer = np.array([val[0] for val in team_agent_actions])
            opp_agents_actions = [np.argmax(agent_act_one_hot) for agent_act_one_hot in opp_noisey_actions_for_buffer] # convert the one hot encoded actions  to list indexes
            #Added to Disable/Enable the opp agents
            if has_opp_Agents:
                opp_actions_params_for_buffer = np.array([val[0] for val in opp_agent_actions])

            # If kickable is True one of the teammate agents has possession of the ball
            kickable = np.array([env.get_kickable_status(i,team_obs.T) for i in range(env.num_TA)])
            if kickable.any():
                team_kickable_counter = [tkc + 1 if kickable[i] else tkc for i,tkc in enumerate(team_kickable_counter)]
                
            # If kickable is True one of the teammate agents has possession of the ball
            kickable = np.array([env.get_kickable_status(i,opp_obs.T) for i in range(env.num_OA)])
            if kickable.any():
                opp_kickable_counter = [okc + 1 if kickable[i] else okc for i,okc in enumerate(opp_kickable_counter)]
            
            team_possession_counter = [env.get_agent_possession_status(i, env.team_base) for i in range(num_TA)]
            opp_possession_counter = [env.get_agent_possession_status(i, env.opp_base) for i in range(num_OA)]

            _,_,_,_,d,world_stat = env.Step(team_agents_actions, opp_agents_actions, team_params, opp_params,team_agent_actions,opp_agent_actions)

            #Added to Disable/Enable the team agents
            if has_team_Agents:
                team_rewards = np.hstack([env.Reward(i,'team') for i in range(env.num_TA)])
            #Added to Disable/Enable the opp agents
            if has_opp_Agents:
                opp_rewards = np.hstack([env.Reward(i,'opp') for i in range(env.num_OA)])

            #Added to Disable/Enable the team agents
            if has_team_Agents:
                team_next_obs = np.array([env.Observation(i,'team') for i in range(maddpg.nagents_team)]).T
            #Added to Disable/Enable the opp agents
            if has_opp_Agents:
                opp_next_obs = np.array([env.Observation(i,'opp') for i in range(maddpg.nagents_opp)]).T

            
            team_done = env.d
            opp_done = env.d 

            # Store variables for calculation of MC and n-step targets for team
            #Added to Disable/Enable the team agents
            if has_team_Agents:
                team_n_step_rewards.append(team_rewards)
                team_n_step_obs.append(team_obs)
                team_n_step_next_obs.append(team_next_obs)
                team_n_step_acs.append(team_actions_params_for_buffer)
                team_n_step_dones.append(team_done)
                team_n_step_ws.append(world_stat)
            #Added to Disable/Enable the opp agents
            if has_opp_Agents:
                opp_n_step_rewards.append(opp_rewards)
                opp_n_step_obs.append(opp_obs)
                opp_n_step_next_obs.append(opp_next_obs)
                opp_n_step_acs.append(opp_actions_params_for_buffer)
                opp_n_step_dones.append(opp_done)
                opp_n_step_ws.append(world_stat)
            # ----------------------------------------------------------------
            # Reduce size of obs

            time_step += 1
            t += 1

            if t%3000 == 0:
                team_step_logger_df.to_csv(hist_dir + '/team_%s.csv' % history)
                opp_step_logger_df.to_csv(hist_dir + '/opp_%s.csv' % history)
                        
            team_episode = []
            opp_episode = []

            if d == 1 and et_i >= (seq_length-1): # Episode done 
                n_step_gammas = np.array([[gamma**step for a in range(num_TA)] for step in range(n_steps)])
               #NOTE: Assume M vs M and critic_mod_both == True
                if critic_mod_both:
                    team_all_MC_targets = []
                    opp_all_MC_targets = []
                    MC_targets_team = np.zeros(num_TA)
                    MC_targets_opp = np.zeros(num_OA)
                    for n in range(et_i+1):
                        MC_targets_team = team_n_step_rewards[et_i-n] + MC_targets_team*gamma
                        team_all_MC_targets.append(MC_targets_team)
                        MC_targets_opp = opp_n_step_rewards[et_i-n] + MC_targets_opp*gamma
                        opp_all_MC_targets.append(MC_targets_opp)
                    for n in range(et_i+1):
                        n_step_targets_team = np.zeros(num_TA)
                        n_step_targets_opp = np.zeros(num_OA)
                        if (et_i + 1) - n >= n_steps: # sum n-step target (when more than n-steps remaining)
                            n_step_targets_team = np.sum(np.multiply(np.asarray(team_n_step_rewards[n:n+n_steps]),(n_step_gammas)),axis=0)
                            n_step_targets_opp = np.sum(np.multiply(np.asarray(opp_n_step_rewards[n:n+n_steps]),(n_step_gammas)),axis=0)

                            n_step_next_ob_team = team_n_step_next_obs[n - 1 + n_steps]
                            n_step_done_team = team_n_step_dones[n - 1 + n_steps]

                            n_step_next_ob_opp = opp_n_step_next_obs[n - 1 + n_steps]
                            n_step_done_opp = opp_n_step_dones[n - 1 + n_steps]
                        else: # n-step = MC if less than n steps remaining
                            n_step_targets_team = team_all_MC_targets[et_i-n]
                            n_step_next_ob_team = team_n_step_next_obs[-1]
                            n_step_done_team = team_n_step_dones[-1]

                            n_step_targets_opp = opp_all_MC_targets[et_i-n]
                            n_step_next_ob_opp = opp_n_step_next_obs[-1]
                            n_step_done_opp = opp_n_step_dones[-1]
                        if D4PG:
                            default_prio = 5.0
                        else:
                            default_prio = 3.0
                        priorities = np.array([np.zeros(k_ensembles) for i in range(num_TA)])
                        priorities[:,current_ensembles] = 5.0
                        #print(current_ensembles)
                        if SIL:
                            SIL_priorities = np.ones(num_TA)*default_prio
                        

                        exp_team = np.column_stack((np.transpose(team_n_step_obs[n]),
                                            team_n_step_acs[n],
                                            np.expand_dims(team_n_step_rewards[n], 1),
                                            np.expand_dims([n_step_done_team for i in range(num_TA)], 1),
                                            np.expand_dims(team_all_MC_targets[et_i-n], 1),
                                            np.expand_dims(n_step_targets_team, 1),
                                            np.expand_dims([team_n_step_ws[n] for i in range(num_TA)], 1),
                                            priorities,
                                            np.expand_dims([default_prio for i in range(num_TA)],1)))


                        exp_opp = np.column_stack((np.transpose(opp_n_step_obs[n]),
                                            opp_n_step_acs[n],
                                            np.expand_dims(opp_n_step_rewards[n], 1),
                                            np.expand_dims([n_step_done_opp for i in range(num_OA)], 1),
                                            np.expand_dims(opp_all_MC_targets[et_i-n], 1),
                                            np.expand_dims(n_step_targets_opp, 1),
                                            np.expand_dims([opp_n_step_ws[n] for i in range(num_OA)], 1),
                                            priorities,
                                            np.expand_dims([default_prio for i in range(num_TA)],1)))
                
                        exp_comb = np.expand_dims(np.vstack((exp_team, exp_opp)), 0)

                        if exps is None:
                            exps = torch.from_numpy(exp_comb)
                        else:
                            exps = torch.cat((exps, torch.from_numpy(exp_comb)),dim=0)

                    # Fill in values for zeros for the hidden state
                    exps = torch.cat((exps[:, :, :], torch.zeros((len(exps), num_TA*2, hidden_dim_lstm*4), dtype=exps.dtype)), dim=2)
                    exps = maddpg.get_recurrent_states(exps, obs_dim_TA, acs_dim, num_TA*2, hidden_dim_lstm)

                    exp_i[int(ep_num[env_num].item())] += et_i
                    shared_exps[int(ep_num[env_num].item())][:len(exps)] = exps
                    ep_num[env_num] += 1
                    del exps
                    exps = None


                #############################################################################################################################################################
                # push exp to queue
                # log
                if ep_i > 1:
                    team_avg_rew = [np.asarray(team_n_step_rewards)[:,i].sum()/float(et_i) for i in range(num_TA)] # divide by time step?
                    team_cum_rew = [np.asarray(team_n_step_rewards)[:,i].sum() for i in range(num_TA)]
                    opp_avg_rew = [np.asarray(opp_n_step_rewards)[:,i].sum()/float(et_i) for i in range(num_TA)]
                    opp_cum_rew = [np.asarray(opp_n_step_rewards)[:,i].sum() for i in range(num_TA)]

                    #Added to Disable/Enable the team agents
                    if has_team_Agents:
                        team_step_logger_df = team_step_logger_df.append({'time_steps': time_step, 
                                                            'why': env.team_envs[0].statusToString(world_stat),
                                                            'agents_kickable_percentages': [(tkc/time_step)*100 for tkc in team_kickable_counter],
                                                            'possession_percentages': [(tpc/time_step)*100 for tpc in team_possession_counter],
                                                            'average_reward': team_avg_rew,
                                                            'cumulative_reward': team_cum_rew},
                                                            ignore_index=True)

                    #Added to Disable/Enable the opp agents
                    if has_opp_Agents:
                        opp_step_logger_df = opp_step_logger_df.append({'time_steps': time_step, 
                                                            'why': env.opp_team_envs[0].statusToString(world_stat),
                                                            'agents_kickable_percentages': [(okc/time_step)*100 for okc in opp_kickable_counter],
                                                            'possession_percentages': [(opc/time_step)*100 for opc in opp_possession_counter],
                                                            'average_reward': opp_avg_rew,
                                                            'cumulative_reward': opp_cum_rew},
                                                            ignore_index=True)


                # Launch evaluation session
                if ep_i > 1 and ep_i % eval_after == 0 and evaluate:
                    thread.start_new_thread(launch_eval,(
                        [load_path + ("agent_%i/model_episode_%i.pth" % (i,ep_i)) for i in range(env.num_TA)], # models directory -> agent -> most current episode
                        eval_episodes,eval_log_dir,eval_hist_dir + "/evaluation_ep" + str(ep_i),
                        7000,env.num_TA,env.num_OA,episode_length,device,use_viewer,))
                if halt.all(): # load when other process is loading buffer to make sure its not saving at the same time
                    #exps.cpu()
                    ready[env_num] = 1
                    current_ensembles = maddpg.load_random_ensemble(side='team',nagents=num_TA,models_path = ensemble_path,load_same_agent=load_same_agent) # use for per ensemble update counter

                    if play_agent2d and use_preloaded_agent2d:
                        maddpg.load_agent2d(side='opp',load_same_agent=load_same_agent,models_path=preload_agent2d_path,nagents=num_OA)
                    elif play_agent2d:
                        maddpg.load_agent2d(side='opp',models_path =session_path +"models/",load_same_agent=load_same_agent,nagents=num_OA)  
                    else:
                            
                        if np.random.uniform(0,1) > self_play_proba: # self_play_proba % chance loading self else load an old ensemble for opponent
                            maddpg.load_random(side='opp',nagents = num_OA,models_path = load_path,load_same_agent=load_same_agent)
                        else:
                            maddpg.load_random_ensemble(side='opp',nagents = num_OA,models_path = ensemble_path,load_same_agent=load_same_agent)

                    if bl_agent2d:
                        maddpg.load_agent2d(side='team',load_same_agent=load_same_agent,models_path=preload_agent2d_path,nagents=num_OA)

                    while halt.all():
                        time.sleep(0.1)
                    total_dim = (obs_dim_TA + acs_dim + 5) + k_ensembles + 1 + (hidden_dim_lstm*4)
                    ep_num.copy_(torch.zeros_like(ep_num,requires_grad=False))
                    [s.copy_(torch.zeros(max_num_experiences,2*num_TA,total_dim)) for s in shared_exps[:int(ep_num[env_num].item())]] # done loading
                    #exp_i = 0 # reset experience builders
                    del exps
                    exps = None


                end = time.time()
                print(end-start)

                break
            elif d:
                break

                    
                
            team_obs = team_next_obs
            #Added to Disable/Enable the opp agents
            if has_opp_Agents:
                opp_obs = opp_next_obs

                #print(step_logger_df) 
            #if t%30000 == 0 and use_viewer:
            if t%20000 == 0 and use_viewer and ep_i > use_viewer_after:
                env._start_viewer()       



if __name__ == "__main__":  
    mp.set_start_method('forkserver',force=True)
    seed = 912
    num_envs = 10
    port = 45000
    max_num_experiences = 500
    update_threads = []
    if True: # all options 
       # Parseargs --------------------------------------------------------------
        parser = argparse.ArgumentParser(description='Load port and log directory')
        parser.add_argument('-log_dir', type=str, default='log',
                        help='A name for log directory')
        parser.add_argument('-log', type=str, default='history',
                        help='A name for log file ')

        args = parser.parse_args()
        log_dir = args.log_dir
        history = args.log
            
        # options ------------------------------
        action_level = 'low'
        feature_level = 'low'
        USE_CUDA = False
        if USE_CUDA:
            device = 'cuda'
            to_gpu = True
        else:
            to_gpu = False
            device = 'cpu'
        use_viewer = False
        use_viewer_after = 1000 # If using viewer, uses after x episodes
        n_training_threads = 8
        rcss_log_game = False #Logs the game using rcssserver
        hfo_log_game = False #Logs the game using HFO
        # default settings ---------------------
        num_episodes = 10000000
        replay_memory_size = 1500000
        pt_memory = 1000000
        episode_length = 500 # FPS
        untouched_time = 500
        burn_in_iterations = 500 # for time step
        burn_in_episodes = float(burn_in_iterations)/untouched_time
        deterministic = True
 
        # --------------------------------------
        # Team ---------------------------------
        num_TA = 2
        num_OA = 2
        num_TNPC = 0
        num_ONPC = 0
        acs_dim = 8
        offense_team_bin='helios10'
        defense_team_bin='helios11'  
        goalie = True
        team_rew_anneal_ep = 1500 # reward would be
        # hyperparams--------------------------
<<<<<<< HEAD
        batch_size = 1024
=======
        batch_size = 64
>>>>>>> 8d37ba73
        hidden_dim = int(512)

        tau = 0.001 # soft update rate 

        number_of_updates = 0
        # exploration --------------------------
        explore = True
        final_OU_noise_scale = 0.03
        final_noise_scale = 0.1
        init_noise_scale = 1.00
        num_explore_episodes = 1 # Haus uses over 10,000 updates --
        multi_gpu = True
        data_parallel = False
        

        # --------------------------------------
        #D4PG Options --------------------------
        D4PG = False
        gamma = 0.99 # discount
        Vmax = 40
        Vmin = -40
        N_ATOMS = 251
        DELTA_Z = (Vmax - Vmin) / (N_ATOMS - 1)
        n_steps = 10
        # n-step update size 
        # Mixed taqrget beta (0 = 1-step, 1 = MC update)
        initial_beta = 0.3
        final_beta =0.3
        num_beta_episodes = 1000000000
        if D4PG:
            a_lr = 0.0001 # actor learning rate
            c_lr = 0.001 # critic learning rate
        else:
            freeze_actor = 0.0
            freeze_critic = 0.0

            a_lr = 0.0001 # actor learning rate
            c_lr = 0.0001 # critic learning rate
        #---------------------------------------
        #TD3 Options ---------------------------
        TD3 = True
        TD3_delay_steps = 2
        TD3_noise = 0.02
        # -------------------------------------- 
        #Pretrain Options ----------------------
        pretrain = False
        use_pretrain_data = False
        test_imitation = False  # After pretrain, infinitely runs the current pretrained policy
        pt_update_cycles = 100
        pt_inject_proba = 1.0
        init_pt_inject_proba = 1.0
        final_pt_inject_proba = 0.2
        pt_inject_anneal_ep = 50
        play_agent2d = False
        bl_agent2d = False
        use_preloaded_agent2d = False
        preload_agent2d_path = ""
        num_buffers = 16
        pt_total_memory = pt_memory*num_buffers

        pt_episodes = 4000 # not used
        #---------------------------------------
        #I2A Options ---------------------------
        I2A = False
        EM_lr = 0.0001
        obs_weight = 5.0
        rew_weight = 1.0
        ws_weight = 1.0
        rollout_steps = 2
        LSTM_hidden=16
        imagination_policy_branch = False 
        #---------------------------------------
        # Self-Imitation Learning Options ------
        SIL = False
        SIL_update_ratio = 1
        #---------------------------------------
        #Critic Input Modification 
        critic_mod = True
        # NOTE: When both are False but critic_mod is true the critic takes both
        # actions and observations from the opposing side
        critic_mod_act = False
        critic_mod_obs = False
        critic_mod_both = ((critic_mod_act == False) and (critic_mod_obs == False) and critic_mod)
        #---------------------------------------
        preprocess = False
        zero_critic = True
        cent_critic = True
        # Control Random Initilization of Agents and Ball
        control_rand_init = True
        ball_x_min = -0.01
        ball_x_max = 0.01
        ball_y_min = -0.01
        ball_y_max = 0.01
        agents_x_min = -0.2 # agents posititions are currently configured in HFO/librcss
        agents_x_max = 0.2
        agents_y_min = -0.2
        agents_y_max = 0.2
        change_every_x = 1000000000
        change_agents_x = 0.01
        change_agents_y = 0.01
        change_balls_x = 0.01
        change_balls_y = 0.01
        # Self-play ----------------------------
        load_random_nets = True
        load_random_every = 100
        k_ensembles = 1
        current_ensembles = [0]*num_TA # initialize which ensembles we start with
        self_play_proba = 0.8
        load_same_agent = True # load same policy for all agents
        push_only_left = True
        num_update_threads = num_TA
        if load_same_agent:
            num_update_threads = 1
        # --------------------------------------
        #Save/load -----------------------------
        save_nns = True
        ep_save_every = 25 # episodes
        load_nets = False # load previous sessions' networks from file for initialization
        initial_models = ["training_sessions/1_11_8_1_vs_1/ensemble_models/ensemble_agent_0/model_0.pth"]
        first_save = True # build model clones for ensemble
        preload_model = False
        preload_path = "agent2d/model_0.pth"
        # --------------------------------------
        # Evaluation ---------------------------
        evaluate = False
        eval_after = 500
        eval_episodes = 11
        # --------------------------------------
        # LSTM -------------------------------------------
        LSTM = True # Critic only
        hidden_dim_lstm = 64
        lstm_burn_in = 10
        if LSTM:
            seq_length = 20 # Must be divisible by 2 b/c of overlap formula
            overlap = int(seq_length/2)
        else:
            seq_length = 0
            overlap = 0
        if seq_length % 2 != 0:
            print('Seq length must be divisible by 2')
            exit(0)
        # -------------------------------------------------

        # Optimization ------------------------------------
        parallel_process = True
        forward_pass = True
        # -------------------------------------------------
        # Prep Session Files ------------------------------
        session_path = None
        current_day_time = datetime.datetime.now()
        session_path = 'training_sessions/' + \
                                        str(current_day_time.month) + \
                                        '_' + str(current_day_time.day) + \
                                        '_' + str(current_day_time.hour) + '_' + \
                                        str(num_TA) + '_vs_' + str(num_OA) + "/"
        hist_dir = session_path +"history"
        eval_hist_dir = session_path +"eval_history"
        eval_log_dir = session_path +"eval_log" # evaluation logfiles
        load_path = session_path +"models/"
        ensemble_path = session_path +"ensemble_models/"
        prep_session(session_path,hist_dir,eval_hist_dir,eval_log_dir,load_path,ensemble_path,log_dir,num_TA) # Generates directories and files for the session

        # --------------------------------------
        # initialization -----------------------
        t = 0
        time_step = 0
        threads = []
        # if using low level actions use non discrete settings
        if action_level == 'high':
            discrete_action = True
        else:
            discrete_action = False
        if not USE_CUDA:
            torch.set_num_threads(n_training_threads)

        #Initialization for either M vs N, M vs 0, or N vs 0
        if num_TA > 0:
            has_team_Agents = True
        else:
            has_team_Agents = False

        if num_OA > 0:
            has_opp_Agents = True
        else:
            has_opp_Agents = False
    
    # dummy env that isn't used explicitly ergo used for dimensions
    env = HFO_env(num_TNPC = num_TNPC,num_TA=num_TA,num_OA=num_OA, num_ONPC=num_ONPC, goalie=goalie,
                    num_trials = num_episodes, fpt = episode_length, seed=seed, # create environment
                    feat_lvl = feature_level, act_lvl = action_level, untouched_time = untouched_time,fullstate=True,
                    ball_x_min=ball_x_min, ball_x_max=ball_x_max, ball_y_min=ball_y_min, ball_y_max=ball_y_max,
                    offense_on_ball=False,port=65000,log_dir=log_dir, rcss_log_game=rcss_log_game, hfo_log_game=hfo_log_game, team_rew_anneal_ep=team_rew_anneal_ep,
                    agents_x_min=agents_x_min, agents_x_max=agents_x_max, agents_y_min=agents_y_min, agents_y_max=agents_y_max,
                    change_every_x=change_every_x, change_agents_x=change_agents_x, change_agents_y=change_agents_y,
                    change_balls_x=change_balls_x, change_balls_y=change_balls_y, control_rand_init=control_rand_init,record=False,
                    defense_team_bin=defense_team_bin, offense_team_bin=offense_team_bin, run_server=False, deterministic=deterministic)
    
    obs_dim_TA = env.team_num_features
    obs_dim_OA = env.opp_num_features
    reduced_obs_dim = 16
    # zip params for env processes
    HP = (action_level,feature_level,to_gpu,device,use_viewer,use_viewer_after,n_training_threads,rcss_log_game,hfo_log_game,num_episodes,replay_memory_size,
    episode_length,untouched_time,burn_in_iterations,burn_in_episodes, deterministic, num_TA,num_OA,num_TNPC,num_ONPC,offense_team_bin,defense_team_bin,goalie,team_rew_anneal_ep,
        batch_size,hidden_dim,a_lr,c_lr,tau,explore,final_OU_noise_scale,final_noise_scale,init_noise_scale,num_explore_episodes,D4PG,gamma,Vmax,Vmin,N_ATOMS,
        DELTA_Z,n_steps,initial_beta,final_beta,num_beta_episodes,TD3,TD3_delay_steps,TD3_noise,I2A,EM_lr,obs_weight,rew_weight,ws_weight,rollout_steps,
        LSTM_hidden,imagination_policy_branch,SIL,SIL_update_ratio,critic_mod_act,critic_mod_obs,critic_mod_both,control_rand_init,ball_x_min,ball_x_max,
        ball_y_min,ball_y_max,agents_x_min,agents_x_max,agents_y_min,agents_y_max,change_every_x,change_agents_x,change_agents_y,change_balls_x,change_balls_y,
        load_random_nets,load_random_every,k_ensembles,current_ensembles,self_play_proba,save_nns,load_nets,initial_models,evaluate,eval_after,eval_episodes,
<<<<<<< HEAD
        LSTM,LSTM_PC,trace_length,hidden_dim_lstm,parallel_process,forward_pass,session_path,hist_dir,eval_hist_dir,eval_log_dir,load_path,ensemble_path,t,time_step,discrete_action,
        has_team_Agents,has_opp_Agents,log_dir,obs_dim_TA,obs_dim_OA, acs_dim,max_num_experiences,load_same_agent,multi_gpu,data_parallel,play_agent2d,use_preloaded_agent2d,preload_agent2d_path,bl_agent2d,reduced_obs_dim,preprocess,zero_critic,cent_critic )
=======
        LSTM, seq_length,hidden_dim_lstm,lstm_burn_in,overlap,parallel_process,forward_pass,session_path,hist_dir,eval_hist_dir,eval_log_dir,load_path,ensemble_path,t,time_step,discrete_action,
        has_team_Agents,has_opp_Agents,log_dir,obs_dim_TA,obs_dim_OA, acs_dim,max_num_experiences,load_same_agent,multi_gpu,data_parallel,play_agent2d,use_preloaded_agent2d,preload_agent2d_path,bl_agent2d )
>>>>>>> 8d37ba73

    maddpg = MADDPG.init_from_env(env, agent_alg="MADDPG",
                                adversary_alg= "MADDPG",device=device,
                                gamma=gamma,batch_size=batch_size,
                                tau=tau,
                                a_lr=a_lr,
                                c_lr=c_lr,
                                hidden_dim=hidden_dim ,discrete_action=discrete_action,
                                vmax=Vmax,vmin=Vmin,N_ATOMS=N_ATOMS,
                                n_steps=n_steps,DELTA_Z=DELTA_Z,D4PG=D4PG,beta=initial_beta,
                                TD3=TD3,TD3_noise=TD3_noise,TD3_delay_steps=TD3_delay_steps,
                                I2A = I2A, EM_lr = EM_lr,
                                obs_weight = obs_weight, rew_weight = rew_weight, ws_weight = ws_weight, 
                                rollout_steps = rollout_steps,LSTM_hidden=LSTM_hidden,
                                imagination_policy_branch = imagination_policy_branch,critic_mod_both=critic_mod_both,
                                critic_mod_act=critic_mod_act, critic_mod_obs= critic_mod_obs,
<<<<<<< HEAD
                                LSTM=LSTM, LSTM_PC=LSTM_PC, trace_length=trace_length, hidden_dim_lstm=hidden_dim_lstm,only_policy=False,multi_gpu=multi_gpu,data_parallel=data_parallel,reduced_obs_dim=reduced_obs_dim,preprocess=preprocess,zero_critic=zero_critic,cent_critic=cent_critic) 
=======
                                LSTM=LSTM, seq_length=seq_length, hidden_dim_lstm=hidden_dim_lstm, lstm_burn_in=lstm_burn_in,overlap=overlap,
                                only_policy=False,multi_gpu=multi_gpu,data_parallel=data_parallel) 
>>>>>>> 8d37ba73

    if multi_gpu:
        maddpg.torch_device = torch.device("cuda:0")
    # maddpg.device = 'cuda'
    maddpg.prep_training(device=maddpg.device,torch_device=maddpg.torch_device)
    
    if first_save: # Generate list of ensemble networks
        file_path = ensemble_path
        maddpg.first_save(file_path,num_copies = k_ensembles)
        [maddpg.save_agent(load_path,0,i,load_same_agent = False,torch_device=maddpg.torch_device) for i in range(num_TA)] 
        if preload_model:
            maddpg.load_team(side='team',models_path=preload_path,nagents=num_TA)
            maddpg.first_save(file_path,num_copies = k_ensembles) 


        first_save = False

    team_replay_buffer = ReplayTensorBuffer(replay_memory_size , num_TA,
                                        obs_dim_TA,acs_dim,batch_size, LSTM, seq_length,overlap,hidden_dim_lstm,k_ensembles,SIL)

    #Added to Disable/Enable the opp agents
        #initialize the replay buffer of size 10000 for number of opponent agent with their observations & actions 
    opp_replay_buffer = ReplayTensorBuffer(replay_memory_size , num_TA,
<<<<<<< HEAD
                                        obs_dim_TA,acs_dim,batch_size, LSTM, LSTM_PC,k_ensembles,SIL)
    max_episodes_shared = 30
=======
                                        obs_dim_TA,acs_dim,batch_size, LSTM, seq_length,overlap,hidden_dim_lstm,k_ensembles,SIL)
    max_episodes_shared = 50
>>>>>>> 8d37ba73
    processes = []
    total_dim = (obs_dim_TA + acs_dim + 5) + k_ensembles + 1 + (hidden_dim_lstm*4)

    shared_exps = [[torch.zeros(max_num_experiences,2*num_TA,total_dim,requires_grad=False).share_memory_() for _ in range(max_episodes_shared)] for _ in range(num_envs)]
    exp_indices = [[torch.tensor(0,requires_grad=False).share_memory_() for _ in range(max_episodes_shared)] for _ in range(num_envs)]
    ep_num = torch.zeros(num_envs,requires_grad=False).share_memory_()

    halt = Variable(torch.tensor(0).byte()).share_memory_()
    ready = torch.zeros(num_envs,requires_grad=False).byte().share_memory_()
    update_counter = torch.zeros(num_envs,requires_grad=False).share_memory_()
    for i in range(num_envs):
        processes.append(mp.Process(target=run_envs, args=(seed + (i * 100), port + (i * 1000), shared_exps[i],exp_indices[i],HP,i,ready,halt,update_counter,(history+str(i)),ep_num)))
    


    
    if pretrain or use_pretrain_data:
        # ------------------------------------ Start Pretrain --------------------------------------------
        pt_trbs = [ReplayTensorBuffer(pt_memory , num_TA,
                                                obs_dim_TA,acs_dim,batch_size, LSTM,k_ensembles,SIL) for _ in range(num_buffers)]
        pt_orbs = [ReplayTensorBuffer(pt_memory , num_TA,
                                            obs_dim_TA,acs_dim,batch_size, LSTM,k_ensembles,SIL) for _ in range(num_buffers)]
        # ------------ Load in shit from csv into buffer ----------------------
        pt_threads = []
        print("Load PT Buffers")
        all_l = []
        all_r = []
        for i in range(1,num_buffers+1):
            left_files = []
            right_files = []
            
            if os.path.isdir(os.getcwd() + '/pt_logs_%i' % ((i+1)*1000)):
                team_files = os.listdir(os.getcwd() + '/pt_logs_%i' % ((i+1)*1000))
                left_files = [os.getcwd() + '/pt_logs_%i/' % ((i+1)*1000) + f for f in team_files if '_left_' or '.csv' in f]
                right_files = [os.getcwd() + '/pt_logs_%i/' % ((i+1)*1000) + f for f in team_files if '_right_' or '.csv' in f]
            else:
                print('log directory DNE')
                exit(0)
            all_l.append(left_files)
            all_r.append(right_files)
    
        second_args = [(num_TA,obs_dim_TA,pt_trbs[i],pt_orbs[i],episode_length,n_steps,gamma,D4PG,SIL,k_ensembles,push_only_left,pt_episodes) for i in range(num_buffers)]
        with Pool() as pool:
            pt_rbs = pool.starmap(load_buffer, zip(all_l,all_r, second_args))
        pt_trbs,pt_orbs = list(zip(*pt_rbs))
        del pt_rbs
        for i in range(num_buffers):
            print("Length of RB_",i,": ",len(pt_trbs[i]))
            
        #team_replay_buffer = pt_trbs[0]
        #opp_replay_buffer = pt_orbs[0]
        
        pt_trb = ReplayTensorBuffer(pt_total_memory , num_TA,
                                                obs_dim_TA,acs_dim,batch_size, LSTM,k_ensembles,SIL)
        pt_orb = ReplayTensorBuffer(pt_total_memory , num_TA,
                                                obs_dim_TA,acs_dim,batch_size, LSTM,k_ensembles,SIL)
        for j in range(num_buffers):
            pt_trb.merge_buffer(pt_trbs[j])
            pt_orb.merge_buffer(pt_orbs[j])
            print("Merging Buffer: ",j)
        del pt_trbs
        del pt_orbs
        gc.collect()
        time.sleep(5)
        print("Length of centralized buffer: ", len(pt_trb))
    if pretrain:

        # ------------ Done loading shit --------------------------------------
        # ------------ Pretrain actor/critic same time---------------
        #define/update the noise used for exploration

        maddpg.scale_noise(0.0)
        maddpg.reset_noise()
        maddpg.scale_beta(1)
        update_session = 999999

        for u in range(pt_update_cycles):
            print("PT Update Cycle: ",u)
            print("PT Completion: ",(u*100.0)/(float(pt_update_cycles)),"%")
            rb_i = np.random.randint(num_buffers)


            threads = []
            for a_i in range(1):
                threads.append(mp.Process(target=imitation_thread,args=(a_i,to_gpu,len(pt_trb),batch_size,
                    pt_trb,pt_orb,number_of_updates,
                    load_path,update_session,ensemble_path,forward_pass,LSTM,k_ensembles,SIL,SIL_update_ratio,num_TA,load_same_agent,multi_gpu,session_path,data_parallel)))
            [thr.start() for thr in threads]
            
            agentID = 0
            buffer_size = len(pt_trb)

            number_of_updates = 6000
            batches_to_sample = 1000
            if len(pt_trb) < batch_size*(batches_to_sample):
                batches_to_sample = 1
            priorities = [] 
            start = time.time()
            for ensemble in range(k_ensembles):

                maddpg.load_same_ensembles(ensemble_path,ensemble,maddpg.nagents_team,load_same_agent=load_same_agent)

                #start = time.time()
                for up in range(number_of_updates):
                    offset = up % batches_to_sample

                    if not load_same_agent:
                        inds = pt_trb.get_PER_inds(agentID,batch_size,ensemble)
                    else:
                        if up % batches_to_sample == 0:
                            m = 0
                            #inds = pt_trb[rb_i].get_PER_inds(m,batches_to_sample*batch_size,ensemble)
                            inds = np.random.choice(np.arange(len(pt_trb)), size=batch_size*batches_to_sample, replace=False)

                            #if len(priorities) > 1:
                                #for c,p in enumerate(priorities):
                                #    pt_trb.update_priorities(agentID=m,inds = inds[c*batch_size:(c+1)*batch_size], prio=p,k = ensemble) 
                            priorities = [] 


                    # FOR THE LOVE OF GOD DONT USE TORCH TO GET INDICES

                    if LSTM:
                        team_sample = pt_trb.sample_LSTM(inds, seq_length,to_gpu=to_gpu,norm_rews=False)
                        opp_sample = pt_orb.sample_LSTM(inds, seq_length,to_gpu=to_gpu,norm_rews=False)
                        priorities =maddpg.update_centralized_critic_LSTM(team_sample=team_sample, opp_sample=opp_sample, agent_i =agentID, side='team',load_same_agent=load_same_agent)
                        pt_trb.update_priorities(agentID=m,inds = inds, prio=priorities,k = ensemble)
                        del priorities
                        del team_sample
                        del opp_sample
                        if not load_same_agent:
                            priorities = maddpg.update_centralized_critic(team_sample=team_sample, opp_sample=opp_sample, agent_i =agentID, side='team',forward_pass=forward_pass,load_same_agent=load_same_agent)
                            pt_trb.update_priorities(agentID=agentID,inds = inds, prio=priorities,k = ensemble)
                    else:
                        team_sample = pt_trb.sample(inds[batch_size*offset:batch_size*(offset+1)],
                                                    to_gpu=to_gpu,norm_rews=False,device=maddpg.torch_device)
                        opp_sample = pt_orb.sample(inds[batch_size*offset:batch_size*(offset+1)],
                                                    to_gpu=to_gpu,norm_rews=False,device=maddpg.torch_device)
                        if not load_same_agent:
                            priorities = maddpg.update_centralized_critic(team_sample=team_sample, opp_sample=opp_sample, agent_i =agentID, side='team',forward_pass=forward_pass,load_same_agent=load_same_agent)
                            pt_trb.update_priorities(agentID=agentID,inds =inds, prio=priorities,k = ensemble)
                        else:
                            
                            priorities.append(maddpg.pretrain_critic_MC(team_sample=team_sample, opp_sample=opp_sample, agent_i =agentID, side='team',forward_pass=forward_pass,load_same_agent=load_same_agent,session_path=session_path))
                            #priorities.append(maddpg.pretrain_critic(team_sample=team_sample, opp_sample=opp_sample, agent_i =agentID, side='team',forward_pass=forward_pass,load_same_agent=load_same_agent,session_path=session_path))
                            #team_replay_buffer.update_priorities(agentID=m,inds = inds, prio=priorities,k = ensemble)
                            if up % number_of_updates/10 == 0: # update target half way through
                                maddpg.update_agent_targets(0,number_of_updates/10)
                    if SIL:
                        for i in range(SIL_update_ratio):
                            inds = pt_trb.get_SIL_inds(agentID=m,batch_size=batch_size)
                            team_sample = pt_trb.sample(inds,
                                                    to_gpu=to_gpu,norm_rews=False)
                            opp_sample = pt_orb.sample(inds,
                                                    to_gpu=to_gpu,norm_rews=False)
                            priorities = maddpg.SIL_update(team_sample, opp_sample, agentID, 'team') # 
                            pt_trb.update_SIL_priorities(agentID=m,inds = inds, prio=priorities)
                #for c,p in enumerate(priorities):
                #    if c != (len(priorities)-1):
                #        pt_trb.update_priorities(agentID=m,inds = inds[(-batch_size*batches_to_sample)+(batch_size*c):(batch_size*(c+1))+(-batch_size*batches_to_sample)], prio=p,k = ensemble) 
                #    else:
                #        pt_trb.update_priorities(agentID=m,inds = inds[(-batch_size*batches_to_sample)+(batch_size*c):], prio=p,k = ensemble) 
                #print(time.time()-start)
                if not load_same_agent:
                    maddpg.update_agent_targets(agentID,number_of_updates)
                    maddpg.save_agent(load_path,update_session,agentID)
                    maddpg.save_ensemble(ensemble_path,ensemble,agentID)
                else:
                    maddpg.update_agent_hard_critic(0)
                    print(time.time()-start,"<-- Critic Update Cycle")

                    [thr.join() for thr in threads]
                    maddpg.load_ensemble_policy(ensemble_path,ensemble,0) # load only policy from updated policy thread
                    maddpg.update_agent_hard_policy(agentID=0)
                    [maddpg.save_agent(load_path,update_session,i,load_same_agent,maddpg.torch_device) for i in range(num_TA)]
                    [maddpg.save_ensemble(ensemble_path,ensemble,i,load_same_agent,maddpg.torch_device) for i in range(num_TA)]
                print(time.time()-start,"<-- Full Cycle")






            maddpg.update_hard_policy() 
            maddpg.update_hard_critic()
            maddpg.save_agent2d(load_path,0,load_same_agent,maddpg.torch_device)


    # -------------Done pretraining actor/critic ---------------------------------------------
    maddpg.team_agents[0].change_c_lr(lr=freeze_critic) # freeze critic until buffer is loaded with 500k
    maddpg.team_agents[0].change_a_lr(lr=freeze_actor) # freeze actor until buffer is loaded with 1.5mill
    maddpg.save_agent2d(load_path,0,load_same_agent,maddpg.torch_device)
    [maddpg.save_ensemble(ensemble_path,0,i,load_same_agent,maddpg.torch_device) for i in range(num_TA)] # Save agent2d into ensembles


    maddpg.scale_beta(initial_beta) 

    for p in processes: # Starts environments
        p.start()

    iterations_per_push = 1
    update_session = 0

    #maddpg_pick = dill.dumps(maddpg)
    while True: # get experiences, update
        while((np.asarray([counter.item() for counter in ep_num]) < iterations_per_push).any()):
            time.sleep(0.1)
        halt.copy_(torch.tensor(1,requires_grad=False).byte())
        while not ready.all():
            time.sleep(0.1)
        for i in range(num_envs):
            if LSTM:
                if push_only_left:
                    [team_replay_buffer.push_LSTM(shared_exps[i][j][:exp_indices[i][j], :num_TA, :]) for j in range(int(ep_num[i].item())) if seq_length-1 <= exp_indices[i][j]]
                    [opp_replay_buffer.push_LSTM(shared_exps[i][j][:exp_indices[i][j], num_TA:2*num_TA, :]) for j in range(int(ep_num[i].item())) if seq_length-1 <= exp_indices[i][j]]
                else:
                    [team_replay_buffer.push_LSTM(torch.cat((shared_exps[i][j][:exp_indices[i][j], :num_TA, :], 
                        shared_exps[i][j][:exp_indices[i][j], -num_TA:, :]))) for j in range(int(ep_num[i].item())) if seq_length-1 <= exp_indices[i][j]]
                    [opp_replay_buffer.push_LSTM(torch.cat((shared_exps[i][j][:exp_indices[i][j], -num_TA:, :], 
                        shared_exps[i][j][:exp_indices[i][j], :num_TA, :]))) for j in range(int(ep_num[i].item())) if seq_length-1 <= exp_indices[i][j]]
            else:
                if push_only_left:
                    [team_replay_buffer.push(shared_exps[i][j][:exp_indices[i][j], :num_TA, :]) for j in range(int(ep_num[i].item()))]
                    [opp_replay_buffer.push(shared_exps[i][j][:exp_indices[i][j], num_TA:2*num_TA, :]) for j in range(int(ep_num[i].item()))]
                else:
                    [team_replay_buffer.push(torch.cat((shared_exps[i][j][:exp_indices[i][j], :num_TA, :], shared_exps[i][j][:exp_indices[i][j], -num_TA:, :]))) for j in range(int(ep_num[i].item()))]
                    [opp_replay_buffer.push(torch.cat((shared_exps[i][j][:exp_indices[i][j], -num_TA:, :], shared_exps[i][j][:exp_indices[i][j], :num_TA, :]))) for j in range(int(ep_num[i].item()))]
        # get num updates and reset counter
        # If the update rate is slower than the exp generation than this ratio will be greater than 1 when our experience tensor
        # is full (10,000 timesteps backlogged) so wait for updates to catch up
        print("Episode buffer/Max Shared memory at :",100*ep_num[0].item()/float(max_episodes_shared),"%")

        if (ep_num[0].item()/max_episodes_shared) >= 10:
            print("Training backlog (shared memory buffer full); halting experience generation until updates catch up")

            number_of_updates = 500
            threads = []
            if not load_same_agent:
                for a_i in range(maddpg.nagents_team):
                    threads.append(mp.Process(target=update_thread,args=(a_i,to_gpu,len(team_replay_buffer),batch_size,
                        team_replay_buffer,opp_replay_buffer,number_of_updates,
                        load_path,update_session,ensemble_path,forward_pass,LSTM,k_ensembles,SIL,SIL_update_ratio,num_TA,load_same_agent,multi_gpu,session_path,data_parallel,a_lr)))
            else:
                for a_i in range(1):
                    threads.append(mp.Process(target=update_thread,args=(a_i,to_gpu,len(team_replay_buffer),batch_size,
                        team_replay_buffer,opp_replay_buffer,number_of_updates,
                        load_path,update_session,ensemble_path,forward_pass,LSTM,k_ensembles,SIL,SIL_update_ratio,num_TA,load_same_agent,multi_gpu,session_path,data_parallel,a_lr)))
            print("Launching update")
            start = time.time()
            [thr.start() for thr in threads]
            [thr.join() for thr in threads]
            update_session +=1
            update_counter.copy_(torch.zeros(num_envs,requires_grad=False))


        for envs in exp_indices:
            for exp_i in envs:
                exp_i.copy_(torch.tensor(0,requires_grad=False))
        number_of_updates = int(update_counter.sum().item())
        update_counter.copy_(torch.zeros(num_envs,requires_grad=False))

        halt.copy_(torch.tensor(0,requires_grad=False).byte())
        ready.copy_(torch.zeros(num_envs,requires_grad=False).byte())

                            
        maddpg.load_same_ensembles(ensemble_path,0,maddpg.nagents_team,load_same_agent=load_same_agent)        

        if len(team_replay_buffer) > 1000:
            maddpg.team_agents[0].change_c_lr(lr=c_lr) # Unfreeze actor after buffer is loaded with 1million
        if len(team_replay_buffer) > 1000:
            maddpg.team_agents[0].change_a_lr(lr=a_lr) # Unfreeze actor after buffer is loaded with 1million


        training = (len(team_replay_buffer) >= batch_size)
        if training:
            threads = []
            pt_inject_proba = max(0.0, 1.0*pt_inject_anneal_ep - update_session) / (pt_inject_anneal_ep)
            pt_inject_proba = final_pt_inject_proba + (init_pt_inject_proba - final_pt_inject_proba) * pt_inject_proba
            PT = (np.random.uniform(0,1) < pt_inject_proba) and (pretrain or use_pretrain_data)
            print("Update Session:",update_session)
            if PT or use_pretrain_data:

                print("PT sample probability:",pt_inject_proba)
                print("Using PT sample:",PT)

        
            if PT:
                rb_i = np.random.randint(num_buffers)

                for a_i in range(1):
                    threads.append(mp.Process(target=update_thread,args=(a_i,to_gpu,len(pt_trb),batch_size,
                        pt_trb,pt_orb,number_of_updates,
                        load_path,update_session,ensemble_path,forward_pass,LSTM,k_ensembles,SIL,SIL_update_ratio,num_TA,load_same_agent,multi_gpu,session_path,data_parallel,a_lr)))
            else:
                for a_i in range(1):
                    threads.append(mp.Process(target=update_thread,args=(a_i,to_gpu,len(team_replay_buffer),batch_size,
                        team_replay_buffer,opp_replay_buffer,number_of_updates,
                        load_path,update_session,ensemble_path,forward_pass,LSTM,k_ensembles,SIL,SIL_update_ratio,num_TA,load_same_agent,multi_gpu,session_path,data_parallel,a_lr)))
            [thr.start() for thr in threads]
            print("Launching update")
            start = time.time()

            update_session +=1
            agentID = 0
            buffer_size = len(team_replay_buffer)

            number_of_updates = 450
            batches_to_sample = 50
            if len(team_replay_buffer) < batch_size*(batches_to_sample):
                batches_to_sample = 1

            priorities = [] 

            for ensemble in range(k_ensembles):
                for up in range(number_of_updates):
                    offset = up % batches_to_sample
                    m = 0


                    if not load_same_agent:
                        inds = team_replay_buffer.get_PER_inds(agentID,batch_size,ensemble)
                    else:
                        if up % batches_to_sample == 0:
                            if PT:
                                #inds = pt_trb.get_PER_inds(m,batches_to_sample*batch_size,ensemble)
                                inds = np.random.choice(np.arange(len(pt_trb)), size=batch_size*batches_to_sample, replace=False)

                            else:
                                #inds = team_replay_buffer.get_PER_inds(m,batches_to_sample*batch_size,ensemble)
                                inds = np.random.choice(np.arange(len(team_replay_buffer)), size=batch_size*batches_to_sample, replace=False)
                            #if len(priorities) > 1:
                            #    for c,p in enumerate(priorities):
                            #        if PT:
                            #            pt_trb.update_priorities(agentID=m,inds = inds[c*batch_size:(c+1)*batch_size], prio=p,k = ensemble) 
                            #        else:
                            #            team_replay_buffer.update_priorities(agentID=m,inds = inds[c*batch_size:(c+1)*batch_size], prio=p,k = ensemble) 
                            priorities = [] 

                    #inds = np.random.choice(np.arange(len(team_replay_buffer)), size=batch_size, replace=False)

                    # FOR THE LOVE OF GOD DONT USE TORCH TO GET INDICES

                    if LSTM:
                        print('Sampling !!!')
                        team_sample = team_replay_buffer.sample_LSTM(inds[batch_size*offset:batch_size*(offset+1)],
                                                                    to_gpu=to_gpu, device=maddpg.torch_device)
                        opp_sample = opp_replay_buffer.sample_LSTM(inds[batch_size*offset:batch_size*(offset+1)],
                                                                    to_gpu=to_gpu, device=maddpg.torch_device)

                        if not load_same_agent:
                            priorities = maddpg.update_centralized_critic_LSTM(team_sample=team_sample, opp_sample=opp_sample, agent_i =agentID, side='team',forward_pass=forward_pass,
                                                                                load_same_agent=load_same_agent,critic=False,policy=True,session_path=session_path,lstm_burn_in=lstm_burn_in)
                            team_replay_buffer.update_priorities(agentID=agentID,inds = inds, prio=priorities,k = ensemble)
                        else:
                            train_actor = (len(team_replay_buffer) > 10000) and False # and (update_session % 2 == 0)
                            train_critic = (len(team_replay_buffer) > 50)
                            print('len', str(len(team_replay_buffer)))
                            if train_critic:
                                print('Training critic')
                                priorities.append(maddpg.update_centralized_critic_LSTM(team_sample=team_sample, opp_sample=opp_sample, agent_i =agentID, side='team',forward_pass=forward_pass,
                                                                                        load_same_agent=load_same_agent,critic=True,policy=False,session_path=session_path,lstm_burn_in=lstm_burn_in))
                            if train_actor: # only update actor once 1 mill
                                _ = maddpg.update_centralized_critic_LSTM(team_sample=team_sample, opp_sample=opp_sample, agent_i =agentID, side='team',forward_pass=forward_pass,
                                                                            load_same_agent=load_same_agent,critic=False,policy=True,session_path=session_path)

                            #team_replay_buffer.update_priorities(agentID=m,inds = inds, prio=priorities,k = ensemble)
                            if up % number_of_updates/10 == 0: # update target half way through
                                if train_critic and not train_actor:
                                    maddpg.update_agent_critic(0,number_of_updates/10)
                                elif train_critic and train_actor:
                                    maddpg.update_agent_targets(0,number_of_updates/10)
                    else:
                        if PT:
                            
                            team_sample = pt_trb.sample(inds[batch_size*offset:batch_size*(offset+1)],
                                                        to_gpu=to_gpu,norm_rews=False,device=maddpg.torch_device)
                            opp_sample = pt_orb.sample(inds[batch_size*offset:batch_size*(offset+1)],
                                                        to_gpu=to_gpu,norm_rews=False,device=maddpg.torch_device)
                        else:
                            team_sample = team_replay_buffer.sample(inds[batch_size*offset:batch_size*(offset+1)],
                                                        to_gpu=to_gpu,norm_rews=False,device=maddpg.torch_device)
                            opp_sample = opp_replay_buffer.sample(inds[batch_size*offset:batch_size*(offset+1)],
                                                        to_gpu=to_gpu,norm_rews=False,device=maddpg.torch_device)
                        if not load_same_agent:
                            priorities = maddpg.update_centralized_critic(team_sample=team_sample, opp_sample=opp_sample, agent_i =agentID, side='team',forward_pass=forward_pass,load_same_agent=load_same_agent)
                            team_replay_buffer.update_priorities(agentID=agentID,inds = data_parallelinds, prio=priorities,k = ensemble)
                        else:
                            train_actor = (len(team_replay_buffer) > 10000) and False # and (update_session % 2 == 0)
                            train_critic = (len(team_replay_buffer) > 10000)
                            if train_critic:
                                priorities.append(maddpg.update_centralized_critic(team_sample=team_sample, opp_sample=opp_sample, agent_i =agentID, side='team',forward_pass=forward_pass,load_same_agent=load_same_agent,critic=True,policy=False,session_path=session_path))
                            if train_actor: # only update actor once 1 mill
                                _ = maddpg.update_centralized_critic(team_sample=team_sample, opp_sample=opp_sample, agent_i =agentID, side='team',forward_pass=forward_pass,load_same_agent=load_same_agent,critic=False,policy=True,session_path=session_path)

                            #team_replay_buffer.update_priorities(agentID=m,inds = inds, prio=priorities,k = ensemble)
                            if up % number_of_updates/10 == 0: # update target half way through
                                if train_critic and not train_actor:
                                    maddpg.update_agent_critic(0,number_of_updates/10)
                                elif train_critic and train_actor:
                                    maddpg.update_agent_targets(0,number_of_updates/10)
                    if SIL:
                        for i in range(SIL_update_ratio):
                            inds = team_replay_buffer.get_SIL_inds(agentID=m,batch_size=batch_size)
                            team_sample = team_replay_buffer.sample(inds,
                                                    to_gpu=to_gpu,norm_rews=False)
                            opp_sample = opp_replay_buffer.sample(inds,
                                                    to_gpu=to_gpu,norm_rews=False)
                            priorities = maddpg.SIL_update(team_sample, opp_sample, agentID, 'team') # 
                            team_replay_buffer.update_SIL_priorities(agentID=m,inds = inds, prio=priorities)
                #if PT:
                #    for c,p in enumerate(priorities):
                #        if c != (len(priorities)-1):
                #            pt_trb.update_priorities(agentID=m,inds = inds[(-batch_size*batches_to_sample)+(batch_size*c):(batch_size*(c+1))+(-batch_size*batches_to_sample)], prio=p,k = ensemble) 
                #        else:
                #            pt_trb.update_priorities(agentID=m,inds = inds[(-batch_size*batches_to_sample)+(batch_size*c):], prio=p,k = ensemble) 
                #else:
                #    for c,p in enumerate(priorities):
                #        if c != (len(priorities)-1):
                #            team_replay_buffer.update_priorities(agentID=m,inds = inds[(-batch_size*batches_to_sample)+(batch_size*c):(batch_size*(c+1))+(-batch_size*batches_to_sample)], prio=p,k = ensemble) 
                #        else:
                #            team_replay_buffer.update_priorities(agentID=m,inds = inds[(-batch_size*batches_to_sample)+(batch_size*c):], prio=p,k = ensemble) 
                
                #print(time.time()-start)
                if not load_same_agent:
                    maddpg.update_agent_targets(agentID,number_of_updates)
                    maddpg.save_agent(load_path,update_session,agentID,torch_device=maddpg.torch_device)
                    maddpg.save_ensemble(ensemble_path,ensemble,agentID,torch_device=maddpg.torch_device)
                else:
                    maddpg.update_agent_targets(0,number_of_updates/10)
                    print(time.time()-start,"<-- Critic Update Cycle")

                    [thr.join() for thr in threads]
                    maddpg.load_ensemble_policy(ensemble_path,ensemble,0) # load only policy from updated policy thread
                    [maddpg.save_agent(load_path,update_session,i,load_same_agent,torch_device=maddpg.torch_device) for i in range(num_TA)]
                    [maddpg.save_ensemble(ensemble_path,ensemble,i,load_same_agent,torch_device=maddpg.torch_device) for i in range(num_TA)]
                print(time.time()-start,"<-- Full Cycle")
<|MERGE_RESOLUTION|>--- conflicted
+++ resolved
@@ -42,13 +42,8 @@
         maddpg = MADDPG.init_from_save_evaluation(initial_models,num_TA) # from evaluation method just loads the networks
         if multi_gpu:
             maddpg.torch_device = torch.device("cuda:3")
-<<<<<<< HEAD
         maddpg.device = 'cuda'
         number_of_updates = 300
-=======
-        # maddpg.device = 'cuda'
-        number_of_updates = 350
->>>>>>> 8d37ba73
         batches_to_sample = 50
 
         if len(team_replay_buffer) < batch_size*(batches_to_sample):
@@ -194,13 +189,10 @@
     LSTM_hidden,imagination_policy_branch,SIL,SIL_update_ratio,critic_mod_act,critic_mod_obs,critic_mod_both,control_rand_init,ball_x_min,ball_x_max,
     ball_y_min,ball_y_max,agents_x_min,agents_x_max,agents_y_min,agents_y_max,change_every_x,change_agents_x,change_agents_y,change_balls_x,change_balls_y,
     load_random_nets,load_random_every,k_ensembles,current_ensembles,self_play_proba,save_nns,load_nets,initial_models,evaluate,eval_after,eval_episodes,
-<<<<<<< HEAD
     LSTM,LSTM_PC,trace_length,hidden_dim_lstm,parallel_process,forward_pass,session_path,hist_dir,eval_hist_dir,eval_log_dir,load_path,ensemble_path,t,time_step,discrete_action,
     has_team_Agents,has_opp_Agents,log_dir,obs_dim_TA,obs_dim_OA, acs_dim,max_num_experiences,load_same_agent,multi_gpu,data_parallel,play_agent2d,use_preloaded_agent2d,preload_agent2d_path,bl_agent2d,reduced_obs_dim,preprocess,zero_critic,cent_critic) = HP
-=======
     LSTM,seq_length,hidden_dim_lstm,lstm_burn_in,overlap,parallel_process,forward_pass,session_path,hist_dir,eval_hist_dir,eval_log_dir,load_path,ensemble_path,t,time_step,discrete_action,
     has_team_Agents,has_opp_Agents,log_dir,obs_dim_TA,obs_dim_OA, acs_dim,max_num_experiences,load_same_agent,multi_gpu,data_parallel,play_agent2d,use_preloaded_agent2d,preload_agent2d_path,bl_agent2d ) = HP
->>>>>>> 8d37ba73
 
 
     env = HFO_env(num_TNPC = num_TNPC,num_TA=num_TA,num_OA=num_OA, num_ONPC=num_ONPC, goalie=goalie,
@@ -243,12 +235,9 @@
                                 rollout_steps = rollout_steps,LSTM_hidden=LSTM_hidden,
                                 imagination_policy_branch = imagination_policy_branch,critic_mod_both=critic_mod_both,
                                 critic_mod_act=critic_mod_act, critic_mod_obs= critic_mod_obs,
-<<<<<<< HEAD
                                 LSTM=LSTM, LSTM_PC=LSTM_PC, trace_length=trace_length, hidden_dim_lstm=hidden_dim_lstm,only_policy=False,multi_gpu=multi_gpu,data_parallel=data_parallel,reduced_obs_dim=reduced_obs_dim,preprocess=preprocess,zero_critic=zero_critic,cent_critic=cent_critic) 
-=======
                                 LSTM=LSTM, seq_length=seq_length, hidden_dim_lstm=hidden_dim_lstm, lstm_burn_in=lstm_burn_in,overlap=overlap,
                                 only_policy=False,multi_gpu=multi_gpu,data_parallel=data_parallel) 
->>>>>>> 8d37ba73
         
         
         
@@ -278,12 +267,7 @@
 
     time.sleep(3)
     for ep_i in range(0, num_episodes):
-<<<<<<< HEAD
         maddpg.device = 'cuda'
-=======
-        # maddpg.device = 'cuda'
-        maddpg.prep_policy(device=maddpg.device,torch_device=maddpg.torch_device)
->>>>>>> 8d37ba73
 
         start = time.time()
         # team n-step
@@ -707,11 +691,7 @@
         goalie = True
         team_rew_anneal_ep = 1500 # reward would be
         # hyperparams--------------------------
-<<<<<<< HEAD
         batch_size = 1024
-=======
-        batch_size = 64
->>>>>>> 8d37ba73
         hidden_dim = int(512)
 
         tau = 0.001 # soft update rate 
@@ -920,13 +900,10 @@
         LSTM_hidden,imagination_policy_branch,SIL,SIL_update_ratio,critic_mod_act,critic_mod_obs,critic_mod_both,control_rand_init,ball_x_min,ball_x_max,
         ball_y_min,ball_y_max,agents_x_min,agents_x_max,agents_y_min,agents_y_max,change_every_x,change_agents_x,change_agents_y,change_balls_x,change_balls_y,
         load_random_nets,load_random_every,k_ensembles,current_ensembles,self_play_proba,save_nns,load_nets,initial_models,evaluate,eval_after,eval_episodes,
-<<<<<<< HEAD
         LSTM,LSTM_PC,trace_length,hidden_dim_lstm,parallel_process,forward_pass,session_path,hist_dir,eval_hist_dir,eval_log_dir,load_path,ensemble_path,t,time_step,discrete_action,
         has_team_Agents,has_opp_Agents,log_dir,obs_dim_TA,obs_dim_OA, acs_dim,max_num_experiences,load_same_agent,multi_gpu,data_parallel,play_agent2d,use_preloaded_agent2d,preload_agent2d_path,bl_agent2d,reduced_obs_dim,preprocess,zero_critic,cent_critic )
-=======
         LSTM, seq_length,hidden_dim_lstm,lstm_burn_in,overlap,parallel_process,forward_pass,session_path,hist_dir,eval_hist_dir,eval_log_dir,load_path,ensemble_path,t,time_step,discrete_action,
         has_team_Agents,has_opp_Agents,log_dir,obs_dim_TA,obs_dim_OA, acs_dim,max_num_experiences,load_same_agent,multi_gpu,data_parallel,play_agent2d,use_preloaded_agent2d,preload_agent2d_path,bl_agent2d )
->>>>>>> 8d37ba73
 
     maddpg = MADDPG.init_from_env(env, agent_alg="MADDPG",
                                 adversary_alg= "MADDPG",device=device,
@@ -943,12 +920,9 @@
                                 rollout_steps = rollout_steps,LSTM_hidden=LSTM_hidden,
                                 imagination_policy_branch = imagination_policy_branch,critic_mod_both=critic_mod_both,
                                 critic_mod_act=critic_mod_act, critic_mod_obs= critic_mod_obs,
-<<<<<<< HEAD
                                 LSTM=LSTM, LSTM_PC=LSTM_PC, trace_length=trace_length, hidden_dim_lstm=hidden_dim_lstm,only_policy=False,multi_gpu=multi_gpu,data_parallel=data_parallel,reduced_obs_dim=reduced_obs_dim,preprocess=preprocess,zero_critic=zero_critic,cent_critic=cent_critic) 
-=======
                                 LSTM=LSTM, seq_length=seq_length, hidden_dim_lstm=hidden_dim_lstm, lstm_burn_in=lstm_burn_in,overlap=overlap,
                                 only_policy=False,multi_gpu=multi_gpu,data_parallel=data_parallel) 
->>>>>>> 8d37ba73
 
     if multi_gpu:
         maddpg.torch_device = torch.device("cuda:0")
@@ -972,13 +946,8 @@
     #Added to Disable/Enable the opp agents
         #initialize the replay buffer of size 10000 for number of opponent agent with their observations & actions 
     opp_replay_buffer = ReplayTensorBuffer(replay_memory_size , num_TA,
-<<<<<<< HEAD
-                                        obs_dim_TA,acs_dim,batch_size, LSTM, LSTM_PC,k_ensembles,SIL)
+                                        obs_dim_TA,acs_dim,batch_size, LSTM, seq_length,overlap,hidden_dim_lstm,k_ensembles,SIL)
     max_episodes_shared = 30
-=======
-                                        obs_dim_TA,acs_dim,batch_size, LSTM, seq_length,overlap,hidden_dim_lstm,k_ensembles,SIL)
-    max_episodes_shared = 50
->>>>>>> 8d37ba73
     processes = []
     total_dim = (obs_dim_TA + acs_dim + 5) + k_ensembles + 1 + (hidden_dim_lstm*4)
 
