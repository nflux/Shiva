import re
import itertools
import random
import datetime
import os 
import csv
import itertools 
import argparse
#import tensorflow.contrib.slim as slim
import numpy as np
from utils.misc import hard_update, gumbel_softmax, onehot_from_logits,e_greedy,zero_params,pretrain_process,prep_session
from torch import Tensor
from HFO import hfo
import time
import _thread as thread
import torch
from pathlib import Path
from torch.autograd import Variable#from tensorboardX import SummaryWriter
from utils.make_env import make_env
from utils.buffer import ReplayBuffer
#from utils.env_wrappers import SubprocVecEnv, DummyVecEnv
from algorithms.maddpg import MADDPG
from HFO_env import *
from trainer import launch_eval
import _thread as thread

# Parseargs --------------------------------------------------------------
parser = argparse.ArgumentParser(description='Load port and log directory')
parser.add_argument('-port', type=int,default=6000,
                   help='An integer for port number')
parser.add_argument('-log_dir', type=str, default='log',
                   help='A name for log directory')
parser.add_argument('-log', type=str, default='history',
                   help='A name for log file ')

args = parser.parse_args()
log_dir = args.log_dir
port = args.port
history = args.log
# --------------------------------------
    
# options ------------------------------
action_level = 'low'
feature_level = 'low'
USE_CUDA = True 
if USE_CUDA:
    device = 'cuda'
    to_gpu = True
else:
    to_gpu = False
    device = 'cpu'

use_viewer = True
<<<<<<< HEAD
use_viewer_after = 1000 # If using viewer, uses after x episodes
n_training_threads = 8
=======
n_training_threads = 8
use_viewer_after = 4000 # If using viewer, uses after x episodes
>>>>>>> 6205bebe
# default settings ---------------------
num_episodes = 100000
replay_memory_size = 1500000
episode_length = 500 # FPS
untouched_time = 500
burn_in_iterations = 500 # for time step
burn_in_episodes = float(burn_in_iterations)/episode_length
# --------------------------------------
# Team ---------------------------------
num_TA = 1
num_OA = 1
num_TNPC = 0
num_ONPC = 0
goalie = False
team_rew_anneal_ep = 500 # reward would be
# hyperparams--------------------------
<<<<<<< HEAD
batch_size = 64
=======
batch_size = 256
>>>>>>> 6205bebe
hidden_dim = int(1024)
a_lr = 0.00005 # actor learning rate
c_lr = 0.0005 # critic learning rate
tau = 0.005 # soft update rate
steps_per_update = 1
# exploration --------------------------
explore = True
final_OU_noise_scale = 0.1
final_noise_scale = 0.1
init_noise_scale = 1.00
num_explore_episodes = 1 # Haus uses over 10,000 updates --
# --------------------------------------
#D4PG Options --------------------------
D4PG = True
gamma = 0.99 # discount
Vmax = 10
Vmin = -10
N_ATOMS = 51
DELTA_Z = (Vmax - Vmin) / (N_ATOMS - 1)
n_steps = 20 # n-step update size 
# Mixed taqrget beta (0 = 1-step, 1 = MC update)
initial_beta = 0.0
final_beta = 0.0 #
num_beta_episodes = 10
#---------------------------------------
train_team = True
train_opp = False
#---------------------------------------
#TD3 Options ---------------------------
TD3 = True
TD3_delay_steps = 5
TD3_noise = 0.01
# --------------------------------------
#Pretrain Options ----------------------
# To use imitation exporation run N TNPC vs N ONPC for the desired number of episodes
# Copy the base_left-11.log and -7.log (for 2v2)  to Pretrain_Files and rerun this file.
# (Also we must delete all the "garbage" at the beginning of the log files. The first line should be the second instance of 0 4 M StateFeatures)
Imitation_exploration = True
test_imitation = False  # After pretrain, infinitely runs the current pretrained policy
pt_critic_updates = 200000
pt_actor_updates = 200000
pt_actor_critic_updates = 0
pt_imagination_branch_pol_updates = 100
pt_episodes = 4000# num of episodes that you observed in the gameplay between npcs
pt_timesteps = 450000# number of timesteps to load in from files
pt_EM_updates = 300
pt_beta = 1.0
#---------------------------------------
#I2A Options ---------------------------
I2A = False
decent_EM = True
EM_lr = 0.005
obs_weight = 10.0
rew_weight = 1.0
ws_weight = 1.0
rollout_steps = 1
LSTM_hidden=16
imagination_policy_branch = True
#---------------------------------------
# Self-Imitation Learning Options ------
SIL = False
SIL_update_ratio = 3
#---------------------------------------
#Critic Input Modification 
critic_mod = True
# NOTE: When both are False but critic_mod is true the critic takes both
# actions and observations from the opposing side
critic_mod_act = False
critic_mod_obs = False
critic_mod_both = ((critic_mod_act == False) and (critic_mod_obs == False) and critic_mod)
#---------------------------------------
# Control Random Initilization of Agents and Ball
control_rand_init = True
ball_x_min = -0.1
ball_x_max = 0.1
ball_y_min = -0.1
ball_y_max = 0.1
agents_x_min = -0.5
agents_x_max = 0.5
agents_y_min = -0.5
agents_y_max = 0.5
change_every_x = 10000
change_agents_x = 0.01
change_agents_y = 0.01
change_balls_x = 0.01
change_balls_y = 0.01
# Self-play ----------------------------
load_random_nets = True
<<<<<<< HEAD
load_random_every = 25
=======
load_random_every = 1
>>>>>>> 6205bebe
k_ensembles = 1
current_ensembles = [0]*num_TA # initialize which ensembles we start with
# --------------------------------------
#Save/load -----------------------------
save_nns = True
ep_save_every = 25 # episodes
load_nets = False # load previous sessions' networks from file for initialization
initial_models = ["Trained_3v3/Cent_Q/agent_0.pth","Trained_3v3/Cent_Q/agent_1.pth","Trained_3v3/Cent_Q/agent_2.pth"] # models to load
first_save = True # build model clones for ensemble
# --------------------------------------
# Evaluation ---------------------------
evaluate = False
<<<<<<< HEAD
eval_after = 100
=======
eval_after = 10000
>>>>>>> 6205bebe
eval_episodes = 10
# --------------------------------------
# Prep Session Files ------------------------------
session_path = None
current_day_time = datetime.datetime.now()
session_path = 'training_sessions/' + \
                                str(current_day_time.month) + \
                                '_' + str(current_day_time.day) + \
                                '_' + str(current_day_time.hour) + '_' + \
                                str(num_TA) + '_vs_' + str(num_OA) + "/"
hist_dir = session_path +"history"
eval_hist_dir = session_path +"eval_history"
eval_log_dir = session_path +"eval_log" # evaluation logfiles
load_path = session_path +"models/"
ensemble_path = session_path +"ensemble_models/"
prep_session(session_path,hist_dir,eval_hist_dir,eval_log_dir,load_path,ensemble_path,log_dir,num_TA) # Generates directories and files for the session

# --------------------------------------
# initialization -----------------------
t = 0
time_step = 0
# if using low level actions use non discrete settings
if action_level == 'high':
    discrete_action = True
else:
    discrete_action = False
if not USE_CUDA:
        torch.set_num_threads(n_training_threads)
    

env = HFO_env(num_TNPC = num_TNPC,num_TA=num_TA,num_OA=num_OA, num_ONPC=num_ONPC, goalie=goalie,
                num_trials = num_episodes, fpt = episode_length, # create environment
                feat_lvl = feature_level, act_lvl = action_level, untouched_time = untouched_time,fullstate=True,
                ball_x_min=ball_x_min, ball_x_max=ball_x_max, ball_y_min=ball_y_min, ball_y_max=ball_y_max,
                offense_on_ball=False,port=port,log_dir=log_dir,team_rew_anneal_ep=team_rew_anneal_ep,
                agents_x_min=agents_x_min, agents_x_max=agents_x_max, agents_y_min=agents_y_min, agents_y_max=agents_y_max,
                change_every_x=change_every_x, change_agents_x=change_agents_x, change_agents_y=change_agents_y,
                change_balls_x=change_balls_x, change_balls_y=change_balls_y, control_rand_init=control_rand_init,record=True)

time.sleep(3)
print("Done connecting to the server ")

# initializing the maddpg 
if load_nets:
    maddpg = MADDPG.init_from_save_evaluation(initial_models,num_TA) # from evaluation method just loads the networks
else:
    maddpg = MADDPG.init_from_env(env, agent_alg="MADDPG",
                              adversary_alg= "MADDPG",device=device,
                              gamma=gamma,batch_size=batch_size,
                              tau=tau,
                              a_lr=a_lr,
                              c_lr=c_lr,
                              hidden_dim=hidden_dim ,discrete_action=discrete_action,
                              vmax=Vmax,vmin=Vmin,N_ATOMS=N_ATOMS,
                              n_steps=n_steps,DELTA_Z=DELTA_Z,D4PG=D4PG,beta=initial_beta,
                              TD3=TD3,TD3_noise=TD3_noise,TD3_delay_steps=TD3_delay_steps,
                              I2A = I2A, EM_lr = EM_lr,
                              obs_weight = obs_weight, rew_weight = rew_weight, ws_weight = ws_weight, 
                              rollout_steps = rollout_steps,LSTM_hidden=LSTM_hidden,decent_EM = decent_EM,
                              imagination_policy_branch = imagination_policy_branch,critic_mod_both=critic_mod_both,
                              critic_mod_act=critic_mod_act, critic_mod_obs= critic_mod_obs) 


# print('maddpg.nagents ', maddpg.nagents)
# print('env.num_TA ', env.num_TA)  
# print('env.num_features : ' , env.num_features)
#initialize the replay buffer of size 10000 for number of agent with their observations & actions 

#pretrain_buffer = ReplayBuffer(replay_memory_size , env.num_TA,
#                                 [env.team_num_features for i in range(env.num_TA)],
#                                 [env.team_action_params.shape[1] + len(env.action_list) for i in range(env.num_TA)])

team_replay_buffer = ReplayBuffer(replay_memory_size , env.num_TA,
                                     [env.team_num_features for i in range(env.num_TA)],
                                 [env.team_action_params.shape[1] + len(env.action_list) for i in range(env.num_TA)])

#initialize the replay buffer of size 10000 for number of opponent agent with their observations & actions 
opp_replay_buffer = ReplayBuffer(replay_memory_size , env.num_OA,
                                 [env.opp_num_features for i in range(env.num_OA)],
                                 [env.opp_action_params.shape[1] + len(env.action_list) for i in range(env.num_OA)])

reward_total = [ ]
num_steps_per_episode = []
end_actions = [] 
# logger_df = pd.DataFrame()
team_step_logger_df = pd.DataFrame()
opp_step_logger_df = pd.DataFrame()


# -------------------------------------
# PRETRAIN ############################
if Imitation_exploration:

    team_files = ['Pretrain_Files/2v2_CentQ/base_left-11.log','Pretrain_Files/2v2_CentQ/base_left-7.log','Pretrain_Files/2v2_CentQ/base_right-2.log','Pretrain_Files/2v2_CentQ/base_right-3.log']
    #opp_files = ['Pretrain_Files/base_left-1.log','Pretrain_Files/base_left-2.log']

    team_pt_obs, team_pt_status,team_pt_actions,opp_pt_obs, opp_pt_status,opp_pt_actions = pretrain_process(fnames = team_files,timesteps = pt_timesteps,num_features = env.team_num_features)


    print("Length of team obs,stats,actions",len(team_pt_obs),len(team_pt_status),len(team_pt_actions))
    print("Length of opp obs,stats,actions",len(opp_pt_obs),len(opp_pt_status),len(opp_pt_actions))

    ################## Base Left #########################
    pt_time_step = 0
    for ep_i in range(0, pt_episodes):
        if ep_i % 100 == 0:
            print("Pushing Pretrain Base-Left Episode:",ep_i)
            
        
        # team n-step
        team_n_step_rewards = []
        team_n_step_obs = []
        team_n_step_acs = []
        n_step_next_obs = []
        team_n_step_dones = []
        team_n_step_ws = []

        #define/update the noise used for exploration
        explr_pct_remaining = 0.0
        beta_pct_remaining = 0.0
        maddpg.scale_noise(0.0)
        maddpg.reset_noise()
        maddpg.scale_beta(pt_beta)
        d = False
        
        for et_i in range(0, episode_length):            
            world_stat = team_pt_status[pt_time_step]
            d = False
            if world_stat != 0.0:
                d = True

            #### Team ####
            team_n_step_acs.append(team_pt_actions[pt_time_step])
            team_n_step_obs.append(np.array(team_pt_obs[pt_time_step]).T)
            team_n_step_ws.append(world_stat)
            n_step_next_obs.append(np.array(team_pt_obs[pt_time_step+1]).T)
            team_n_step_rewards.append(np.hstack([env.getPretrainRew(world_stat,d,"base_left") for i in range(env.num_TA) ]))          
            team_n_step_dones.append(d)

            # Store variables for calculation of MC and n-step targets for team
            pt_time_step += 1
            if d == True: # Episode done
                # Calculate n-step and MC targets
                for n in range(et_i+1):
                    MC_targets = []
                    n_step_targets = []
                    for a in range(env.num_TA):
                        MC_target = 0
                        n_step_target = 0
                        
                        for step in range(et_i+1 - n): # sum MC target
                            MC_target += team_n_step_rewards[et_i - step][a] * gamma**(et_i - n - step)
                        MC_targets.append(MC_target)
                        if (et_i + 1) - n >= n_steps: # sum n-step target (when more than n-steps remaining)
                            for step in range(n_steps): 
                                n_step_target += team_n_step_rewards[n + step][a] * gamma**(step)
                            n_step_targets.append(n_step_target)
                            n_step_next_ob = n_step_next_obs[n - 1 + n_steps]
                            n_step_done = team_n_step_dones[n - 1 + n_steps]
                        else: # n-step = MC if less than n steps remaining
                            n_step_target = MC_target
                            n_step_targets.append(n_step_target)
                            n_step_next_ob = n_step_next_obs[-1]
                            n_step_done = team_n_step_dones[-1]
                    # obs, acs, immediate rewards, next_obs, dones, mc target, n-step target
                    #pretrain_buffer.push
                    #team_replay_buffer.push(team_n_step_obs[n], team_n_step_acs[n],team_n_step_rewards[n],n_step_next_ob,
                    #                        [n_step_done for i in range(env.num_TA)],MC_targets, n_step_targets,
                    #                        [team_n_step_ws[n] for i in range(env.num_TA)])
                    team_replay_buffer.push(team_n_step_obs[n], team_n_step_acs[n],team_n_step_rewards[n],n_step_next_ob,
                                            [n_step_done for i in range(env.num_TA)],MC_targets, n_step_targets,
                                            [team_n_step_ws[n] for i in range(env.num_TA)])

                pt_time_step +=1
                break
    
    del team_pt_obs
    del team_pt_status
    del team_pt_actions
    ################## Base Right ########################

    pt_time_step = 0
    for ep_i in range(0, pt_episodes):
        if ep_i % 100 == 0:
            print("Pushing Pretrain Base Right Episode:",ep_i)
            
            
        # team n-step
        team_n_step_rewards = []
        team_n_step_obs = []
        team_n_step_acs = []
        n_step_next_obs = []
        team_n_step_dones = []
        team_n_step_ws = []

        #define/update the noise used for exploration
        explr_pct_remaining = 0.0
        beta_pct_remaining = 0.0
        maddpg.scale_noise(0.0)
        maddpg.reset_noise()
        maddpg.scale_beta(pt_beta)
        d = False
        
        for et_i in range(0, episode_length):            
            world_stat = opp_pt_status[pt_time_step]
            d = False
            if world_stat != 0.0:
                d = True

            #### Team ####
            team_n_step_acs.append(opp_pt_actions[pt_time_step])
            team_n_step_obs.append(np.array(opp_pt_obs[pt_time_step]).T)
            team_n_step_ws.append(world_stat)
            n_step_next_obs.append(np.array(opp_pt_obs[pt_time_step+1]).T)
            team_n_step_rewards.append(np.hstack([env.getPretrainRew(world_stat,d,"base_left") for i in range(env.num_TA) ]))          
            team_n_step_dones.append(d)

            # Store variables for calculation of MC and n-step targets for team
            pt_time_step += 1
            if d == True: # Episode done
                # Calculate n-step and MC targets
                for n in range(et_i+1):
                    MC_targets = []
                    n_step_targets = []
                    for a in range(env.num_TA):
                        MC_target = 0
                        n_step_target = 0
                        
                        for step in range(et_i+1 - n): # sum MC target
                            MC_target += team_n_step_rewards[et_i - step][a] * gamma**(et_i - n - step)
                        MC_targets.append(MC_target)
                        if (et_i + 1) - n >= n_steps: # sum n-step target (when more than n-steps remaining)
                            for step in range(n_steps): 
                                n_step_target += team_n_step_rewards[n + step][a] * gamma**(step)
                            n_step_targets.append(n_step_target)
                            n_step_next_ob = n_step_next_obs[n - 1 + n_steps]
                            n_step_done = team_n_step_dones[n - 1 + n_steps]
                        else: # n-step = MC if less than n steps remaining
                            n_step_target = MC_target
                            n_step_targets.append(n_step_target)
                            n_step_next_ob = n_step_next_obs[-1]
                            n_step_done = team_n_step_dones[-1]
                    # obs, acs, immediate rewards, next_obs, dones, mc target, n-step target
                    #pretrain_buffer.push
                    #team_replay_buffer.push(team_n_step_obs[n], team_n_step_acs[n],team_n_step_rewards[n],n_step_next_ob,
                    #                        [n_step_done for i in range(env.num_TA)],MC_targets, n_step_targets,
                    #                        [team_n_step_ws[n] for i in range(env.num_TA)])
                    team_replay_buffer.push(team_n_step_obs[n], team_n_step_acs[n],team_n_step_rewards[n],n_step_next_ob,
                                            [n_step_done for i in range(env.num_TA)],MC_targets, n_step_targets,
                                            [team_n_step_ws[n] for i in range(env.num_TA)])

                pt_time_step +=1
                break
                

    del opp_pt_obs
    del opp_pt_status
    del opp_pt_actions
                ##################################################

    maddpg.prep_training(device=device)
    
    if I2A:
        # pretrain EM
        for i in range(pt_EM_updates):
            if i%100 == 0:
                print("Petrain EM update:",i)
            for u_i in range(1):
                for a_i in range(env.num_TA):
                    inds = np.random.choice(np.arange(len(team_replay_buffer)), size=batch_size, replace=False)
                    #sample = pretrain_buffer.sample(batch_size,
                    sample = team_replay_buffer.sample(inds,
                                                  to_gpu=to_gpu,norm_rews=False)
                    maddpg.update_EM(sample, a_i,'team')
                maddpg.niter+=1
                    
        if Imitation_exploration:
            # pretrain policy prime
                # pretrain critic
            for i in range(pt_actor_updates):
                if i%100 == 0:
                    print("Petrain Prime update:",i)
                for u_i in range(1):
                    for a_i in range(env.num_TA):
                        inds = np.random.choice(np.arange(len(team_replay_buffer)), size=batch_size, replace=False)
                        sample = team_replay_buffer.sample(inds,
                                                        to_gpu=to_gpu,norm_rews=False)
                        maddpg.pretrain_prime(sample, a_i,'team')
                    maddpg.niter +=1
            if imagination_policy_branch and I2A:
                for i in range(pt_imagination_branch_pol_updates):
                    if i%100 == 0:
                        print("Petrain imag policy update:",i)
                    for u_i in range(1):
                        for a_i in range(env.num_TA):
                            inds = np.random.choice(np.arange(len(team_replay_buffer)), size=batch_size, replace=False)
                            sample = team_replay_buffer.sample(inds,
                                                          to_gpu=to_gpu,norm_rews=False)
                            maddpg.pretrain_imagination_policy(sample, a_i,'team')
                        maddpg.niter +=1

                

    # pretrain policy
    for i in range(pt_actor_updates):
        if i%100 == 0:
            print("Petrain actor update:",i)
        for u_i in range(1):
            for a_i in range(env.num_TA):
                inds = np.random.choice(np.arange(len(team_replay_buffer)), size=batch_size, replace=False)
                sample = team_replay_buffer.sample(inds,
                                              to_gpu=to_gpu,norm_rews=False)
                maddpg.pretrain_actor(sample, a_i,'team')
            maddpg.niter +=1

    maddpg.update_hard_policy()
    
    
    
    if not critic_mod: # non-centralized Q
        # pretrain critic
        for i in range(pt_critic_updates):
            if i%100 == 0:
                print("Petrain critic update:",i)
            for u_i in range(1):
                for a_i in range(env.num_TA):
                    inds = np.random.choice(np.arange(len(team_replay_buffer)), size=batch_size, replace=False)
                    sample = team_replay_buffer.sample(inds,
                                                    to_gpu=to_gpu,norm_rews=False)
                    maddpg.pretrain_critic(sample, a_i,'team')
                maddpg.niter +=1
        maddpg.update_hard_critic()


        maddpg.scale_beta(initial_beta) # 
        # pretrain true actor-critic (non-imitation) + policy prime
        for i in range(pt_actor_critic_updates):
            if i%100 == 0:
                print("Petrain critic/actor update:",i)
            for u_i in range(1):
                for a_i in range(env.num_TA):
                    inds = np.random.choice(np.arange(len(team_replay_buffer)), size=batch_size, replace=False)
                    sample = team_replay_buffer.sample(inds,
                                                  to_gpu=to_gpu,norm_rews=False)
                    maddpg.update(sample, a_i, 'team' )
                    if SIL:
                        [maddpg.SIL_update(sample, a_i,'team') for i in range(SIL_update_ratio)]
                maddpg.update_all_targets()
    else: # centralized Q
        for i in range(pt_critic_updates):
            if i%100 == 0:
                print("Petrain critic update:",i)
            for u_i in range(1):
                for a_i in range(env.num_TA):
                    inds = np.random.choice(np.arange(len(team_replay_buffer)), size=batch_size, replace=False)
                    team_sample = team_replay_buffer.sample(inds,
                                                            to_gpu=to_gpu,norm_rews=False)
                    opp_sample = opp_replay_buffer.sample(inds,
                                                          to_gpu=to_gpu,norm_rews=False)
                    maddpg.pretrain_centralized_critic(team_sample, opp_sample, a_i, 'team', 
                                                     act_only=critic_mod_act, obs_only=critic_mod_obs)
                maddpg.niter +=1
        maddpg.update_hard_critic()
        
        maddpg.scale_beta(initial_beta) # 
        # pretrain true actor-critic update
        for i in range(pt_actor_critic_updates):
            if i%100 == 0:
                print("Petrain critic/actor update:",i)
            for u_i in range(1):
                for a_i in range(env.num_TA):
                    inds = np.random.choice(np.arange(len(team_replay_buffer)), size=batch_size, replace=False)
                    team_sample = team_replay_buffer.sample(inds,
                                                            to_gpu=to_gpu,norm_rews=False)
                    opp_sample = opp_replay_buffer.sample(inds,
                                                          to_gpu=to_gpu,norm_rews=False)
                    maddpg.update_centralized_critic(team_sample, opp_sample, a_i, 'team', 
                                                     act_only=critic_mod_act, obs_only=critic_mod_obs)
                    if SIL:
                        [maddpg.SIL_update(sample, a_i,'team') for i in range(SIL_update_ratio)]
                maddpg.update_all_targets()
        
        

    

# END PRETRAIN ###################
# --------------------------------
env.launch()
if use_viewer:
    env._start_viewer()       

time.sleep(3)
for ep_i in range(0, num_episodes):

    # team n-step
    team_n_step_rewards = []
    team_n_step_obs = []
    team_n_step_acs = []
    team_n_step_next_obs = []
    team_n_step_dones = []
    team_n_step_ws = []


    # opp n-step
    opp_n_step_rewards = []
    opp_n_step_obs = []
    opp_n_step_acs = []
    opp_n_step_next_obs = []
    opp_n_step_dones = []
    opp_n_step_ws = []
    #maddpg.prep_rollouts(device='cpu')
              

    
    
    #define/update the noise used for exploration
    if ep_i < burn_in_episodes:
        explr_pct_remaining = 1.0
    else:
        explr_pct_remaining = max(0, num_explore_episodes - ep_i + burn_in_episodes) / (num_explore_episodes)
    beta_pct_remaining = max(0, num_beta_episodes - ep_i + burn_in_episodes) / (num_beta_episodes)
    
    # evaluation for 10 episodes every 100
    if ep_i % 10 == 0:
        maddpg.scale_noise(final_OU_noise_scale + (init_noise_scale - final_OU_noise_scale) * explr_pct_remaining)
    if ep_i % 100 == 0:
        maddpg.scale_noise(0.0)

        
    maddpg.reset_noise()
    maddpg.scale_beta(final_beta + (initial_beta - final_beta) * beta_pct_remaining)
    #for the duration of 100 episode with maximum length of 500 time steps
    time_step = 0
    team_kickable_counter = [0] * num_TA
    opp_kickable_counter = [0] * num_OA
    env.team_possession_counter = [0] * num_TA
    env.opp_possession_counter = [0] * num_OA
    for et_i in range(0, episode_length):

        maddpg.prep_training(device=device) # GPU for forward passes?? 

        # gather all the observations into a torch tensor 
        torch_obs_team = [Variable(torch.Tensor(np.vstack(env.Observation(i,'team')).T),
                                requires_grad=False)
                        for i in range(maddpg.nagents_team)]

        # gather all the opponent observations into a torch tensor 
        torch_obs_opp = [Variable(torch.Tensor(np.vstack(env.Observation(i,'opp')).T),
                                requires_grad=False)
                        for i in range(maddpg.nagents_opp)]

        # get actions as torch Variables for both team and opp
        team_torch_agent_actions, opp_torch_agent_actions = maddpg.step(torch_obs_team, torch_obs_opp, explore=explore)
        # convert actions to numpy arrays
        team_agent_actions = [ac.cpu().data.numpy() for ac in team_torch_agent_actions]
        #Converting actions to numpy arrays for opp agents
        opp_agent_actions = [ac.cpu().data.numpy() for ac in opp_torch_agent_actions]

        # rearrange actions to be per environment
        team_params = np.asarray([ac[0][len(env.action_list):] for ac in team_agent_actions]) 
        # rearrange actions to be per environment for the opponent
        opp_params = np.asarray([ac[0][len(env.action_list):] for ac in opp_agent_actions])

        # this is returning one-hot-encoded action for each team agent
        team_actions = [[ac[0][:len(env.action_list)] for ac in team_agent_actions]]
        # this is returning one-hot-encoded action for each opp agent 
        opp_actions = [[ac[0][:len(env.action_list)] for ac in opp_agent_actions]]
        
        if explore:
            team_noisey_actions = [e_greedy(torch.tensor(a).view(env.num_TA,len(env.action_list)), env.num_TA,
                                                 eps = (final_noise_scale + (init_noise_scale - final_noise_scale) * explr_pct_remaining)) for a in team_actions]

            opp_noisey_actions = [e_greedy(torch.tensor(a).view(env.num_OA,len(env.action_list)), env.num_OA,
                                                 eps = (final_noise_scale + (init_noise_scale - final_noise_scale) * explr_pct_remaining)) for a in opp_actions]
        else:
            team_noisey_actions = [e_greedy(torch.tensor(a).view(env.num_TA,len(env.action_list)), env.num_TA, eps = 0) for a in team_actions]
            opp_noisey_actions = [e_greedy(torch.tensor(a).view(env.num_OA,len(env.action_list)), env.num_OA, eps = 0) for a in opp_actions]

        team_randoms = [team_noisey_actions[0][1][i] for i in range(env.num_TA)]
        # team_noisey_actions = [team_noisey_actions[0][0][i] for i in range(env.num_TA)]

        opp_randoms = [opp_noisey_actions[0][1][i] for i in range(env.num_OA)]
        # opp_noisey_actions = [opp_noisey_actions[0][0][i] for i in range(env.num_OA)]
        
        # ***********************May use in future**************************************
        # team_noisey_actions_for_buffer = [ac.data.numpy() for ac in team_noisey_actions]
        # team_noisey_actions_for_buffer = np.asarray([ac[0] for ac in team_noisey_actions_for_buffer])

        # opp_noisey_actions_for_buffer = [ac.data.numpy() for ac in opp_noisey_actions]
        # opp_noisey_actions_for_buffer = np.asarray([ac[0] for ac in opp_noisey_actions_for_buffer])

        team_obs =  np.array([env.Observation(i,'team') for i in range(maddpg.nagents_team)]).T
        opp_obs =  np.array([env.Observation(i,'opp') for i in range(maddpg.nagents_opp)]).T
        
        # use random unif parameters if e_greedy
        team_noisey_actions_for_buffer = np.asarray([[val for val in (np.random.uniform(-1,1,3))] if ran else action for ran,action in zip(team_randoms,team_actions[0])])
        team_params = np.asarray([[val for val in (np.random.uniform(-1,1,5))] if ran else p for ran,p in zip(team_randoms,team_params)])
        
        opp_noisey_actions_for_buffer = np.asarray([[val for val in (np.random.uniform(-1,1,3))] if ran else action for ran,action in zip(opp_randoms,opp_actions[0])])
        opp_params = np.asarray([[val for val in (np.random.uniform(-1,1,5))] if ran else p for ran,p in zip(opp_randoms,opp_params)])

        # print('These are the opp params', str(opp_params))

        team_agents_actions = [np.argmax(agent_act_one_hot) for agent_act_one_hot in team_noisey_actions_for_buffer] # convert the one hot encoded actions  to list indexes
        team_actions_params_for_buffer = np.array([[np.concatenate((ac,pm),axis=0) for ac,pm in zip(team_noisey_actions_for_buffer,team_params)] for i in range(1)]).reshape(
            env.num_TA,env.team_action_params.shape[1] + len(env.action_list)) # concatenated actions, params for buffer
        
        opp_agents_actions = [np.argmax(agent_act_one_hot) for agent_act_one_hot in opp_noisey_actions_for_buffer] # convert the one hot encoded actions  to list indexes
        opp_actions_params_for_buffer = np.array([[np.concatenate((ac,pm),axis=0) for ac,pm in zip(opp_noisey_actions_for_buffer,opp_params)] for i in range(1)]).reshape(
            env.num_OA,env.opp_action_params.shape[1] + len(env.action_list)) # concatenated actions, params for buffer

        # If kickable is True one of the teammate agents has possession of the ball
        kickable = np.array([env.get_kickable_status(i,team_obs.T) for i in range(env.num_TA)])
        if kickable.any():
            team_kickable_counter = [tkc + 1 if kickable[i] else tkc for i,tkc in enumerate(team_kickable_counter)]
            
        # If kickable is True one of the teammate agents has possession of the ball
        kickable = np.array([env.get_kickable_status(i,opp_obs.T) for i in range(env.num_OA)])
        if kickable.any():
            opp_kickable_counter = [okc + 1 if kickable[i] else okc for i,okc in enumerate(opp_kickable_counter)]
        
        team_possession_counter = [env.get_agent_possession_status(i, env.team_base) for i in range(num_TA)]
        opp_possession_counter = [env.get_agent_possession_status(i, env.opp_base) for i in range(num_OA)]

        _,_,_,_,d,world_stat = env.Step(team_agents_actions, opp_agents_actions, team_params, opp_params)

        team_rewards = np.hstack([env.Reward(i,'team') for i in range(env.num_TA)])
        opp_rewards = np.hstack([env.Reward(i,'opp') for i in range(env.num_OA)])

        team_next_obs = np.array([env.Observation(i,'team') for i in range(maddpg.nagents_team)]).T
        opp_next_obs = np.array([env.Observation(i,'opp') for i in range(maddpg.nagents_opp)]).T

        
        team_done = env.d
        opp_done = env.d 

        # Store variables for calculation of MC and n-step targets for team
        team_n_step_rewards.append(team_rewards)
        team_n_step_obs.append(team_obs)
        team_n_step_next_obs.append(team_next_obs)
        team_n_step_acs.append(team_actions_params_for_buffer)
        team_n_step_dones.append(team_done)
        team_n_step_ws.append(world_stat)
        
        opp_n_step_rewards.append(opp_rewards)
        opp_n_step_obs.append(opp_obs)
        opp_n_step_next_obs.append(opp_next_obs)
        opp_n_step_acs.append(opp_actions_params_for_buffer)
        opp_n_step_dones.append(opp_done)
        opp_n_step_ws.append(world_stat)
        # ----------------------------------------------------------------


        # print('This is the length of the buffers', str(len(team_replay_buffer)), str(len(opp_replay_buffer)))
        training = ((len(team_replay_buffer) >= batch_size and (t % steps_per_update) < 1) and t > burn_in_iterations)

        if training:
            #print('****************We are now training*********************')
            maddpg.prep_training(device=device)
            if not critic_mod:
                for u_i in range(1):
                    if train_team: # train team
                        for a_i in range(maddpg.nagents_team):
                            inds = np.random.choice(np.arange(len(team_replay_buffer)), size=batch_size, replace=False)
                            sample = team_replay_buffer.sample(inds,
                                                        to_gpu=to_gpu,norm_rews=False)
                            maddpg.update(sample, a_i, 'team')
                            if SIL:
                                [maddpg.SIL_update(sample, a_i,'team') for i in range(SIL_update_ratio)]
                    if train_opp: # train opp team
                        for a_i in range(maddpg.nagents_opp):
                            inds = np.random.choice(np.arange(len(opp_replay_buffer)), size=batch_size, replace=False)
                            sample = opp_replay_buffer.sample(inds,
                                                        to_gpu=to_gpu,norm_rews=False)
                            maddpg.update(sample, a_i, 'opp')
                            if SIL:
                                [maddpg.SIL_update(sample, a_i,'opp') for i in range(SIL_update_ratio)]
                    maddpg.update_all_targets()
                # maddpg.prep_rollouts(device='cpu') convert back to cpu for pushing?
            else:
                for u_i in range(1):
                    # NOTE: Only works for m vs m
                    if train_team: # train team

                        for a_i in range(maddpg.nagents_team):
                            inds = np.random.choice(np.arange(len(team_replay_buffer)), size=batch_size, replace=False)
                            team_sample = team_replay_buffer.sample(inds,
                                                        to_gpu=to_gpu,norm_rews=False)
                            opp_sample = opp_replay_buffer.sample(inds,
                                                        to_gpu=to_gpu,norm_rews=False)

                            maddpg.update_centralized_critic(team_sample, opp_sample, a_i, 'team', 
                                                             act_only=critic_mod_act, obs_only=critic_mod_obs)
                    if train_opp: # train opp team
                        for a_i in range(maddpg.nagents_opp):
                            inds = np.random.choice(np.arange(len(opp_replay_buffer)), size=batch_size, replace=False)
                            team_sample = team_replay_buffer.sample(inds,
                                                        to_gpu=to_gpu,norm_rews=False)
                            opp_sample = opp_replay_buffer.sample(inds,
                                                        to_gpu=to_gpu,norm_rews=False)
                            maddpg.update_centralized_critic(team_sample, opp_sample, a_i, 'opp', 
                                                             act_only=critic_mod_act, obs_only=critic_mod_obs)
                    maddpg.update_all_targets()
            
                     
        time_step += 1
        t += 1
        if t%1000 == 0:
                      
            team_step_logger_df.to_csv(hist_dir + '/team_%s.csv' % history)
            opp_step_logger_df.to_csv(hist_dir + '/opp_%s.csv' % history)
                      
                    
        if d == True: # Episode done
            # Calculate n-step and MC targets
            # ws = [world_stat] * env.num_TA
            for n in range(et_i+1):
                MC_targets = [] # gather for each agent, and push to buffer once with all agents
                n_step_targets = []
                for a in range(env.num_TA):
                    MC_target = 0
                    n_step_target = 0
                    
                    for step in range(et_i+1 - n): # sum MC target
                        MC_target += team_n_step_rewards[et_i - step][a] * gamma**(et_i - n - step)
                    MC_targets.append(MC_target)
                    if (et_i + 1) - n >= n_steps: # sum n-step target (when more than n-steps remaining)
                        for step in range(n_steps): 
                            n_step_target += team_n_step_rewards[n + step][a] * gamma**(step)
                        n_step_targets.append(n_step_target)
                        n_step_next_ob = team_n_step_next_obs[n - 1 + n_steps]
                        n_step_done = team_n_step_dones[n - 1 + n_steps]
                    else: # n-step = MC if less than n steps remaining
                        n_step_target = MC_target
                        n_step_targets.append(n_step_target)
                        n_step_next_ob = team_n_step_next_obs[-1]
                        n_step_done = team_n_step_dones[-1] 
                    # obs, acs, immediate rewards, next_obs, dones, mc target, n-step target
                team_replay_buffer.push(team_n_step_obs[n], team_n_step_acs[n],team_n_step_rewards[n],
                                        n_step_next_ob,[n_step_done for i in range(env.num_TA)],MC_targets,
                                        n_step_targets,[team_n_step_ws[n] for i in range(env.num_TA)])
                                        

            if train_opp or critic_mod: # only create experiences if critic mod or training opp
                for n in range(et_i+1):
                    MC_targets = []
                    n_step_targets = []
                    for a in range(env.num_OA):
                        MC_target = 0
                        n_step_target = 0
                        for step in range(et_i+1 - n): # sum MC target
                            MC_target += opp_n_step_rewards[et_i - step][a] * gamma**(et_i - n - step)
                        MC_targets.append(MC_target)
                        if (et_i + 1) - n >= n_steps: # sum n-step target (when more than n-steps remaining)
                            for step in range(n_steps): 
                                n_step_target += opp_n_step_rewards[n + step][a] * gamma**(step)
                            n_step_targets.append(n_step_target)
                            n_step_next_ob = opp_n_step_next_obs[n - 1 + n_steps]
                            n_step_done = opp_n_step_dones[n - 1 + n_steps]
                        else: # n-step = MC if less than n steps remaining
                            n_step_target = MC_target
                            n_step_targets.append(n_step_target)
                            n_step_next_ob = opp_n_step_next_obs[-1]
                            n_step_done = opp_n_step_dones[-1]
                        # obs, acs, immediate rewards, next_obs, dones, mc target, n-step target

                    opp_replay_buffer.push(opp_n_step_obs[n], opp_n_step_acs[n],opp_n_step_rewards[n],
                                            n_step_next_ob,[n_step_done for i in range(env.num_OA)],MC_targets,
                                            n_step_targets,[opp_n_step_ws[n] for i in range(env.num_OA)])
                                       
                    
            # log
            if ep_i > 1:
                team_step_logger_df = team_step_logger_df.append({'time_steps': time_step, 
                                                        'why': env.team_envs[0].statusToString(world_stat),
                                                        'agents_kickable_percentages': [(tkc/time_step)*100 for tkc in team_kickable_counter],
                                                        'possession_percentages': [(tpc/time_step)*100 for tpc in team_possession_counter],
                                                        'average_reward': team_replay_buffer.get_average_rewards(time_step),
                                                        'cumulative_reward': team_replay_buffer.get_cumulative_rewards(time_step)},
                                                        ignore_index=True)

                opp_step_logger_df = opp_step_logger_df.append({'time_steps': time_step, 
                                                        'why': env.opp_team_envs[0].statusToString(world_stat),
                                                        'agents_kickable_percentages': [(okc/time_step)*100 for okc in opp_kickable_counter],
                                                        'possession_percentages': [(opc/time_step)*100 for opc in opp_possession_counter],
                                                        'average_reward': opp_replay_buffer.get_average_rewards(time_step),
                                                        'cumulative_reward': opp_replay_buffer.get_cumulative_rewards(time_step)},
                                                        ignore_index=True)
                
  
            if first_save: # Generate list of ensemble networks
                file_path = ensemble_path
                maddpg.first_save(file_path,num_copies = k_ensembles)
                first_save = False
            # Save networks
            if ep_i > 1 and ep_i%ep_save_every == 0 and save_nns:
                maddpg.save(load_path,ep_i)
                maddpg.save_ensembles(ensemble_path,current_ensembles)

            # Launch evaluation session
            if ep_i > 1 and ep_i % eval_after == 0 and evaluate:
                thread.start_new_thread(launch_eval,(
                    [load_path + ("agent_%i/model_episode_%i.pth" % (i,ep_i)) for i in range(env.num_TA)], # models directory -> agent -> most current episode
                    eval_episodes,eval_log_dir,eval_hist_dir + "/evaluation_ep" + str(ep_i),
                    7000,env.num_TA,env.num_OA,episode_length,device,use_viewer,))
            
            # Load random networks into team from ensemble and opponent from all models
            if ep_i > ep_save_every and ep_i % load_random_every == 0 and load_random_nets:
                maddpg.load_random_networks(side='opp',nagents = num_OA,models_path = load_path)
                current_ensembles = maddpg.load_random_networks(side='team',nagents=num_TA,models_path = ensemble_path)
            break;  

                
               
        team_obs = team_next_obs
        opp_obs = opp_next_obs

            #print(step_logger_df) 
        #if t%30000 == 0 and use_viewer:
        if t%20000 == 0 and use_viewer and ep_i > use_viewer_after:
            env._start_viewer()       

      <|MERGE_RESOLUTION|>--- conflicted
+++ resolved
@@ -51,13 +51,8 @@
     device = 'cpu'
 
 use_viewer = True
-<<<<<<< HEAD
 use_viewer_after = 1000 # If using viewer, uses after x episodes
 n_training_threads = 8
-=======
-n_training_threads = 8
-use_viewer_after = 4000 # If using viewer, uses after x episodes
->>>>>>> 6205bebe
 # default settings ---------------------
 num_episodes = 100000
 replay_memory_size = 1500000
@@ -74,11 +69,7 @@
 goalie = False
 team_rew_anneal_ep = 500 # reward would be
 # hyperparams--------------------------
-<<<<<<< HEAD
-batch_size = 64
-=======
 batch_size = 256
->>>>>>> 6205bebe
 hidden_dim = int(1024)
 a_lr = 0.00005 # actor learning rate
 c_lr = 0.0005 # critic learning rate
@@ -167,11 +158,7 @@
 change_balls_y = 0.01
 # Self-play ----------------------------
 load_random_nets = True
-<<<<<<< HEAD
-load_random_every = 25
-=======
 load_random_every = 1
->>>>>>> 6205bebe
 k_ensembles = 1
 current_ensembles = [0]*num_TA # initialize which ensembles we start with
 # --------------------------------------
@@ -184,11 +171,7 @@
 # --------------------------------------
 # Evaluation ---------------------------
 evaluate = False
-<<<<<<< HEAD
-eval_after = 100
-=======
 eval_after = 10000
->>>>>>> 6205bebe
 eval_episodes = 10
 # --------------------------------------
 # Prep Session Files ------------------------------
