import re
import itertools
import random
import datetime
import os 
import csv
import itertools 
import argparse
#import tensorflow.contrib.slim as slim
import numpy as np
from utils.misc import hard_update, gumbel_softmax, onehot_from_logits,e_greedy,zero_params,pretrain_process,prep_session,e_greedy_bool
from torch import Tensor
from HFO import hfo
import time
import _thread as thread
import torch
from pathlib import Path
from torch.autograd import Variable#from tensorboardX import SummaryWriter
from utils.make_env import make_env
from utils.buffer import ReplayBuffer
#from utils.env_wrappers import SubprocVecEnv, DummyVecEnv
from algorithms.maddpg import MADDPG
from HFO_env import *
from trainer import launch_eval
import _thread as thread

# Parseargs --------------------------------------------------------------
parser = argparse.ArgumentParser(description='Load port and log directory')
parser.add_argument('-port', type=int,default=6000,
                   help='An integer for port number')
parser.add_argument('-log_dir', type=str, default='log',
                   help='A name for log directory')
parser.add_argument('-log', type=str, default='history',
                   help='A name for log file ')

args = parser.parse_args()
log_dir = args.log_dir
port = args.port
history = args.log
# --------------------------------------
    
# options ------------------------------
action_level = 'low'
feature_level = 'low'
USE_CUDA = True
if USE_CUDA:
    device = 'cuda'
    to_gpu = True
else:
    to_gpu = False
    device = 'cpu'

use_viewer = True
use_viewer_after = 1000 # If using viewer, uses after x episodes
n_training_threads = 8
rcss_log_game = False #Logs the game using rcssserver
hfo_log_game = False #Logs the game using HFO
# default settings ---------------------
num_episodes = 10000000
replay_memory_size = 500000
episode_length = 500 # FPS
untouched_time = 200
burn_in_iterations = 500 # for time step
burn_in_episodes = float(burn_in_iterations)/untouched_time
train_team = True
train_opp = False
# --------------------------------------
# Team ---------------------------------
num_TA = 3
num_OA = 0
num_TNPC = 0
num_ONPC = 3
offense_team_bin='helios10'
defense_team_bin='helios11'  
goalie = False
team_rew_anneal_ep = 1500 # reward would be
# hyperparams--------------------------
batch_size = 256
hidden_dim = int(512)
a_lr = 0.0001 # actor learning rate
c_lr = 0.001 # critic learning rate
tau = 0.001 # soft update rate
steps_per_update = 5
# exploration --------------------------
explore = True
final_OU_noise_scale = 0.1
final_noise_scale = 0.1
init_noise_scale = 1.00
num_explore_episodes = 1000 # Haus uses over 10,000 updates --
# --------------------------------------
#D4PG Options --------------------------
D4PG = True
gamma = 0.99 # discount
Vmax = 20
Vmin = -20
N_ATOMS = 101
DELTA_Z = (Vmax - Vmin) / (N_ATOMS - 1)
n_steps = 1
# n-step update size 
# Mixed taqrget beta (0 = 1-step, 1 = MC update)
initial_beta = 0.2
final_beta = 0.001
num_beta_episodes = 1000

#---------------------------------------
#TD3 Options ---------------------------
TD3 = True
TD3_delay_steps = 2
TD3_noise = 0.01
# -------------------------------------- 
#Pretrain Options ----------------------
# To use imitation exporation run N TNPC vs N ONPC for the desired number of episodes
# Copy the base_left-11.log and -7.log (for 2v2)  to Pretrain_Files and rerun this file.
# (Also we must delete all the "garbage" at the beginning of the log files. The first line should be the second instance of 0 4 M StateFeatures)
Imitation_exploration = False
test_imitation = False  # After pretrain, infinitely runs the current pretrained policy
pt_critic_updates = 30000
pt_actor_updates = 30000
pt_actor_critic_updates = 0
pt_imagination_branch_pol_updates = 100
pt_episodes = 1000# num of episodes that you observed in the gameplay between npcs
pt_timesteps = 125000# number of timesteps to load in from files
pt_EM_updates = 300
pt_beta = 1.0
#---------------------------------------
#I2A Options ---------------------------
I2A = False
decent_EM = False
EM_lr = 0.005
obs_weight = 10.0
rew_weight = 1.0
ws_weight = 1.0
rollout_steps = 1
LSTM_hidden=16
imagination_policy_branch = True
#---------------------------------------
# Self-Imitation Learning Options ------
SIL = False
SIL_update_ratio = 1
#---------------------------------------
#Critic Input Modification 
critic_mod = False
# NOTE: When both are False but critic_mod is true the critic takes both
# actions and observations from the opposing side
critic_mod_act = False
critic_mod_obs = False
critic_mod_both = ((critic_mod_act == False) and (critic_mod_obs == False) and critic_mod)
#---------------------------------------
# Control Random Initilization of Agents and Ball
control_rand_init = True
ball_x_min = -0.1
ball_x_max = 0.1
ball_y_min = -0.1
ball_y_max = 0.1
agents_x_min = -0.3
agents_x_max = 0.3
agents_y_min = -0.3
agents_y_max = 0.3
change_every_x = 1000000000
change_agents_x = 0.01
change_agents_y = 0.01
change_balls_x = 0.01
change_balls_y = 0.01
# Self-play ----------------------------
load_random_nets = False
load_random_every = 1
k_ensembles = 1
current_ensembles = [0]*num_TA # initialize which ensembles we start with
self_play_proba = 0.8
# --------------------------------------
#Save/load -----------------------------
save_nns = False
ep_save_every = 25 # episodes
load_nets = False # load previous sessions' networks from file for initialization
<<<<<<< HEAD
initial_models = ["training_sessions/1_11_8_1_vs_1/ensemble_models/ensemble_agent_0/model_0.pth"]
first_save = True # build model clones for ensemble
=======
initial_models = ["training_sessions/1_9_15_1_vs_1/ensemble_models/ensemble_agent_0/model_0.pth"]
first_save = False # build model clones for ensemble
>>>>>>> eb0aa406
# --------------------------------------
# Evaluation ---------------------------
evaluate = False
eval_after = 500
eval_episodes = 11
# --------------------------------------
# LSTM -------------------------------------------
<<<<<<< HEAD
LSTM = True
LSTM_PC = False # PC (Policy & Critic)
=======
LSTM = False
LSTM_PC = False
>>>>>>> eb0aa406
if LSTM and LSTM_PC:
    print('Only one LSTM flag can be True or both False')
    exit(0)
if LSTM or LSTM_PC:
    trace_length = 20
else:
    trace_length = 0
hidden_dim_lstm = 512
# -------------------------------------------------
# Prep Session Files ------------------------------
session_path = None
current_day_time = datetime.datetime.now()
session_path = 'training_sessions/' + \
                                str(current_day_time.month) + \
                                '_' + str(current_day_time.day) + \
                                '_' + str(current_day_time.hour) + '_' + \
                                str(num_TA) + '_vs_' + str(num_OA) + "/"
hist_dir = session_path +"history"
eval_hist_dir = session_path +"eval_history"
eval_log_dir = session_path +"eval_log" # evaluation logfiles
load_path = session_path +"models/"
ensemble_path = session_path +"ensemble_models/"
prep_session(session_path,hist_dir,eval_hist_dir,eval_log_dir,load_path,ensemble_path,log_dir,num_TA) # Generates directories and files for the session

# --------------------------------------
# initialization -----------------------
t = 0
time_step = 0
# if using low level actions use non discrete settings
if action_level == 'high':
    discrete_action = True
else:
    discrete_action = False
if not USE_CUDA:
        torch.set_num_threads(n_training_threads)

 #Initialization for either M vs N, M vs 0, or N vs 0
if num_TA > 0:
    has_team_Agents = True
else:
    has_team_Agents = False

if num_OA > 0:
    has_opp_Agents = True
else:
    has_opp_Agents = False   

env = HFO_env(num_TNPC = num_TNPC,num_TA=num_TA,num_OA=num_OA, num_ONPC=num_ONPC, goalie=goalie,
                num_trials = num_episodes, fpt = episode_length, # create environment
                feat_lvl = feature_level, act_lvl = action_level, untouched_time = untouched_time,fullstate=True,
                ball_x_min=ball_x_min, ball_x_max=ball_x_max, ball_y_min=ball_y_min, ball_y_max=ball_y_max,
                offense_on_ball=False,port=port,log_dir=log_dir, rcss_log_game=rcss_log_game, hfo_log_game=hfo_log_game, team_rew_anneal_ep=team_rew_anneal_ep,
                agents_x_min=agents_x_min, agents_x_max=agents_x_max, agents_y_min=agents_y_min, agents_y_max=agents_y_max,
                change_every_x=change_every_x, change_agents_x=change_agents_x, change_agents_y=change_agents_y,
                change_balls_x=change_balls_x, change_balls_y=change_balls_y, control_rand_init=control_rand_init,record=True,
                defense_team_bin=defense_team_bin, offense_team_bin=offense_team_bin)

#The start_viewer here is added to automatically start viewer with npc Vs npcs
if num_TNPC > 0 and num_ONPC > 0:
    env._start_viewer() 

time.sleep(3)
print("Done connecting to the server ")

# initializing the maddpg 
if load_nets:
    maddpg = MADDPG.init_from_save_evaluation(initial_models,num_TA) # from evaluation method just loads the networks
else:
    maddpg = MADDPG.init_from_env(env, agent_alg="MADDPG",
                              adversary_alg= "MADDPG",device=device,
                              gamma=gamma,batch_size=batch_size,
                              tau=tau,
                              a_lr=a_lr,
                              c_lr=c_lr,
                              hidden_dim=hidden_dim ,discrete_action=discrete_action,
                              vmax=Vmax,vmin=Vmin,N_ATOMS=N_ATOMS,
                              n_steps=n_steps,DELTA_Z=DELTA_Z,D4PG=D4PG,beta=initial_beta,
                              TD3=TD3,TD3_noise=TD3_noise,TD3_delay_steps=TD3_delay_steps,
                              I2A = I2A, EM_lr = EM_lr,
                              obs_weight = obs_weight, rew_weight = rew_weight, ws_weight = ws_weight, 
                              rollout_steps = rollout_steps,LSTM_hidden=LSTM_hidden,decent_EM = decent_EM,
                              imagination_policy_branch = imagination_policy_branch,critic_mod_both=critic_mod_both,
                              critic_mod_act=critic_mod_act, critic_mod_obs= critic_mod_obs,
                              LSTM=LSTM, LSTM_PC=LSTM_PC, trace_length=trace_length, hidden_dim_lstm=hidden_dim_lstm) 


team_replay_buffer = ReplayBuffer(replay_memory_size , env.num_TA, episode_length,
                                     [env.team_num_features for i in range(env.num_TA)],
                                 [env.team_action_params.shape[1] + len(env.action_list) for i in range(env.num_TA)], 
                                 batch_size, LSTM, LSTM_PC)

#Added to Disable/Enable the opp agents
if has_opp_Agents:
    #initialize the replay buffer of size 10000 for number of opponent agent with their observations & actions 
    opp_replay_buffer = ReplayBuffer(replay_memory_size , env.num_OA, episode_length,
                                 [env.opp_num_features for i in range(env.num_OA)],
                                 [env.opp_action_params.shape[1] + len(env.action_list) for i in range(env.num_OA)], 
                                 batch_size, LSTM, LSTM_PC)

reward_total = [ ]
num_steps_per_episode = []
end_actions = [] 
# logger_df = pd.DataFrame()
team_step_logger_df = pd.DataFrame()
opp_step_logger_df = pd.DataFrame()


# -------------------------------------
# PRETRAIN ############################
if Imitation_exploration:

    team_files = ['Pretrain_Files/3v3_CentQ/base_left-11.log','Pretrain_Files/3v3_CentQ/base_left-7.log','Pretrain_Files/3v3_CentQ/base_left-8.log','Pretrain_Files/3v3_CentQ/base_right-2.log','Pretrain_Files/3v3_CentQ/base_right-3.log','Pretrain_Files/3v3_CentQ/base_right-4.log']
    #opp_files = ['Pretrain_Files/base_left-1.log','Pretrain_Files/base_left-2.log']

    team_pt_obs, team_pt_status,team_pt_actions,opp_pt_obs, opp_pt_status,opp_pt_actions = pretrain_process(fnames = team_files,timesteps = pt_timesteps,num_features = env.team_num_features)


    print("Length of team obs,stats,actions",len(team_pt_obs),len(team_pt_status),len(team_pt_actions))
    print("Length of opp obs,stats,actions",len(opp_pt_obs),len(opp_pt_status),len(opp_pt_actions))

    ################## Base Left #########################
    pt_time_step = 0
    for ep_i in range(0, pt_episodes):
        if ep_i % 100 == 0:
            print("Pushing Pretrain Base-Left Episode:",ep_i)
            
        
        # team n-step
        team_n_step_rewards = []
        team_n_step_obs = []
        team_n_step_acs = []
        n_step_next_obs = []
        team_n_step_dones = []
        team_n_step_ws = []

        #define/update the noise used for exploration
        explr_pct_remaining = 0.0
        beta_pct_remaining = 0.0
        maddpg.scale_noise(0.0)
        maddpg.reset_noise()
        maddpg.scale_beta(pt_beta)
        d = False
        
        for et_i in range(0, episode_length):            
            world_stat = team_pt_status[pt_time_step]
            d = False
            if world_stat != 0.0:
                d = True

            #### Team ####
            team_n_step_acs.append(team_pt_actions[pt_time_step])
            team_n_step_obs.append(np.array(team_pt_obs[pt_time_step]).T)
            team_n_step_ws.append(world_stat)
            n_step_next_obs.append(np.array(team_pt_obs[pt_time_step+1]).T)
            team_n_step_rewards.append(np.hstack([env.getPretrainRew(world_stat,d,"base_left") for i in range(env.num_TA) ]))          
            team_n_step_dones.append(d)

            # Store variables for calculation of MC and n-step targets for team
            pt_time_step += 1
            if d == True: # Episode done
                # Calculate n-step and MC targets
                for n in range(et_i+1):
                    MC_targets = []
                    n_step_targets = []
                    for a in range(env.num_TA):
                        MC_target = 0
                        n_step_target = 0
                        
                        for step in range(et_i+1 - n): # sum MC target
                            MC_target += team_n_step_rewards[et_i - step][a] * gamma**(et_i - n - step)
                        MC_targets.append(MC_target)
                        if (et_i + 1) - n >= n_steps: # sum n-step target (when more than n-steps remaining)
                            for step in range(n_steps): 
                                n_step_target += team_n_step_rewards[n + step][a] * gamma**(step)
                            n_step_targets.append(n_step_target)
                            n_step_next_ob = n_step_next_obs[n - 1 + n_steps]
                            n_step_done = team_n_step_dones[n - 1 + n_steps]
                        else: # n-step = MC if less than n steps remaining
                            n_step_target = MC_target
                            n_step_targets.append(n_step_target)
                            n_step_next_ob = n_step_next_obs[-1]
                            n_step_done = team_n_step_dones[-1]
                    # obs, acs, immediate rewards, next_obs, dones, mc target, n-step target
                    #pretrain_buffer.push
                    #team_replay_buffer.push(team_n_step_obs[n], team_n_step_acs[n],team_n_step_rewards[n],n_step_next_ob,
                    #                        [n_step_done for i in range(env.num_TA)],MC_targets, n_step_targets,
                    #                        [team_n_step_ws[n] for i in range(env.num_TA)])
                    team_replay_buffer.push(team_n_step_obs[n], team_n_step_acs[n],team_n_step_rewards[n],n_step_next_ob,
                                            [n_step_done for i in range(env.num_TA)],MC_targets, n_step_targets,
                                            [team_n_step_ws[n] for i in range(env.num_TA)])

                pt_time_step +=1
                break
    
    del team_pt_obs
    del team_pt_status
    del team_pt_actions
    ################## Base Right ########################

    pt_time_step = 0
    for ep_i in range(0, pt_episodes):
        if ep_i % 100 == 0:
            print("Pushing Pretrain Base Right Episode:",ep_i)
            
            
        # team n-step
        team_n_step_rewards = []
        team_n_step_obs = []
        team_n_step_acs = []
        n_step_next_obs = []
        team_n_step_dones = []
        team_n_step_ws = []

        #define/update the noise used for exploration
        explr_pct_remaining = 0.0
        beta_pct_remaining = 0.0
        maddpg.scale_noise(0.0)
        maddpg.reset_noise()
        maddpg.scale_beta(pt_beta)
        d = False
        
        for et_i in range(0, episode_length):            
            world_stat = opp_pt_status[pt_time_step]
            d = False
            if world_stat != 0.0:
                d = True

            #### Team ####
            team_n_step_acs.append(opp_pt_actions[pt_time_step])
            team_n_step_obs.append(np.array(opp_pt_obs[pt_time_step]).T)
            team_n_step_ws.append(world_stat)
            n_step_next_obs.append(np.array(opp_pt_obs[pt_time_step+1]).T)
            team_n_step_rewards.append(np.hstack([env.getPretrainRew(world_stat,d,"base_left") for i in range(env.num_TA) ]))          
            team_n_step_dones.append(d)

            # Store variables for calculation of MC and n-step targets for team
            pt_time_step += 1
            if d == True: # Episode done
                # Calculate n-step and MC targets
                for n in range(et_i+1):
                    MC_targets = []
                    n_step_targets = []
                    for a in range(env.num_TA):
                        MC_target = 0
                        n_step_target = 0
                        
                        for step in range(et_i+1 - n): # sum MC target
                            MC_target += team_n_step_rewards[et_i - step][a] * gamma**(et_i - n - step)
                        MC_targets.append(MC_target)
                        if (et_i + 1) - n >= n_steps: # sum n-step target (when more than n-steps remaining)
                            for step in range(n_steps): 
                                n_step_target += team_n_step_rewards[n + step][a] * gamma**(step)
                            n_step_targets.append(n_step_target)
                            n_step_next_ob = n_step_next_obs[n - 1 + n_steps]
                            n_step_done = team_n_step_dones[n - 1 + n_steps]
                        else: # n-step = MC if less than n steps remaining
                            n_step_target = MC_target
                            n_step_targets.append(n_step_target)
                            n_step_next_ob = n_step_next_obs[-1]
                            n_step_done = team_n_step_dones[-1]
                    # obs, acs, immediate rewards, next_obs, dones, mc target, n-step target
                    #pretrain_buffer.push
                    #team_replay_buffer.push(team_n_step_obs[n], team_n_step_acs[n],team_n_step_rewards[n],n_step_next_ob,
                    #                        [n_step_done for i in range(env.num_TA)],MC_targets, n_step_targets,
                    #                        [team_n_step_ws[n] for i in range(env.num_TA)])
                    team_replay_buffer.push(team_n_step_obs[n], team_n_step_acs[n],team_n_step_rewards[n],n_step_next_ob,
                                            [n_step_done for i in range(env.num_TA)],MC_targets, n_step_targets,
                                            [team_n_step_ws[n] for i in range(env.num_TA)])

                pt_time_step +=1
                break
                

    del opp_pt_obs
    del opp_pt_status
    del opp_pt_actions
                ##################################################

    maddpg.prep_training(device=device)
    
    if I2A:
        # pretrain EM
        for i in range(pt_EM_updates):
            if i%100 == 0:
                print("Petrain EM update:",i)
            for u_i in range(1):
                for a_i in range(env.num_TA):
                    inds = np.random.choice(np.arange(len(team_replay_buffer)), size=batch_size, replace=False)
                    #sample = pretrain_buffer.sample(batch_size,
                    sample = team_replay_buffer.sample(inds,
                                                  to_gpu=to_gpu,norm_rews=False)
                    maddpg.update_EM(sample, a_i,'team')
                maddpg.niter+=1
                    
        if Imitation_exploration:
            # pretrain policy prime
                # pretrain critic
            for i in range(pt_actor_updates):
                if i%100 == 0:
                    print("Petrain Prime update:",i)
                for u_i in range(1):
                    for a_i in range(env.num_TA):
                        inds = np.random.choice(np.arange(len(team_replay_buffer)), size=batch_size, replace=False)
                        sample = team_replay_buffer.sample(inds,
                                                        to_gpu=to_gpu,norm_rews=False)
                        maddpg.pretrain_prime(sample, a_i,'team')
                    maddpg.niter +=1
            if imagination_policy_branch and I2A:
                for i in range(pt_imagination_branch_pol_updates):
                    if i%100 == 0:
                        print("Petrain imag policy update:",i)
                    for u_i in range(1):
                        for a_i in range(env.num_TA):
                            inds = np.random.choice(np.arange(len(team_replay_buffer)), size=batch_size, replace=False)
                            sample = team_replay_buffer.sample(inds,
                                                          to_gpu=to_gpu,norm_rews=False)
                            maddpg.pretrain_imagination_policy(sample, a_i,'team')
                        maddpg.niter +=1

                

    # pretrain policy
    for i in range(pt_actor_updates):
        if i%100 == 0:
            print("Petrain actor update:",i)
        for u_i in range(1):
            for a_i in range(env.num_TA):
                inds = np.random.choice(np.arange(len(team_replay_buffer)), size=batch_size, replace=False)
                sample = team_replay_buffer.sample(inds,
                                              to_gpu=to_gpu,norm_rews=False)
                maddpg.pretrain_actor(sample, a_i,'team')
            maddpg.niter +=1

    maddpg.update_hard_policy()
    
    
    
    if not critic_mod: # non-centralized Q
        # pretrain critic
        for i in range(pt_critic_updates):
            if i%100 == 0:
                print("Petrain critic update:",i)
            for u_i in range(1):
                for a_i in range(env.num_TA):
                    inds = np.random.choice(np.arange(len(team_replay_buffer)), size=batch_size, replace=False)
                    sample = team_replay_buffer.sample(inds,
                                                    to_gpu=to_gpu,norm_rews=False)
                    maddpg.pretrain_critic(sample, a_i,'team')
                maddpg.niter +=1
        maddpg.update_hard_critic()


        maddpg.scale_beta(initial_beta) # 
        # pretrain true actor-critic (non-imitation) + policy prime
        for i in range(pt_actor_critic_updates):
            if i%100 == 0:
                print("Petrain critic/actor update:",i)
            for u_i in range(1):
                for a_i in range(env.num_TA):
                    inds = np.random.choice(np.arange(len(team_replay_buffer)), size=batch_size, replace=False)
                    sample = team_replay_buffer.sample(inds,
                                                  to_gpu=to_gpu,norm_rews=False)
                    maddpg.update(sample, a_i, 'team' )
                    if SIL:
                        for i in range(SIL_update_ratio):
                            team_sample,inds = team_replay_buffer.sample_SIL(agentID=a_i,batch_size=batch_size,
                                                to_gpu=to_gpu,norm_rews=False)
                            priorities = maddpg.SIL_update(team_sample, opp_sample, a_i, 'team', 
                                            centQ=critic_mod) # 
                            team_replay_buffer.update_priorities(agentID=a_i,inds = inds, prio=priorities)
                maddpg.update_all_targets()
    else: # centralized Q
        for i in range(pt_critic_updates):
            if i%100 == 0:
                print("Petrain critic update:",i)
            for u_i in range(1):
                for a_i in range(env.num_TA):
                    inds = np.random.choice(np.arange(len(team_replay_buffer)), size=batch_size, replace=False)
                    team_sample = team_replay_buffer.sample(inds,
                                                            to_gpu=to_gpu,norm_rews=False)
                    opp_sample = opp_replay_buffer.sample(inds,
                                                          to_gpu=to_gpu,norm_rews=False)
                    maddpg.pretrain_centralized_critic(team_sample, opp_sample, a_i, 'team', 
                                                     act_only=critic_mod_act, obs_only=critic_mod_obs)
                maddpg.niter +=1
        maddpg.update_hard_critic()
        
        maddpg.scale_beta(initial_beta) # 
        # pretrain true actor-critic update
        for i in range(pt_actor_critic_updates):
            if i%100 == 0:
                print("Petrain critic/actor update:",i)
            for u_i in range(1):
                for a_i in range(env.num_TA):
                    inds = np.random.choice(np.arange(len(team_replay_buffer)), size=batch_size, replace=False)
                    team_sample = team_replay_buffer.sample(inds,
                                                            to_gpu=to_gpu,norm_rews=False)
                    opp_sample = opp_replay_buffer.sample(inds,
                                                          to_gpu=to_gpu,norm_rews=False)
                    maddpg.update_centralized_critic(team_sample, opp_sample, a_i, 'team', 
                                                     act_only=critic_mod_act, obs_only=critic_mod_obs)
                    if SIL:
                        for i in range(SIL_update_ratio):
                            team_sample,inds = team_replay_buffer.sample_SIL(agentID=a_i,batch_size=batch_size,
                                                to_gpu=to_gpu,norm_rews=False)
                            opp_sample = opp_replay_buffer.sample(inds,to_gpu=to_gpu,norm_rews=False)
                            priorities = maddpg.SIL_update(team_sample, opp_sample, a_i, 'team', 
                                            centQ=critic_mod) # 
                            team_replay_buffer.update_priorities(agentID=a_i,inds = inds, prio=priorities)
                maddpg.update_all_targets()
        
        

    

# END PRETRAIN ###################
# --------------------------------
env.launch()
if use_viewer:
    env._start_viewer()       

time.sleep(3)
for ep_i in range(0, num_episodes):

    # team n-step
    team_n_step_rewards = []
    team_n_step_obs = []
    team_n_step_acs = []
    team_n_step_next_obs = []
    team_n_step_dones = []
    team_n_step_ws = []


    # opp n-step
    opp_n_step_rewards = []
    opp_n_step_obs = []
    opp_n_step_acs = []
    opp_n_step_next_obs = []
    opp_n_step_dones = []
    opp_n_step_ws = []
    #maddpg.prep_rollouts(device='cpu')
              

    
    
    #define/update the noise used for exploration
    if ep_i < burn_in_episodes:
        explr_pct_remaining = 1.0
    else:
        explr_pct_remaining = max(0.0, 1.0*num_explore_episodes - ep_i + burn_in_episodes) / (num_explore_episodes)
    beta_pct_remaining = max(0.0, 1.0*num_beta_episodes - ep_i + burn_in_episodes) / (num_beta_episodes)
    
    # evaluation for 10 episodes every 100
    if ep_i % 10 == 0:
        maddpg.scale_noise(final_OU_noise_scale + (init_noise_scale - final_OU_noise_scale) * explr_pct_remaining)
    if ep_i % 100 == 0:
        maddpg.scale_noise(0.0)

    if LSTM or LSTM_PC:
        maddpg.reset_hidden(training=False)
    maddpg.reset_noise()
    maddpg.scale_beta(final_beta + (initial_beta - final_beta) * beta_pct_remaining)
    #for the duration of 100 episode with maximum length of 500 time steps
    time_step = 0
    team_kickable_counter = [0] * num_TA
    opp_kickable_counter = [0] * num_OA
    env.team_possession_counter = [0] * num_TA
    env.opp_possession_counter = [0] * num_OA
    for et_i in range(0, episode_length):

        maddpg.prep_training(device=device) # GPU for forward passes?? 

        # gather all the observations into a torch tensor 
        torch_obs_team = [Variable(torch.Tensor(np.vstack(env.Observation(i,'team')).T),
                                requires_grad=False)
                        for i in range(maddpg.nagents_team)]

        # gather all the opponent observations into a torch tensor 
        torch_obs_opp = [Variable(torch.Tensor(np.vstack(env.Observation(i,'opp')).T),
                                requires_grad=False)
                        for i in range(maddpg.nagents_opp)]

        # get actions as torch Variables for both team and opp
        team_torch_agent_actions, opp_torch_agent_actions = maddpg.step(torch_obs_team, torch_obs_opp, explore=explore) # leave off or will gumbel sample
        # convert actions to numpy arrays
        team_agent_actions = [ac.cpu().data.numpy() for ac in team_torch_agent_actions]
        #Converting actions to numpy arrays for opp agents
        opp_agent_actions = [ac.cpu().data.numpy() for ac in opp_torch_agent_actions]

        # rearrange actions to be per environment
        team_params = np.asarray([ac[0][len(env.action_list):] for ac in team_agent_actions]) 
        # rearrange actions to be per environment for the opponent
        opp_params = np.asarray([ac[0][len(env.action_list):] for ac in opp_agent_actions])

        # this is returning one-hot-encoded action for each team agent
        team_actions = [[ac[0][:len(env.action_list)] for ac in team_agent_actions]]
        # this is returning one-hot-encoded action for each opp agent 
        opp_actions = [[ac[0][:len(env.action_list)] for ac in opp_agent_actions]]
        
        
        #if ep_i % 10 == 0:
        #    explore = True
        #if ep_i % 100 == 0:
        #    explore = False
        if explore:
            team_randoms = e_greedy_bool(env.num_TA,eps = (final_noise_scale + (init_noise_scale - final_noise_scale) * explr_pct_remaining))
            opp_randoms = e_greedy_bool(env.num_OA,eps = 0)
        else:
            team_randoms = e_greedy_bool(env.num_TA,eps = 0)
            opp_randoms = e_greedy_bool(env.num_OA,eps = 0)

        team_obs =  np.array([env.Observation(i,'team') for i in range(maddpg.nagents_team)]).T
        opp_obs =  np.array([env.Observation(i,'opp') for i in range(maddpg.nagents_opp)]).T
        
        # use random unif parameters if e_greedy
        team_noisey_actions_for_buffer = np.asarray([[val for val in onehot_from_logits(torch.tensor(np.random.uniform(-1,1,len(env.action_list))).view(1,len(env.action_list))).cpu().data.numpy()[0]] if ran else action for ran,action in zip(team_randoms,team_actions[0])])
        team_params = np.asarray([[val for val in (np.random.uniform(-1,1,5))] if ran else p for ran,p in zip(team_randoms,team_params)])
        opp_noisey_actions_for_buffer =  np.asarray([[val for val in onehot_from_logits(torch.tensor(np.random.uniform(-1,1,len(env.action_list))).view(1,len(env.action_list))).cpu().data.numpy()[0]] if ran else action for ran,action in zip(opp_randoms,opp_actions[0])])
        opp_params = np.asarray([[val for val in (np.random.uniform(-1,1,5))] if ran else p for ran,p in zip(opp_randoms,opp_params)])


        # print('These are the opp params', str(opp_params))

        team_agents_actions = [np.argmax(agent_act_one_hot) for agent_act_one_hot in team_noisey_actions_for_buffer] # convert the one hot encoded actions  to list indexes
        #Added to Disable/Enable the team agents
        if has_team_Agents:        
            team_actions_params_for_buffer = np.array([[np.concatenate((ac,pm),axis=0) for ac,pm in zip(team_noisey_actions_for_buffer,team_params)] for i in range(1)]).reshape(
                env.num_TA,env.team_action_params.shape[1] + len(env.action_list)) # concatenated actions, params for buffer
        opp_agents_actions = [np.argmax(agent_act_one_hot) for agent_act_one_hot in opp_noisey_actions_for_buffer] # convert the one hot encoded actions  to list indexes
        #Added to Disable/Enable the opp agents
        if has_opp_Agents:
            opp_actions_params_for_buffer = np.array([[np.concatenate((ac,pm),axis=0) for ac,pm in zip(opp_noisey_actions_for_buffer,opp_params)] for i in range(1)]).reshape(
                env.num_OA,env.opp_action_params.shape[1] + len(env.action_list)) # concatenated actions, params for buffer

        # If kickable is True one of the teammate agents has possession of the ball
        kickable = np.array([env.get_kickable_status(i,team_obs.T) for i in range(env.num_TA)])
        if kickable.any():
            team_kickable_counter = [tkc + 1 if kickable[i] else tkc for i,tkc in enumerate(team_kickable_counter)]
            
        # If kickable is True one of the teammate agents has possession of the ball
        kickable = np.array([env.get_kickable_status(i,opp_obs.T) for i in range(env.num_OA)])
        if kickable.any():
            opp_kickable_counter = [okc + 1 if kickable[i] else okc for i,okc in enumerate(opp_kickable_counter)]
        
        team_possession_counter = [env.get_agent_possession_status(i, env.team_base) for i in range(num_TA)]
        opp_possession_counter = [env.get_agent_possession_status(i, env.opp_base) for i in range(num_OA)]

        _,_,_,_,d,world_stat = env.Step(team_agents_actions, opp_agents_actions, team_params, opp_params)

        #Added to Disable/Enable the team agents
        if has_team_Agents:
            team_rewards = np.hstack([env.Reward(i,'team') for i in range(env.num_TA)])
        #Added to Disable/Enable the opp agents
        if has_opp_Agents:
            opp_rewards = np.hstack([env.Reward(i,'opp') for i in range(env.num_OA)])

        #Added to Disable/Enable the team agents
        if has_team_Agents:
            team_next_obs = np.array([env.Observation(i,'team') for i in range(maddpg.nagents_team)]).T
        #Added to Disable/Enable the opp agents
        if has_opp_Agents:
            opp_next_obs = np.array([env.Observation(i,'opp') for i in range(maddpg.nagents_opp)]).T

        
        team_done = env.d
        opp_done = env.d 

        # Store variables for calculation of MC and n-step targets for team
        #Added to Disable/Enable the team agents
        if has_team_Agents:
            team_n_step_rewards.append(team_rewards)
            team_n_step_obs.append(team_obs)
            team_n_step_next_obs.append(team_next_obs)
            team_n_step_acs.append(team_actions_params_for_buffer)
            team_n_step_dones.append(team_done)
            team_n_step_ws.append(world_stat)
        #Added to Disable/Enable the opp agents
        if has_opp_Agents:
            opp_n_step_rewards.append(opp_rewards)
            opp_n_step_obs.append(opp_obs)
            opp_n_step_next_obs.append(opp_next_obs)
            opp_n_step_acs.append(opp_actions_params_for_buffer)
            opp_n_step_dones.append(opp_done)
            opp_n_step_ws.append(world_stat)
        # ----------------------------------------------------------------


        # print('This is the length of the buffers', str(len(team_replay_buffer)), str(len(opp_replay_buffer)))
        training = ((len(team_replay_buffer) >= batch_size and (t % steps_per_update) < 1) and t > burn_in_iterations)

        if training:
            #print('****************We are now training*********************')
            maddpg.prep_training(device=device)
            if not critic_mod:
                for u_i in range(1):
                    if train_team: # train team
                        for a_i in range(maddpg.nagents_team):
                            inds = np.random.choice(np.arange(len(team_replay_buffer)), size=batch_size, replace=False)
                            sample = team_replay_buffer.sample(inds,
                                                        to_gpu=to_gpu,norm_rews=False)
                            maddpg.update(sample, a_i, 'team')
                            if SIL:
                                for i in range(SIL_update_ratio):
                                    team_sample,inds = team_replay_buffer.sample_SIL(agentID=a_i,batch_size=batch_size,
                                                        to_gpu=to_gpu,norm_rews=False)
                                    priorities = maddpg.SIL_update(team_sample=team_sample,agent_i= a_i, side='team', 
                                                    centQ=critic_mod) #
                                    team_replay_buffer.update_priorities(agentID=a_i,inds = inds, prio=priorities)
                    maddpg.update_all_targets()
                # maddpg.prep_rollouts(device='cpu') convert back to cpu for pushing?
            else:
                for u_i in range(1):
                    # NOTE: Only works for m vs m
                    if train_team: # train team
                        for a_i in range(maddpg.nagents_team):
                            inds = np.random.choice(np.arange(len(team_replay_buffer)), size=batch_size, replace=False)
                            if LSTM:
                                team_sample = team_replay_buffer.sample_LSTM(inds, trace_length,
                                                            to_gpu=to_gpu,norm_rews=False)
                                opp_sample = opp_replay_buffer.sample_LSTM(inds, trace_length,
                                                            to_gpu=to_gpu,norm_rews=False)
                                maddpg.update_centralized_critic_LSTM(team_sample, opp_sample, a_i, 'team', 
                                                                act_only=critic_mod_act, obs_only=critic_mod_obs)
                            elif LSTM_PC:
                                team_sample = team_replay_buffer.sample_LSTM(inds, trace_length,
                                                            to_gpu=to_gpu,norm_rews=False)
                                opp_sample = opp_replay_buffer.sample_LSTM(inds, trace_length,
                                                            to_gpu=to_gpu,norm_rews=False)
                                maddpg.update_centralized_critic_LSTM_PC(team_sample, opp_sample, a_i, 'team', 
                                                                act_only=critic_mod_act, obs_only=critic_mod_obs)
                            else:
                                team_sample = team_replay_buffer.sample(inds,
                                                            to_gpu=to_gpu,norm_rews=False)
                                opp_sample = opp_replay_buffer.sample(inds,
                                                            to_gpu=to_gpu,norm_rews=False)
                                maddpg.update_centralized_critic(team_sample, opp_sample, a_i, 'team', 
                                                                act_only=critic_mod_act, obs_only=critic_mod_obs)
                            if SIL:
                                for i in range(SIL_update_ratio):
                                    team_sample,inds = team_replay_buffer.sample_SIL(agentID=a_i,batch_size=batch_size,
                                                        to_gpu=to_gpu,norm_rews=False)
                                    opp_sample = opp_replay_buffer.sample(inds,to_gpu=to_gpu,norm_rews=False)
                                    priorities = maddpg.SIL_update(team_sample, opp_sample, a_i, 'team', 
                                                    centQ=critic_mod) # 
                                    team_replay_buffer.update_priorities(agentID=a_i,inds = inds, prio=priorities)

                    maddpg.update_all_targets()
            
                     
        time_step += 1
        t += 1
        if t%1000 == 0:
                      
            team_step_logger_df.to_csv(hist_dir + '/team_%s.csv' % history)
            opp_step_logger_df.to_csv(hist_dir + '/opp_%s.csv' % history)
                      
                 
                    
        if d == True and et_i >= (trace_length-1): # Episode done            
            all_MC_targets = []
            # calculate MC
            for n in range(et_i +1):
                MC_targets = []
                for a in range(env.num_TA):
                    MC_target = 0
                    MC_target = team_n_step_rewards[et_i-n][a] + MC_target*gamma
                    MC_targets.append(MC_target)    
                all_MC_targets.append(MC_targets)
            
            for n in range(et_i+1):
                n_step_targets = []
                for a in range(env.num_TA):
                    n_step_target = 0
                    if (et_i + 1) - n >= n_steps: # sum n-step target (when more than n-steps remaining)
                        for step in range(n_steps): 
                            n_step_target += team_n_step_rewards[n + step][a] * gamma**(step)
                        n_step_targets.append(n_step_target)
                        n_step_next_ob = team_n_step_next_obs[n - 1 + n_steps]
                        n_step_done = team_n_step_dones[n - 1 + n_steps]
                    else: # n-step = MC if less than n steps remaining
                        n_step_target = all_MC_targets[et_i-n][a]
                        n_step_targets.append(n_step_target)
                        n_step_next_ob = team_n_step_next_obs[-1]
                        n_step_done = team_n_step_dones[-1] 
                    # obs, acs, immediate rewards, next_obs, dones, mc target, n-step target
                if LSTM or LSTM_PC:
                    if n == et_i:
                        team_replay_buffer.done_step = True
                    team_replay_buffer.push_LSTM(team_n_step_obs[n], team_n_step_acs[n],team_n_step_rewards[n],
                                            n_step_next_ob,[n_step_done for i in range(env.num_TA)],all_MC_targets[et_i-n],
                                            n_step_targets,[team_n_step_ws[n] for i in range(env.num_TA)])
                else:
                    team_replay_buffer.push(team_n_step_obs[n], team_n_step_acs[n],team_n_step_rewards[n],
                                            n_step_next_ob,[n_step_done for i in range(env.num_TA)],all_MC_targets[et_i-n],
                                            n_step_targets,[team_n_step_ws[n] for i in range(env.num_TA)])
                

                    
            if train_opp or critic_mod: # only create experiences if critic mod or training opp
                for n in range(et_i+1):
                    MC_targets = []
                    n_step_targets = []
                    for a in range(env.num_OA):
                        MC_target = 0
                        n_step_target = 0
                        for step in range(et_i+1 - n): # sum MC target
                            MC_target += opp_n_step_rewards[et_i - step][a] * gamma**(et_i - n - step)
                        MC_targets.append(MC_target)
                        if (et_i + 1) - n >= n_steps: # sum n-step target (when more than n-steps remaining)
                            for step in range(n_steps): 
                                n_step_target += opp_n_step_rewards[n + step][a] * gamma**(step)
                            n_step_targets.append(n_step_target)
                            n_step_next_ob = opp_n_step_next_obs[n - 1 + n_steps]
                            n_step_done = opp_n_step_dones[n - 1 + n_steps]
                        else: # n-step = MC if less than n steps remaining
                            n_step_target = MC_target
                            n_step_targets.append(n_step_target)
                            n_step_next_ob = opp_n_step_next_obs[-1]
                            n_step_done = opp_n_step_dones[-1]
                        # obs, acs, immediate rewards, next_obs, dones, mc target, n-step target
                    if has_opp_Agents:
                        if LSTM or LSTM_PC:
                            if n == et_i:
                                opp_replay_buffer.done_step = True
                            opp_replay_buffer.push_LSTM(opp_n_step_obs[n], opp_n_step_acs[n],opp_n_step_rewards[n],
                                                n_step_next_ob,[n_step_done for i in range(env.num_OA)],MC_targets,
                                                n_step_targets,[opp_n_step_ws[n] for i in range(env.num_OA)])
                        else:
                            opp_replay_buffer.push(opp_n_step_obs[n], opp_n_step_acs[n],opp_n_step_rewards[n],
                                                n_step_next_ob,[n_step_done for i in range(env.num_OA)],MC_targets,
                                                n_step_targets,[opp_n_step_ws[n] for i in range(env.num_OA)])
                                       
                    
            # log
            if ep_i > 1:
                #Added to Disable/Enable the team agents
                if has_team_Agents:
                    team_step_logger_df = team_step_logger_df.append({'time_steps': time_step, 
                                                        'why': env.team_envs[0].statusToString(world_stat),
                                                        'agents_kickable_percentages': [(tkc/time_step)*100 for tkc in team_kickable_counter],
                                                        'possession_percentages': [(tpc/time_step)*100 for tpc in team_possession_counter],
                                                        'average_reward': team_replay_buffer.get_average_rewards(time_step),
                                                        'cumulative_reward': team_replay_buffer.get_cumulative_rewards(time_step)},
                                                        ignore_index=True)

                #Added to Disable/Enable the opp agents
                if has_opp_Agents:
                    opp_step_logger_df = opp_step_logger_df.append({'time_steps': time_step, 
                                                        'why': env.opp_team_envs[0].statusToString(world_stat),
                                                        'agents_kickable_percentages': [(okc/time_step)*100 for okc in opp_kickable_counter],
                                                        'possession_percentages': [(opc/time_step)*100 for opc in opp_possession_counter],
                                                        'average_reward': opp_replay_buffer.get_average_rewards(time_step),
                                                        'cumulative_reward': opp_replay_buffer.get_cumulative_rewards(time_step)},
                                                        ignore_index=True)
                
  
            if first_save: # Generate list of ensemble networks
                file_path = ensemble_path
                maddpg.first_save(file_path,num_copies = k_ensembles)
                first_save = False
            # Save networks
            if ep_i > 1 and ep_i%ep_save_every == 0 and save_nns:
                maddpg.save(load_path,ep_i)
                maddpg.save_ensembles(ensemble_path,current_ensembles)

            # Launch evaluation session
            if ep_i > 1 and ep_i % eval_after == 0 and evaluate:
                thread.start_new_thread(launch_eval,(
                    [load_path + ("agent_%i/model_episode_%i.pth" % (i,ep_i)) for i in range(env.num_TA)], # models directory -> agent -> most current episode
                    eval_episodes,eval_log_dir,eval_hist_dir + "/evaluation_ep" + str(ep_i),
                    7000,env.num_TA,env.num_OA,episode_length,device,use_viewer,))
            
            # Load random networks into team from ensemble and opponent from all models
            if ep_i > ep_save_every and ep_i % load_random_every == 0 and load_random_nets:
                if np.random.uniform(0,1) > self_play_proba: # self_play_proba % chance loading self else load an old ensemble for opponent
                    maddpg.load_random_policy(side='opp',nagents = num_OA,models_path = load_path)
                else:
                    maddpg.load_random_ensemble(side='opp',nagents = num_OA,models_path = ensemble_path)
                current_ensembles = maddpg.load_random_ensemble(side='team',nagents=num_TA,models_path = ensemble_path)
            break
        elif d:
            break

                
               
        team_obs = team_next_obs
        #Added to Disable/Enable the opp agents
        if has_opp_Agents:
            opp_obs = opp_next_obs

            #print(step_logger_df) 
        #if t%30000 == 0 and use_viewer:
        if t%20000 == 0 and use_viewer and ep_i > use_viewer_after:
            env._start_viewer()       

      <|MERGE_RESOLUTION|>--- conflicted
+++ resolved
@@ -172,13 +172,8 @@
 save_nns = False
 ep_save_every = 25 # episodes
 load_nets = False # load previous sessions' networks from file for initialization
-<<<<<<< HEAD
 initial_models = ["training_sessions/1_11_8_1_vs_1/ensemble_models/ensemble_agent_0/model_0.pth"]
 first_save = True # build model clones for ensemble
-=======
-initial_models = ["training_sessions/1_9_15_1_vs_1/ensemble_models/ensemble_agent_0/model_0.pth"]
-first_save = False # build model clones for ensemble
->>>>>>> eb0aa406
 # --------------------------------------
 # Evaluation ---------------------------
 evaluate = False
@@ -186,13 +181,8 @@
 eval_episodes = 11
 # --------------------------------------
 # LSTM -------------------------------------------
-<<<<<<< HEAD
 LSTM = True
 LSTM_PC = False # PC (Policy & Critic)
-=======
-LSTM = False
-LSTM_PC = False
->>>>>>> eb0aa406
 if LSTM and LSTM_PC:
     print('Only one LSTM flag can be True or both False')
     exit(0)
