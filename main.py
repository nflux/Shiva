import itertools
import random
import os, sys
import csv
import argparse
import numpy as np
import utils.misc as misc
from torch import Tensor
from HFO import hfo
import time
import threading
import _thread as thread
import torch
from pathlib import Path
from torch.autograd import Variable
from utils.buffer_LSTM import ReplayBufferLSTM
from algorithms.maddpg import MADDPG
# from rc_env import rc_env, run_envs
from envs.rc_env import rc_env
from trainer import launch_eval
import torch.multiprocessing as mp
import dill
import collections
from multiprocessing import Pool
import gc
import algorithms.updates as up
import configparser
import argparse
import config

def parseArgs():
    parser =  argparse.ArgumentParser('Team Shiva')
    parser.add_argument('--env', type=str, default='rc',
                        help='type of environment')
    parser.add_argument('--conf', type=str, default='rc_test.ini')

    return parser.parse_args()

class RoboEnvs(rc_env):
    def __init__(self, config, args):
        self.config = config
        self.env = super().__init__(config)
        self.obs_dim = self.env.team_num_features
        self.maddpg = MADDPG.init(config, self.env)

        self.prox_item_size = num_TA*(2*obs_dim_TA + 2*acs_dim)
        self.team_replay_buffer = ReplayBuffer(replay_memory_size , num_TA,
                                            obs_dim_TA,acs_dim,batch_size, LSTM, seq_length,overlap,hidden_dim_lstm,k_ensembles, prox_item_size, SIL)

        self.opp_replay_buffer = ReplayBuffer(replay_memory_size , num_TA,
                                            obs_dim_TA,acs_dim,batch_size, LSTM, seq_length,overlap,hidden_dim_lstm,k_ensembles, prox_item_size, SIL)
        self.max_episodes_shared = 30
        self.total_dim = (obs_dim_TA + acs_dim + 5) + k_ensembles + 1 + (hidden_dim_lstm*4) + prox_item_size

        self.shared_exps = [[torch.zeros(max_num_experiences,2*num_TA,total_dim,requires_grad=False).share_memory_() for _ in range(max_episodes_shared)] for _ in range(num_envs)]
        self.exp_indices = [[torch.tensor(0,requires_grad=False).share_memory_() for _ in range(max_episodes_shared)] for _ in range(num_envs)]
        self.ep_num = torch.zeros(num_envs,requires_grad=False).share_memory_()

        self.halt = Variable(torch.tensor(0).byte()).share_memory_()
        self.ready = torch.zeros(num_envs,requires_grad=False).byte().share_memory_()
        self.update_counter = torch.zeros(num_envs,requires_grad=False).share_memory_()
    
    def run(self):
        processes = []
        for i in range(num_envs):
            processes.append(mp.Process(target=run_envs, args=(seed + (i * 100), port + (i * 1000), shared_exps[i],
                                        exp_indices[i],i,ready,halt,update_counter,(history+str(i)),ep_num)))
        
        for p in processes: # Starts environments
            p.start()


if __name__ == "__main__":
    args = parseArgs()
    config_parse = configparser.SafeConfigParser()

    conf_path = os.getcwd() + '/configs/' + args.conf

    # if args.env == 'rc':
    mp.set_start_method('forkserver',force=True)
    config_parse.read(conf_path)
    config = config.RoboConfig(config_parse)

    threads = []

    # env = rc_env(num_TNPC = num_TNPC,num_TA=num_TA,num_OA=num_OA, num_ONPC=num_ONPC, goalie=goalie,
    #                 num_trials = num_episodes, fpt = episode_length, seed=seed, # create environment
    #                 feat_lvl = feature_level, act_lvl = action_level, untouched_time = untouched_time,fullstate=True,
    #                 ball_x_min=ball_x_min, ball_x_max=ball_x_max, ball_y_min=ball_y_min, ball_y_max=ball_y_max,
    #                 offense_on_ball=False,port=65000,log_dir=log_dir, rcss_log_game=rcss_log_game, hfo_log_game=hfo_log_game, team_rew_anneal_ep=team_rew_anneal_ep,
    #                 agents_x_min=agents_x_min, agents_x_max=agents_x_max, agents_y_min=agents_y_min, agents_y_max=agents_y_max,
    #                 change_every_x=change_every_x, change_agents_x=change_agents_x, change_agents_y=change_agents_y,
    #                 change_balls_x=change_balls_x, change_balls_y=change_balls_y, control_rand_init=control_rand_init,record=False,
    #                 defense_team_bin=defense_team_bin, offense_team_bin=offense_team_bin, run_server=False, deterministic=deterministic)

    # env = rc_env(config)

    # obs_dim_TA = env.team_num_features

# zip params for env processes
# HP = (action_level,feature_level,to_gpu,device,use_viewer,n_training_threads,rcss_log_game,hfo_log_game,num_episodes,replay_memory_size,
# episode_length,untouched_time,burn_in_iterations,burn_in_episodes, deterministic, num_TA,num_OA,num_TNPC,num_ONPC,offense_team_bin,defense_team_bin,goalie,team_rew_anneal_ep,
#     batch_size,hidden_dim,a_lr,c_lr,tau,explore,final_OU_noise_scale,final_noise_scale,init_noise_scale,num_explore_episodes,D4PG,gamma,Vmax,Vmin,N_ATOMS,
#     DELTA_Z,n_steps,initial_beta,final_beta,num_beta_episodes,TD3,TD3_delay_steps,TD3_noise,I2A,EM_lr,obs_weight,rew_weight,ws_weight,rollout_steps,
#     LSTM_hidden,imagination_policy_branch,SIL,SIL_update_ratio,critic_mod_act,critic_mod_obs,critic_mod_both,control_rand_init,ball_x_min,ball_x_max,
#     ball_y_min,ball_y_max,agents_x_min,agents_x_max,agents_y_min,agents_y_max,change_every_x,change_agents_x,change_agents_y,change_balls_x,change_balls_y,
#     load_random_nets,load_random_every,k_ensembles,current_ensembles,self_play_proba,save_nns,load_nets,initial_models,evaluate,eval_after,eval_episodes,
#     LSTM, LSTM_policy,seq_length,hidden_dim_lstm,lstm_burn_in,overlap,parallel_process,forward_pass,session_path,hist_dir,eval_hist_dir,eval_log_dir,load_path,ensemble_path,t,time_step,discrete_action,
#     log_dir,obs_dim_TA,obs_dim_OA, acs_dim,max_num_experiences,load_same_agent,multi_gpu,data_parallel,play_agent2d,use_preloaded_agent2d,preload_agent2d_path,
#     bl_agent2d,preprocess,zero_critic,cent_critic, record, record_server)


    # maddpg = MADDPG.init_from_env(env, agent_alg="MADDPG",
    #                             adversary_alg= "MADDPG",device=device,
    #                             gamma=gamma,batch_size=batch_size,
    #                             tau=tau,
    #                             a_lr=a_lr,
    #                             c_lr=c_lr,
    #                             hidden_dim=hidden_dim ,discrete_action=discrete_action,
    #                             vmax=Vmax,vmin=Vmin,N_ATOMS=N_ATOMS,
    #                             n_steps=n_steps,DELTA_Z=DELTA_Z,D4PG=D4PG,beta=initial_beta,
    #                             TD3=TD3,TD3_noise=TD3_noise,TD3_delay_steps=TD3_delay_steps,
    #                             I2A = I2A, EM_lr = EM_lr,
    #                             obs_weight = obs_weight, rew_weight = rew_weight, ws_weight = ws_weight, 
    #                             rollout_steps = rollout_steps,LSTM_hidden=LSTM_hidden,
    #                             imagination_policy_branch = imagination_policy_branch,critic_mod_both=critic_mod_both,
    #                             critic_mod_act=critic_mod_act, critic_mod_obs= critic_mod_obs,
    #                             LSTM=LSTM, LSTM_policy=LSTM_policy,seq_length=seq_length, hidden_dim_lstm=hidden_dim_lstm, lstm_burn_in=lstm_burn_in,overlap=overlap,
    #                             only_policy=False,multi_gpu=multi_gpu,data_parallel=data_parallel,preprocess=preprocess,zero_critic=zero_critic,cent_critic=cent_critic) 


    # if multi_gpu:
    #     maddpg.torch_device = torch.device("cuda:0")
    
    # if to_gpu:
    #     maddpg.device = 'cuda'
    # maddpg.prep_training(device=maddpg.device,torch_device=maddpg.torch_device)
    
    # if first_save: # Generate list of ensemble networks
    #     file_path = ensemble_path
    #     maddpg.first_save(file_path,num_copies = k_ensembles)
    #     [maddpg.save_agent(load_path,0,i,load_same_agent = False,torch_device=maddpg.torch_device) for i in range(num_TA)] 
    #     if preload_model:
    #         maddpg.load_team(side='team',models_path=preload_path,nagents=num_TA)
    #         maddpg.first_save(file_path,num_copies = k_ensembles) 

    #     first_save = False
    maddpg = MADDPG.init(config, env)
    
    prox_item_size = num_TA*(2*obs_dim_TA + 2*acs_dim)
    team_replay_buffer = ReplayBufferLSTM(replay_memory_size , num_TA,
                                        obs_dim_TA,acs_dim,batch_size, seq_length,overlap,hidden_dim_lstm,k_ensembles, prox_item_size, SIL)

<<<<<<< HEAD
    opp_replay_buffer = ReplayBuffer(replay_memory_size , num_TA,
                                        obs_dim_TA,acs_dim,batch_size, LSTM, seq_length,overlap,hidden_dim_lstm,k_ensembles, prox_item_size, SIL)
=======
    #Added to Disable/Enable the opp agents
        #initialize the replay buffer of size 10000 for number of opponent agent with their observations & actions 
    opp_replay_buffer = ReplayBufferLSTM(replay_memory_size , num_TA,
                                        obs_dim_TA,acs_dim,batch_size, seq_length,overlap,hidden_dim_lstm,k_ensembles, prox_item_size, SIL)
>>>>>>> a9f69331
    max_episodes_shared = 30
    processes = []
    total_dim = (obs_dim_TA + acs_dim + 5) + k_ensembles + 1 + (hidden_dim_lstm*4) + prox_item_size

    shared_exps = [[torch.zeros(max_num_experiences,2*num_TA,total_dim,requires_grad=False).share_memory_() for _ in range(max_episodes_shared)] for _ in range(num_envs)]
    exp_indices = [[torch.tensor(0,requires_grad=False).share_memory_() for _ in range(max_episodes_shared)] for _ in range(num_envs)]
    ep_num = torch.zeros(num_envs,requires_grad=False).share_memory_()

    halt = Variable(torch.tensor(0).byte()).share_memory_()
    ready = torch.zeros(num_envs,requires_grad=False).byte().share_memory_()
    update_counter = torch.zeros(num_envs,requires_grad=False).share_memory_()
    for i in range(num_envs):
        processes.append(mp.Process(target=run_envs, args=(seed + (i * 100), port + (i * 1000), shared_exps[i],exp_indices[i],HP,i,ready,halt,update_counter,(history+str(i)),ep_num)))
    

    if config.pt or config.use_pt_data:
        # ------------------------------------ Start Pretrain --------------------------------------------
        pt_trbs = [ReplayBufferLSTM(pt_memory , num_TA,
                                                obs_dim_TA,acs_dim,batch_size,seq_length,overlap,hidden_dim_lstm,k_ensembles,prox_item_size,SIL,pretrain=pretrain) for _ in range(num_buffers)]
        pt_orbs = [ReplayBufferLSTM(pt_memory , num_TA,
                                            obs_dim_TA,acs_dim,batch_size,seq_length,overlap,hidden_dim_lstm,k_ensembles,prox_item_size,SIL,pretrain=pretrain) for _ in range(num_buffers)]
        # ------------ Load in shit from csv into buffer ----------------------
        pt_threads = []
        print("Load PT Buffers")
        all_l = []
        all_r = []
        all_s = []
        for i in range(1,num_buffers+1):
            left_files = []
            right_files = []
            
            if os.path.isdir(os.getcwd() + '/pretrain/pretrain_data/pt_logs_%i' % ((i+1)*1000)):
                team_files = os.listdir(os.getcwd() + '/pretrain/pretrain_data/pt_logs_%i' % ((i+1)*1000))
                left_files = [os.getcwd() + '/pretrain/pretrain_data/pt_logs_%i/' % ((i+1)*1000) + f for f in team_files if '_left_' in f]
                right_files = [os.getcwd() + '/pretrain/pretrain_data/pt_logs_%i/' % ((i+1)*1000) + f for f in team_files if '_right_' in f]
                status_file = os.getcwd() + '/pretrain/pretrain_data/pt_logs_%i/' % ((i+1)*1000) + 'log_status.csv'
            else:
                print('log directory DNE')
                exit(0)
            all_l.append(left_files)
            all_r.append(right_files)
            all_s.append(status_file)
    
    
        second_args = [(num_TA,obs_dim_TA,acs_dim,pt_trbs[i],pt_orbs[i],episode_length,n_steps,gamma,D4PG,SIL,k_ensembles,push_only_left,LSTM_policy,prox_item_size) for i in range(num_buffers)]
        with Pool() as pool:
            pt_rbs = pool.starmap(misc.load_buffer, zip(all_l,all_r,all_s, second_args))
        pt_trbs,pt_orbs = list(zip(*pt_rbs))
        del pt_rbs
        for i in range(num_buffers):
            print("Length of RB_",i,": ",len(pt_trbs[i]))
            
        #team_replay_buffer = pt_trbs[0]
        #opp_replay_buffer = pt_orbs[0]
        
        pt_trb = ReplayBufferLSTM(pt_total_memory , num_TA,
                                                obs_dim_TA,acs_dim,batch_size,seq_length,overlap,hidden_dim_lstm,k_ensembles,prox_item_size,SIL,pretrain=pretrain)
        pt_orb = ReplayBufferLSTM(pt_total_memory , num_TA,
                                                obs_dim_TA,acs_dim,batch_size,seq_length,overlap,hidden_dim_lstm,k_ensembles,prox_item_size,SIL,pretrain=pretrain)
        for j in range(num_buffers):
            if not LSTM_policy:
                pt_trb.merge_buffer(pt_trbs[j])
                pt_orb.merge_buffer(pt_orbs[j])
            else:
                pt_trb.merge_buffer(pt_trbs[j])
                pt_orb.merge_buffer(pt_orbs[j])
            print("Merging Buffer: ",j)
        del pt_trbs
        del pt_orbs
        gc.collect()
        time.sleep(5)
        print("Length of centralized buffer: ", len(pt_trb))

    if config.pt:

        # ------------ Done loading shit --------------------------------------
        # ------------ Pretrain actor/critic same time---------------
        #define/update the noise used for exploration

        maddpg.scale_noise(0.0)
        maddpg.reset_noise()
        maddpg.scale_beta(1)
        update_session = 999999

        for u in range(pt_update_cycles):
            print("PT Update Cycle: ",u)
            print("PT Completion: ",(u*100.0)/(float(pt_update_cycles)),"%")
            rb_i = np.random.randint(num_buffers)


            threads = []
            for a_i in range(1):
                threads.append(mp.Process(target=up.imitation_thread,args=(a_i,to_gpu,len(pt_trb),batch_size,
                    pt_trb,pt_orb,number_of_updates,
                    load_path,update_session,ensemble_path,forward_pass,LSTM,LSTM_policy,seq_length,k_ensembles,SIL,SIL_update_ratio,num_TA,load_same_agent,multi_gpu,session_path,data_parallel,lstm_burn_in)))
            [thr.start() for thr in threads]
            
            agentID = 0
            buffer_size = len(pt_trb)

            number_of_updates = 5000
            batches_to_sample = 50
            if len(pt_trb) < batch_size*(batches_to_sample):
                batches_to_sample = 1
            priorities = [] 
            start = time.time()
            for ensemble in range(k_ensembles):

                maddpg.load_same_ensembles(ensemble_path,ensemble,maddpg.nagents_team,load_same_agent=load_same_agent)

                #start = time.time()
                for up in range(number_of_updates):
                    offset = up % batches_to_sample

                    if not load_same_agent:
                        inds = pt_trb.get_PER_inds(agentID,batch_size,ensemble)
                    else:
                        if up % batches_to_sample == 0:
                            m = 0
                            #inds = pt_trb[rb_i].get_PER_inds(m,batches_to_sample*batch_size,ensemble)
                            inds = np.random.choice(np.arange(len(pt_trb)), size=batch_size*batches_to_sample, replace=False)

                            #if len(priorities) > 1:
                                #for c,p in enumerate(priorities):
                                #    pt_trb.update_priorities(agentID=m,inds = inds[c*batch_size:(c+1)*batch_size], prio=p,k = ensemble) 
                            priorities = [] 


                    # FOR THE LOVE OF GOD DONT USE TORCH TO GET INDICES

                    if LSTM:
                        team_sample = pt_trb.sample(inds[batch_size*offset:batch_size*(offset+1)],to_gpu=to_gpu,device=maddpg.torch_device)
                        opp_sample = pt_orb.sample(inds[batch_size*offset:batch_size*(offset+1)],to_gpu=to_gpu,device=maddpg.torch_device)
                        priorities=maddpg.pretrain_critic_LSTM(team_sample=team_sample, opp_sample=opp_sample, agent_i =agentID, side='team',load_same_agent=load_same_agent,lstm_burn_in=lstm_burn_in)
                        #print("Use pretrain function")
                        #pt_trb.update_priorities(agentID=m,inds = inds, prio=priorities,k = ensemble)

                        if not load_same_agent:
                            print("No implementation")
                    else:
                        team_sample = pt_trb.sample(inds[batch_size*offset:batch_size*(offset+1)],
                                                    to_gpu=to_gpu,norm_rews=False,device=maddpg.torch_device)
                        opp_sample = pt_orb.sample(inds[batch_size*offset:batch_size*(offset+1)],
                                                    to_gpu=to_gpu,norm_rews=False,device=maddpg.torch_device)
                        if not load_same_agent:
                            print("No implementation")
                        else:
                            
                            priorities.append(maddpg.pretrain_critic_MC(team_sample=team_sample, opp_sample=opp_sample, agent_i =agentID, side='team',forward_pass=forward_pass,load_same_agent=load_same_agent,session_path=session_path))
                            #priorities.append(maddpg.pretrain_critic(team_sample=team_sample, opp_sample=opp_sample, agent_i =agentID, side='team',forward_pass=forward_pass,load_same_agent=load_same_agent,session_path=session_path))
                            #team_replay_buffer.update_priorities(agentID=m,inds = inds, prio=priorities,k = ensemble)
                            if up % number_of_updates/10 == 0: # update target half way through
                                maddpg.update_agent_targets(0,number_of_updates/10)
                    if SIL:
                        for i in range(SIL_update_ratio):
                            inds = pt_trb.get_SIL_inds(agentID=m,batch_size=batch_size)
                            team_sample = pt_trb.sample(inds,
                                                    to_gpu=to_gpu,norm_rews=False)
                            opp_sample = pt_orb.sample(inds,
                                                    to_gpu=to_gpu,norm_rews=False)
                            priorities = maddpg.SIL_update(team_sample, opp_sample, agentID, 'team') # 
                            pt_trb.update_SIL_priorities(agentID=m,inds = inds, prio=priorities)
                #for c,p in enumerate(priorities):
                #    if c != (len(priorities)-1):
                #        pt_trb.update_priorities(agentID=m,inds = inds[(-batch_size*batches_to_sample)+(batch_size*c):(batch_size*(c+1))+(-batch_size*batches_to_sample)], prio=p,k = ensemble) 
                #    else:
                #        pt_trb.update_priorities(agentID=m,inds = inds[(-batch_size*batches_to_sample)+(batch_size*c):], prio=p,k = ensemble) 
                #print(time.time()-start)
                if not load_same_agent:
                    maddpg.update_agent_targets(agentID,number_of_updates)
                    maddpg.save_agent(load_path,update_session,agentID)
                    maddpg.save_ensemble(ensemble_path,ensemble,agentID)
                else:
                    maddpg.update_agent_hard_critic(0)
                    print(time.time()-start,"<-- Critic Update Cycle")

                    [thr.join() for thr in threads]
                    maddpg.load_ensemble_policy(ensemble_path,ensemble,0) # load only policy from updated policy thread
                    maddpg.update_agent_hard_policy(agentID=0)
                    [maddpg.save_agent(load_path,update_session,i,load_same_agent,maddpg.torch_device) for i in range(num_TA)]
                    [maddpg.save_ensemble(ensemble_path,ensemble,i,load_same_agent,maddpg.torch_device) for i in range(num_TA)]
                print(time.time()-start,"<-- Full Cycle")






            maddpg.update_hard_policy() 
            maddpg.update_hard_critic()
            maddpg.save_agent2d(load_path,0,load_same_agent,maddpg.torch_device)


    # -------------Done pretraining actor/critic ---------------------------------------------
    maddpg.save_agent2d(load_path,0,load_same_agent,maddpg.torch_device)
    [maddpg.save_ensemble(ensemble_path,0,i,load_same_agent,maddpg.torch_device) for i in range(num_TA)] # Save agent2d into ensembles

    maddpg.scale_beta(initial_beta) 

    for p in processes: # Starts environments
        p.start()
    iterations_per_push = 1
    update_session = 0

    #maddpg_pick = dill.dumps(maddpg)
    while True: # get experiences, update
        cycle = 0
        while((np.asarray([counter.item() for counter in ep_num]) < iterations_per_push).any()):
            time.sleep(0.1)
        halt.copy_(torch.tensor(1,requires_grad=False).byte())
        while not ready.all():
            time.sleep(0.1)
        misc.push(team_replay_buffer,opp_replay_buffer,num_envs,shared_exps,exp_indices,num_TA,ep_num,seq_length,LSTM,push_only_left)
            
        # get num updates and reset counter
        # If the update rate is slower than the exp generation than this ratio will be greater than 1 when our experience tensor
        # is full (10,000 timesteps backlogged) so wait for updates to catch up
        print("Episode buffer/Max Shared memory at :",100*ep_num[0].item()/float(max_episodes_shared),"%")

        if (ep_num[0].item()/max_episodes_shared) >= 10:
            print("Training backlog (shared memory buffer full); halting experience generation until updates catch up")

            number_of_updates = 500
            threads = []
            if not load_same_agent:
                print("Implementation out of date (load same agent)")
                for a_i in range(maddpg.nagents_team):
                    threads.append(mp.Process(target=up.update_thread,args=(a_i,to_gpu,len(team_replay_buffer),batch_size,
                        team_replay_buffer,opp_replay_buffer,number_of_updates,
                        load_path,update_session,ensemble_path,forward_pass,LSTM,LSTM_policy,k_ensembles,SIL,SIL_update_ratio,num_TA,load_same_agent,multi_gpu,session_path,data_parallel,lstm_burn_in)))
            else:                    
                for a_i in range(1):
                    threads.append(mp.Process(target=up.update_thread,args=(a_i,to_gpu,len(team_replay_buffer),batch_size,
                                                                         team_replay_buffer,opp_replay_buffer,number_of_updates,
                                                                         load_path,update_session,ensemble_path,forward_pass,
                                                                         LSTM,LSTM_policy,k_ensembles,
                                                                         SIL,SIL_update_ratio,num_TA,load_same_agent,
                                                                         multi_gpu,session_path,data_parallel,lstm_burn_in)))
            print("Launching update")
            start = time.time()
            [thr.start() for thr in threads]
            [thr.join() for thr in threads]
            update_session +=1
            update_counter.copy_(torch.zeros(num_envs,requires_grad=False))


        for envs in exp_indices:
            for exp_i in envs:
                exp_i.copy_(torch.tensor(0,requires_grad=False))
        number_of_updates = int(update_counter.sum().item())
        update_counter.copy_(torch.zeros(num_envs,requires_grad=False))

        halt.copy_(torch.tensor(0,requires_grad=False).byte())
        ready.copy_(torch.zeros(num_envs,requires_grad=False).byte())

                            
        maddpg.load_same_ensembles(ensemble_path,0,maddpg.nagents_team,load_same_agent=load_same_agent)        


        training = (len(team_replay_buffer) >= batch_size)
        if training:
            threads = []
            pt_inject_proba = max(0.0, 1.0*pt_inject_anneal_ep - update_session) / (pt_inject_anneal_ep)
            pt_inject_proba = final_pt_inject_proba + (init_pt_inject_proba - final_pt_inject_proba) * pt_inject_proba
            PT = (np.random.uniform(0,1) < pt_inject_proba) and (pretrain or use_pretrain_data)
            print("Update Session:",update_session)
            if PT or use_pretrain_data:

                print("PT sample probability:",pt_inject_proba)
                print("Using PT sample:",PT)

        
            if PT:
                rb_i = np.random.randint(num_buffers)

                for a_i in range(1):
                    threads.append(mp.Process(target=up.update_thread,args=(a_i,to_gpu,len(pt_trb),batch_size,
                        pt_trb,pt_orb,number_of_updates,
                        load_path,update_session,ensemble_path,forward_pass,LSTM,LSTM_policy,k_ensembles,SIL,SIL_update_ratio,num_TA,load_same_agent,multi_gpu,session_path,data_parallel,lstm_burn_in)))
            else:
                if update_session > 75:
                    for a_i in range(1):
                        threads.append(mp.Process(target=up.update_thread,args=(a_i,to_gpu,len(team_replay_buffer),batch_size,
                                                                             team_replay_buffer,opp_replay_buffer,number_of_updates,
                                                                             load_path,update_session,
                                                                             ensemble_path,forward_pass,LSTM,LSTM_policy,
                                                                             k_ensembles,SIL,SIL_update_ratio,num_TA,
                                                                             load_same_agent,multi_gpu,session_path,
                                                                             data_parallel,lstm_burn_in)))
                [thr.start() for thr in threads]
            print("Launching update")
            start = time.time()

            update_session +=1
            agentID = 0
            buffer_size = len(team_replay_buffer)

            number_of_updates = 250
            batches_to_sample = 50
            if len(team_replay_buffer) < batch_size*(batches_to_sample):
                batches_to_sample = 1

            priorities = [] 

            for ensemble in range(k_ensembles):
                for up in range(number_of_updates):
                    offset = up % batches_to_sample
                    m = 0


                    if not load_same_agent:
                        inds = team_replay_buffer.get_PER_inds(agentID,batch_size,ensemble)
                    else:
                        if up % batches_to_sample == 0:
                            if PT:
                                #inds = pt_trb.get_PER_inds(m,batches_to_sample*batch_size,ensemble)
                                inds = np.random.choice(np.arange(len(pt_trb)), size=batch_size*batches_to_sample, replace=False)

                            else:
                                #inds = team_replay_buffer.get_PER_inds(m,batches_to_sample*batch_size,ensemble)
                                inds = np.random.choice(np.arange(len(team_replay_buffer)), size=batch_size*batches_to_sample, replace=False)
                            #if len(priorities) > 1:
                            #    for c,p in enumerate(priorities):
                            #        if PT:
                            #            pt_trb.update_priorities(agentID=m,inds = inds[c*batch_size:(c+1)*batch_size], prio=p,k = ensemble) 
                            #        else:
                            #            team_replay_buffer.update_priorities(agentID=m,inds = inds[c*batch_size:(c+1)*batch_size], prio=p,k = ensemble) 
                            priorities = [] 

                    #inds = np.random.choice(np.arange(len(team_replay_buffer)), size=batch_size, replace=False)

                    # FOR THE LOVE OF GOD DONT USE TORCH TO GET INDICES

                    if LSTM:
                        team_sample = team_replay_buffer.sample(inds[batch_size*offset:batch_size*(offset+1)],
                                                                    to_gpu=to_gpu, device=maddpg.torch_device)
                        opp_sample = opp_replay_buffer.sample(inds[batch_size*offset:batch_size*(offset+1)],
                                                                    to_gpu=to_gpu, device=maddpg.torch_device)

                        if not load_same_agent:
                            print("No implementation")

                        else:
                            train_actor = (len(team_replay_buffer) > 10000) and False # and (update_session % 2 == 0)
                            train_critic = (len(team_replay_buffer) > batch_size)
                            if train_critic:
                                priorities.append(maddpg.update_LSTM(team_sample=team_sample, opp_sample=opp_sample, agent_i =agentID, side='team',forward_pass=forward_pass,load_same_agent=load_same_agent,critic=True,policy=False,session_path=session_path,lstm_burn_in=lstm_burn_in))
                            if train_actor: # only update actor once 1 mill
                                _ = maddpg.update_LSTM(team_sample=team_sample, opp_sample=opp_sample, agent_i =agentID, side='team',forward_pass=forward_pass,
                                                                            load_same_agent=load_same_agent,critic=False,policy=True,session_path=session_path)

                            #team_replay_buffer.update_priorities(agentID=m,inds = inds, prio=priorities,k = ensemble)
                            if up % number_of_updates/10 == 0: # update target half way through
                                if train_critic and not train_actor:
                                    maddpg.update_agent_critic(0,number_of_updates/10)
                                elif train_critic and train_actor:
                                    maddpg.update_agent_targets(0,number_of_updates/10)
                    else:
                        if PT:
                            
                            team_sample = pt_trb.sample(inds[batch_size*offset:batch_size*(offset+1)],
                                                        to_gpu=to_gpu,norm_rews=False,device=maddpg.torch_device)
                            opp_sample = pt_orb.sample(inds[batch_size*offset:batch_size*(offset+1)],
                                                        to_gpu=to_gpu,norm_rews=False,device=maddpg.torch_device)
                        else:
                            team_sample = team_replay_buffer.sample(inds[batch_size*offset:batch_size*(offset+1)],
                                                        to_gpu=to_gpu,norm_rews=False,device=maddpg.torch_device)
                            opp_sample = opp_replay_buffer.sample(inds[batch_size*offset:batch_size*(offset+1)],
                                                        to_gpu=to_gpu,norm_rews=False,device=maddpg.torch_device)
                        if not load_same_agent:
                            print("no implementation")
                        else:
                            train_actor = (len(team_replay_buffer) > 1000) and False # and (update_session % 2 == 0)
                            train_critic = (len(team_replay_buffer) > 1000)
                            if train_critic:
                                priorities.append(maddpg.update_centralized_critic(team_sample=team_sample, opp_sample=opp_sample, agent_i =agentID, side='team',forward_pass=forward_pass,load_same_agent=load_same_agent,critic=True,policy=False,session_path=session_path))
                            if train_actor: # only update actor once 1 mill
                                _ = maddpg.update_centralized_critic(team_sample=team_sample, opp_sample=opp_sample, agent_i =agentID, side='team',forward_pass=forward_pass,load_same_agent=load_same_agent,critic=False,policy=True,session_path=session_path)

                            #team_replay_buffer.update_priorities(agentID=m,inds = inds, prio=priorities,k = ensemble)
                            if up % number_of_updates/10 == 0: # update target half way through
                                if train_critic and not train_actor:
                                    maddpg.update_agent_critic(0,number_of_updates/10)
                                elif train_critic and train_actor:
                                    maddpg.update_agent_targets(0,number_of_updates/10)
                    if SIL:
                        for i in range(SIL_update_ratio):
                            inds = team_replay_buffer.get_SIL_inds(agentID=m,batch_size=batch_size)
                            team_sample = team_replay_buffer.sample(inds,
                                                    to_gpu=to_gpu,norm_rews=False)
                            opp_sample = opp_replay_buffer.sample(inds,
                                                    to_gpu=to_gpu,norm_rews=False)
                            priorities = maddpg.SIL_update(team_sample, opp_sample, agentID, 'team') # 
                            team_replay_buffer.update_SIL_priorities(agentID=m,inds = inds, prio=priorities)
                #if PT:
                #    for c,p in enumerate(priorities):
                #        if c != (len(priorities)-1):
                #            pt_trb.update_priorities(agentID=m,inds = inds[(-batch_size*batches_to_sample)+(batch_size*c):(batch_size*(c+1))+(-batch_size*batches_to_sample)], prio=p,k = ensemble) 
                #        else:
                #            pt_trb.update_priorities(agentID=m,inds = inds[(-batch_size*batches_to_sample)+(batch_size*c):], prio=p,k = ensemble) 
                #else:
                #    for c,p in enumerate(priorities):
                #        if c != (len(priorities)-1):
                #            team_replay_buffer.update_priorities(agentID=m,inds = inds[(-batch_size*batches_to_sample)+(batch_size*c):(batch_size*(c+1))+(-batch_size*batches_to_sample)], prio=p,k = ensemble) 
                #        else:
                #            team_replay_buffer.update_priorities(agentID=m,inds = inds[(-batch_size*batches_to_sample)+(batch_size*c):], prio=p,k = ensemble) 
                
                #print(time.time()-start)
                if not load_same_agent:
                    maddpg.update_agent_targets(agentID,number_of_updates)
                    maddpg.save_agent(load_path,update_session,agentID,torch_device=maddpg.torch_device)
                    maddpg.save_ensemble(ensemble_path,ensemble,agentID,torch_device=maddpg.torch_device)
                else:
                    maddpg.update_agent_targets(0,number_of_updates/10)
                    print(time.time()-start,"<-- Critic Update Cycle")

                    [thr.join() for thr in threads]
                    maddpg.load_ensemble_policy(ensemble_path,ensemble,0) # load only policy from updated policy thread
                    [maddpg.save_agent(load_path,update_session,i,load_same_agent,torch_device=maddpg.torch_device) for i in range(num_TA)]
                    [maddpg.save_ensemble(ensemble_path,ensemble,i,load_same_agent,torch_device=maddpg.torch_device) for i in range(num_TA)]
                print(time.time()-start,"<-- Full Cycle")
                cycle += 1
<|MERGE_RESOLUTION|>--- conflicted
+++ resolved
@@ -151,15 +151,8 @@
     team_replay_buffer = ReplayBufferLSTM(replay_memory_size , num_TA,
                                         obs_dim_TA,acs_dim,batch_size, seq_length,overlap,hidden_dim_lstm,k_ensembles, prox_item_size, SIL)
 
-<<<<<<< HEAD
     opp_replay_buffer = ReplayBuffer(replay_memory_size , num_TA,
                                         obs_dim_TA,acs_dim,batch_size, LSTM, seq_length,overlap,hidden_dim_lstm,k_ensembles, prox_item_size, SIL)
-=======
-    #Added to Disable/Enable the opp agents
-        #initialize the replay buffer of size 10000 for number of opponent agent with their observations & actions 
-    opp_replay_buffer = ReplayBufferLSTM(replay_memory_size , num_TA,
-                                        obs_dim_TA,acs_dim,batch_size, seq_length,overlap,hidden_dim_lstm,k_ensembles, prox_item_size, SIL)
->>>>>>> a9f69331
     max_episodes_shared = 30
     processes = []
     total_dim = (obs_dim_TA + acs_dim + 5) + k_ensembles + 1 + (hidden_dim_lstm*4) + prox_item_size
