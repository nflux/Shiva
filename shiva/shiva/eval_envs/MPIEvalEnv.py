--- conflicted
+++ resolved
@@ -54,39 +54,23 @@
 
         #self.log("Get here at 48")
 
-        #while True:
         while True:
             time.sleep(0.01)
-           # self.log('While True')
             while self.env.start_env():
-               # self.log('Env start')
                 self._step_numpy()
-               # self.log('After step')
-<<<<<<< HEAD
-               # if self.env.is_done():
-                   # self.log('Env is done')
-                   # self.env.reset()
-=======
-                #if self.env.is_done():
-                   # self.log('Env is done')
-                    #self.env.reset()
->>>>>>> 5779b0d6
-
+                # self.log('After step')
+                # if self.env.is_done():
+                #     self.log('Env is done')
+                #     self.env.reset()
                 if self.eval.Iprobe(source=MPI.ANY_SOURCE,tag=Tags.clear_buffers):
                     _ = self.eval.recv(None, source=0 , tag=Tags.clear_buffers)
                     self.reset_buffers()
                     print('Buffers have been reset')
-
-
-
-
-                '''Come back to this for emptying old evaluations when a new agent is Loaded
-
-                    if self.eval.bcast(None,root=0):
-                    self._clear_buffers()
-                    self.debug('Buffer has been cleared')
-                    self.env.reset()'''
-
+                # '''Come back to this for emptying old evaluations when a new agent is Loaded'''
+                # if self.eval.bcast(None,root=0):
+                #     self._clear_buffers()
+                #     self.debug('Buffer has been cleared')
+                #     self.env.reset()
             self.close()
 
     def _unity_reshape(self, arr):
@@ -137,18 +121,12 @@
         elif 'RoboCup' in self.type:
             # self.log("Getting to 112")
             recv_action = np.zeros((self.env.num_agents, self.env.action_space['acs_space']), dtype=np.float64)
-            #self.log("The recv action {}".format(recv_action.shape))
+            # self.log("The recv action {}".format(recv_action.shape))
             self.eval.Scatter(None, [recv_action, MPI.DOUBLE], root=0)
-            #self.log('Made it to 124')
+            # self.log('Made it to 124')
             self.actions = recv_action
-            #self.log("The action is {}".format(self.actions.shape))
-<<<<<<< HEAD
-            self.next_observations, self.rewards, self.dones, _  self.metrics = self.env.step(self.actions,evaluate=True)
-            #self.log('Made it to 127 {}'.format(self.rewards))
-
-=======
+            # self.log("The action is {}".format(self.actions.shape))
             self.next_observations, self.rewards, self.dones, _, self.metrics = self.env.step(self.actions,evaluate=True)
->>>>>>> 5779b0d6
             # for i in range(len(self.rewards)):
             #     self.episode_rewards[i, self.reward_idxs[i]] = self.rewards[i]
             #     if self.dones:
@@ -159,18 +137,14 @@
             #         self.reward_idxs[i] += 1
 
             if self.dones:
-<<<<<<< HEAD
-                self._send_eval_numpy(metrics,0)
-=======
                 self._send_eval_numpy(self.metrics,0)
->>>>>>> 5779b0d6
                 self.env.reset()
-                # self.episode_rewards[i, :].fill(0)
-                # self.reward_idxs[i] = 0
+            #     self.episode_rewards[i, :].fill(0)
+            #     self.reward_idxs[i] = 0
             # else:
-                # self.reward_idxs[i] += 1
-
-                # self.log('Made it to 134')
+            #     self.reward_idxs[i] += 1
+            #
+            #     self.log('Made it to 134')
 
     def _send_eval_numpy(self, episode_reward, agent_idx):
         '''Numpy approach'''
