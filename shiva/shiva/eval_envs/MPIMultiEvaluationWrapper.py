import sys, time,traceback
from pathlib import Path
sys.path.append(str(Path(__file__).absolute().parent.parent.parent))
import logging
from mpi4py import MPI
import numpy as np
import pandas as pd


from shiva.core.admin import logger
from shiva.eval_envs.Evaluation import Evaluation
from shiva.helpers.misc import terminate_process
from shiva.utils.Tags import Tags
from shiva.core.admin import Admin
from shiva.envs.Environment import Environment

class MPIMultiEvaluationWrapper(Evaluation):

    def __init__(self):
        self.meta = MPI.Comm.Get_parent()
        self.id = self.meta.Get_rank()
        self.sort = False #Flag for when to sort
        self.launch()

    def launch(self):
        # Receive Config from Meta
        self.configs = self.meta.bcast(None, root=0)
        super(MPIMultiEvaluationWrapper, self).__init__(self.configs)
        self._launch_evals()
        self.meta.gather(self._get_meval_specs(), root=0) # checkin with Meta
        self.info = MPI.Status()
        self.agent_ids = self.meta.bcast(None,root=0)
        self.log('Agent IDs being evaluated: {}'.format(self.agent_ids))
        if 'RoboCup' in self.configs['Environment']['type']:
<<<<<<< HEAD
            self.evaluations = pd.DataFrame(index=np.arange(0, self.num_agents), columns=self.eval_events+['total_score'])
=======
            self.evaluations = pd.DataFrame(index = np.arange(0,self.num_agents),columns = self.eval_events)
>>>>>>> 5779b0d6
            self.rankings = np.zeros(self.num_agents)
            self._sort_evals = getattr(self, '_sort_robocup')
            self._get_evaluations = getattr(self, '_get_robocup_evaluations')
        else:
            self.evaluations = dict()
            self.rankings = np.zeros(self.num_agents)
            self._sort_evals = getattr(self, '_sort_simple')
            self._get_evaluations = getattr(self, '_get_simple_evaluations')
        self.initial_agent_selection()
        self.run()

    def run(self):
        self.log('MultiEvalWrapper is running')
        self._get_initial_evaluations()
        while True:
            time.sleep(0.1)
            self._get_evaluations(True)
            if self.sort:
                self._sort_evals()
        self.close()

    def _get_initial_evaluations(self):
        while len(self.evaluations) < self.num_agents:
            self._get_evaluations(False)

    def _get_simple_evaluations(self, sort):
        if self.evals.Iprobe(source=MPI.ANY_SOURCE, tag=Tags.evals):
            agent_id = self.evals.recv(None, source=MPI.ANY_SOURCE, tag=Tags.evals, status=self.info)
            env_source = self.info.Get_source()
            evals = self.evals.recv(None, source=env_source, tag=Tags.evals)
            self.evaluations[agent_id] = evals.mean()
            self.sort = sort
            self.log('Multi Evaluation has received evaluations!')
            self.agent_selection(env_source)

    def _get_robocup_evaluations(self,sort):
        if self.evals.Iprobe(source=MPI.ANY_SOURCE, tag = Tags.evals):
            agent_id = self.evals.recv(None, source = MPI.ANY_SOURCE, tag=Tags.evals, status=self.info)
            env_source = self.info.Get_source()
            evals = self.evals.recv(None, source=env_source, tag=Tags.evals)
<<<<<<< HEAD
            keys = evals[0].keys()
            for i in range(len(evals)):
                averages = dict()
                for key in keys:
                    if key in averages:
                        averages[key] += averages[key]+ ( (evals[i][key] - averages[key])/i)
                    else:
                        averages[key] = evals[i][key]
            # for i in range(len(evals)):
            #     for j,key in enumerate(keys):
            #         temp[j] += evals[i][key]
            # averages = temp/len(evals)
            self.evaluations.loc[agent_id, keys] = averages
=======
            #evals['agent_id'] = agent_id
            keys = evals[0].keys()
            averages = dict()
            for i in range(len(evals)):
                for key in keys:
                    if key in averages.keys():
                        averages[key] = averages[key] + ( (evals[i][key] - averages[key])/i)
                    else:
                        averages[key] = evals[i][key]
            self.evaluations.loc[agent_id,keys] = averages
>>>>>>> 5779b0d6
            self.sort = sort
            self.log('Multi Evaluation has received evaluations')
            self.agent_selection(env_source)


    def _sort_simple(self):
        self.rankings = np.array(sorted(self.evaluations, key=self.evaluations.__getitem__, reverse=True))
        self.log('Rankings: {}'.format(self.rankings))
        self.meta.send(self.rankings,dest= 0,tag=Tags.rankings)
        self.log('Sent rankings to Meta')
        self.sort = False

    def _sort_robocup(self):
<<<<<<< HEAD
        # self.log('Robocup Sort!')
        # self.evaluations['total_score'] = 0
        # self.evaluations= self.evaluations.rename_axis('agent_ids').reset_index()
        # for i,col in enumerate(self.eval_events):
        #     self.log('enumerating events')
        #     self.evaluations.sort_values(by=col,inplace=True)
        #     self.log('sorting')
        #     self.evaluations['total_score'] += np.array(self.evaluations.index) * self.eval_weights[i]
        #     self.log('setting total scores')
        # self.evaluations.sort_values(by='total_score',ascending=False,inplace=True)
        # self.log('Sorting Total Scores')
        self.evaluations.sort_values(by=self.eval_events)
=======
        #self.log('Robocup Sort!')
        #self.evaluations['total_score'] = 0
        #self.evaluations= self.evaluations.rename_axis('agent_ids').reset_index()
        #for i,col in enumerate(self.eval_events):
            #self.log('enumerating events')
            #self.evaluations.sort_values(by=col,inplace=True)
            #self.log('sorting')
            #self.evaluations['total_score'] += np.array(self.evaluations.index) * self.eval_weights[i]
            #self.log('setting total scores')
        #self.evaluations.sort_values(by='total_score',ascending=False,inplace=True)
        #self.log('Sorting Total Scores')
        self.evaluations.sort_values(by=self.eval_events,ascending=self.sort_ascending,inplace=True)
        #self.evaluations.sort_values(by=self.eval_events,inplace=True)
>>>>>>> 5779b0d6
        self.rankings = np.array(self.evaluations.index)
        self.log('Rankings: {}'.format(self.rankings))
        self.log('Current Rankings DataFrame: {}'.format(self.evaluations))
        self.evaluations.sort_index(inplace=True)
        self.meta.send(self.rankings,dest= 0,tag=Tags.rankings)
        self.log('Sent rankings to Meta')
        self.log('Current Rankings DataFrame: {}'.format(self.evaluations))
        self.sort = False


    # def _get_evaluations(self,sort):
    #     if self.evals.Iprobe(source=MPI.ANY_SOURCE, tag = Tags.evals):
    #         evals = self.evals.recv(None,source=MPI.ANY_SOURCE,tag=Tags.evals,status=self.info)
    #         eval_source = self.info.Get_source()
    #         self.log('Agent IDS: '.format(evals['agent_ids']))
    #         for i in range(len(evals['agent_ids'])):
    #             self.evaluations[evals['agent_ids'][i]] = evals['evals'][i].mean()
    #         self.sort=sort
    #         print('Multi Evaluation has received evaluations!')
    #         self.agent_selection(eval_source)

    def initial_agent_selection(self):
        '''Choose Agent to be Evaluated on each Environment'''
        for i in range(self.num_evals):
            self.agent_selection(i)
            # self.agent_sel = np.reshape(np.random.choice(self.agent_ids, size=self.agents_per_env, replace=False), (-1, self.agents_per_env))[0]
            # self.log("Selected Evaluation Agents for Environment {}: {}".format(i, self.agent_sel))
            # self.evals.send(self.agent_sel, dest=i, tag=Tags.new_agents)

    def agent_selection(self, env_id):
        '''Choose Agent to be Evaluated on each Environment'''
        self.agent_sel = np.reshape(np.random.choice(self.agent_ids, size=self.agents_per_env, replace=False), (-1, self.agents_per_env))
        self.log('Selected Evaluation Agents for Environment {}: {}'.format(env_id, self.agent_sel))
        self.evals.send(self.agent_sel, dest=env_id, tag=Tags.new_agents)

    def _launch_evals(self):
        self.evals = MPI.COMM_WORLD.Spawn(sys.executable, args=['shiva/eval_envs/MPIEvaluation.py'], maxprocs=self.num_evals)
        self.evals.bcast(self.configs, root=MPI.ROOT)  # Send them the Config
        eval_spec = self.evals.gather(None, root=MPI.ROOT)  # Wait for Eval Specs ()
        assert len(eval_spec) == self.num_evals, "Not all Evaluations checked in.."
        self.eval_specs = eval_spec[0] # set self attr only 1 of them
        self.log("Got EvaluationSpecs {}".format(self.eval_spec))

    def _get_meval_specs(self):
        return {
            'type': 'MultiEval',
            'id': self.id,
            'eval_specs': self.eval_specs,
            'num_evals': self.num_evals
        }

    def close(self):
        comm = MPI.Comm.Get_parent()
        comm.Disconnect()

    def log(self, msg, to_print=False):
        text = '<MultiEval(id={})>\t{}'.format(self.id, msg)
        logger.info(text, to_print or self.configs['Admin']['print_debug'])

    def show_comms(self):
        self.log("SELF = Inter: {} / Intra: {}".format(MPI.COMM_SELF.Is_inter(), MPI.COMM_SELF.Is_intra()))
        self.log("WORLD = Inter: {} / Intra: {}".format(MPI.COMM_WORLD.Is_inter(), MPI.COMM_WORLD.Is_intra()))
        self.log("META = Inter: {} / Intra: {}".format(MPI.Comm.Get_parent().Is_inter(), MPI.Comm.Get_parent().Is_intra()))

if __name__ == "__main__":
    try:
        MPIMultiEvaluationWrapper()
    except Exception as e:
        print("Eval Wrapper error:", traceback.format_exc())
    finally:
        terminate_process()<|MERGE_RESOLUTION|>--- conflicted
+++ resolved
@@ -32,11 +32,7 @@
         self.agent_ids = self.meta.bcast(None,root=0)
         self.log('Agent IDs being evaluated: {}'.format(self.agent_ids))
         if 'RoboCup' in self.configs['Environment']['type']:
-<<<<<<< HEAD
             self.evaluations = pd.DataFrame(index=np.arange(0, self.num_agents), columns=self.eval_events+['total_score'])
-=======
-            self.evaluations = pd.DataFrame(index = np.arange(0,self.num_agents),columns = self.eval_events)
->>>>>>> 5779b0d6
             self.rankings = np.zeros(self.num_agents)
             self._sort_evals = getattr(self, '_sort_robocup')
             self._get_evaluations = getattr(self, '_get_robocup_evaluations')
@@ -77,21 +73,6 @@
             agent_id = self.evals.recv(None, source = MPI.ANY_SOURCE, tag=Tags.evals, status=self.info)
             env_source = self.info.Get_source()
             evals = self.evals.recv(None, source=env_source, tag=Tags.evals)
-<<<<<<< HEAD
-            keys = evals[0].keys()
-            for i in range(len(evals)):
-                averages = dict()
-                for key in keys:
-                    if key in averages:
-                        averages[key] += averages[key]+ ( (evals[i][key] - averages[key])/i)
-                    else:
-                        averages[key] = evals[i][key]
-            # for i in range(len(evals)):
-            #     for j,key in enumerate(keys):
-            #         temp[j] += evals[i][key]
-            # averages = temp/len(evals)
-            self.evaluations.loc[agent_id, keys] = averages
-=======
             #evals['agent_id'] = agent_id
             keys = evals[0].keys()
             averages = dict()
@@ -102,7 +83,6 @@
                     else:
                         averages[key] = evals[i][key]
             self.evaluations.loc[agent_id,keys] = averages
->>>>>>> 5779b0d6
             self.sort = sort
             self.log('Multi Evaluation has received evaluations')
             self.agent_selection(env_source)
@@ -116,20 +96,6 @@
         self.sort = False
 
     def _sort_robocup(self):
-<<<<<<< HEAD
-        # self.log('Robocup Sort!')
-        # self.evaluations['total_score'] = 0
-        # self.evaluations= self.evaluations.rename_axis('agent_ids').reset_index()
-        # for i,col in enumerate(self.eval_events):
-        #     self.log('enumerating events')
-        #     self.evaluations.sort_values(by=col,inplace=True)
-        #     self.log('sorting')
-        #     self.evaluations['total_score'] += np.array(self.evaluations.index) * self.eval_weights[i]
-        #     self.log('setting total scores')
-        # self.evaluations.sort_values(by='total_score',ascending=False,inplace=True)
-        # self.log('Sorting Total Scores')
-        self.evaluations.sort_values(by=self.eval_events)
-=======
         #self.log('Robocup Sort!')
         #self.evaluations['total_score'] = 0
         #self.evaluations= self.evaluations.rename_axis('agent_ids').reset_index()
@@ -141,9 +107,8 @@
             #self.log('setting total scores')
         #self.evaluations.sort_values(by='total_score',ascending=False,inplace=True)
         #self.log('Sorting Total Scores')
-        self.evaluations.sort_values(by=self.eval_events,ascending=self.sort_ascending,inplace=True)
+        self.evaluations.sort_values(by=self.eval_events, ascending=self.sort_ascending, inplace=True)
         #self.evaluations.sort_values(by=self.eval_events,inplace=True)
->>>>>>> 5779b0d6
         self.rankings = np.array(self.evaluations.index)
         self.log('Rankings: {}'.format(self.rankings))
         self.log('Current Rankings DataFrame: {}'.format(self.evaluations))
