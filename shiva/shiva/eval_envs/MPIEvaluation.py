--- conflicted
+++ resolved
@@ -37,11 +37,7 @@
         print('Agent Sel: ', self.agent_sel)
         # self.evals = np.zeros((len(self.agent_ids),self.eval_episodes))
         if 'RoboCup' in self.env_specs['type']:
-<<<<<<< HEAD
-            self.evals_list = [[None]*self.eval_episodes]*self.agents_per_env
-=======
             self.evals_list = [[None]*self.eval_episodes] * self.agents_per_env
->>>>>>> 5779b0d6
             self.send_eval_update_agents = getattr(self, 'send_robocup_eval_update_agents')
         else:
             self.evals = np.zeros((len(self.agent_ids),self.eval_episodes))
@@ -75,12 +71,7 @@
 
 
         while True:
-<<<<<<< HEAD
-            # self.log('Device: {}'.format(self.agents[0].device))
-            time.sleep(0.001)
-=======
             time.sleep(0.01)
->>>>>>> 5779b0d6
             self._receive_eval_numpy()
             # self.log("Jorge is so cool")
             self.envs.Gather(None, [self._obs_recv_buffer, MPI.DOUBLE], root=MPI.ROOT)
@@ -89,30 +80,18 @@
             self.step_count  += self.env_specs['num_instances_per_env'] * self.num_envs
 
             if 'Unity' in self.env_specs['type']:
-<<<<<<< HEAD
-                actions = [ [ [self.agents[ix].get_action(o, self.step_count,self.device, False) for o in obs] for ix, obs in enumerate(env_observations) ] for env_observations in self._obs_recv_buffer]
-=======
                 actions = [ [ [self.agents[ix].get_action(o, self.step_count, True) for o in obs] for ix, obs in enumerate(env_observations) ] for env_observations in self._obs_recv_buffer]
->>>>>>> 5779b0d6
                 self.actions = np.array(actions)
                 self.envs.scatter(self.actions, root=MPI.ROOT)
             elif 'Gym' in self.env_specs['type']:
                 # Gym
                 # same?
                 #actions = [ [self.agents[ix].get_action(o, self.step_count, False) for o in obs] for ix, obs in enumerate(env_observations) ] for env_observations in self._obs_recv_buffer]
-<<<<<<< HEAD
-                actions = [[agent.get_action(obs, self.step_count,self.device, False) for agent, obs in zip(self.agents, observations)] for observations in self._obs_recv_buffer]
-                self.actions = np.array(actions)
-                self.envs.scatter(self.actions, root=MPI.ROOT)
-            elif 'RoboCup' in self.env_specs['type']:
-                actions = [[agent.get_action(obs, self.step_count, self.device,False) for agent, obs in zip(self.agents, observations)] for observations in self._obs_recv_buffer]
-=======
                 actions = [[agent.get_action(obs, self.step_count, True) for agent, obs in zip(self.agents, observations)] for observations in self._obs_recv_buffer]
                 self.actions = np.array(actions)
                 self.envs.scatter(self.actions, root=MPI.ROOT)
             elif 'RoboCup' in self.env_specs['type']:
                 actions = [[agent.get_action(obs, self.step_count, True) for agent, obs in zip(self.agents, observations)] for observations in self._obs_recv_buffer]
->>>>>>> 5779b0d6
                 actions = np.array(actions, dtype=np.float64)
                 # self.log("The actions shape {}".format(actions.shape))
                 self.envs.Scatter([actions, MPI.DOUBLE], None, root=MPI.ROOT)
