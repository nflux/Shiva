--- conflicted
+++ resolved
@@ -135,11 +135,7 @@
         logstd = self.logstd.expand_as(mu)
         #sigma = self.sigma(observation).squeeze(0).to(self.device)
         #dist = Normal(mu,torch.abs(sigma))
-<<<<<<< HEAD
-        dist = Normal(mu, logstd.exp())
-=======
         dist = Normal(mu,logstd.exp())
->>>>>>> 471d7d06
         logprobs = dist.log_prob(action)
         return logprobs
 
