--- conflicted
+++ resolved
@@ -39,16 +39,9 @@
 
         elif agent_config['action_space'] == 'Continuous':
                 self.policy_base = torch.nn.Sequential(
-<<<<<<< HEAD
-                    torch.nn.Linear(self.network_input, net_config['policy_base_output']),
-                    torch.nn.ReLU()
-                )
-                self.mu = DLN.DynamicLinearNetwork(net_config['policy_base_output'], self.network_output, net_config['mu'])
-=======
                     torch.nn.Linear(self.network_input,net_config['policy_base_output']),
                     torch.nn.ReLU()).to(self.device)
                 self.mu = DLN.DynamicLinearNetwork(net_config['policy_base_output'],self.network_output,net_config['mu'])
->>>>>>> 96b7e880
                 self.actor = self.mu
                 self.var = DLN.DynamicLinearNetwork(net_config['policy_base_output'], self.network_output, net_config['var'])
                 self.critic = DLN.DynamicLinearNetwork(net_config['policy_base_output'], 1, net_config['critic'])
