--- conflicted
+++ resolved
@@ -58,10 +58,8 @@
         else:
             return misc.action2one_hot(self.acs_space,np.argmax(network(torch.tensor(observation).float()).detach()).item())'''
 
-<<<<<<< HEAD
     def save(self, save_path, step):
         torch.save(self.policy, save_path + '/policy.pth')
-=======
+        
     def __str__(self):
-        return 'ImitationAgent'
->>>>>>> 3b8b1809
+        return 'ImitationAgent'