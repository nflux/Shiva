import copy
import torch
import numpy as np

from shiva.agents.Agent import Agent
from shiva.networks.DDPGActor import DDPGActor
from shiva.networks.DDPGCritic import DDPGCritic
from shiva.helpers import misc

from networks.DynamicLinearNetwork import SoftMaxHeadDynamicLinearNetwork


class DDPGAgent(Agent):
    def __init__(self, id, obs_dim, action_dim, agent_config: dict, networks: dict):
        super(DDPGAgent, self).__init__(id, obs_dim, action_dim, agent_config, networks)
        self.id = id

        # print("Look here: ", networks)

        # print("DDPG Agent:", obs_dim, action_dim)


<<<<<<< HEAD
        self.actor = SoftMaxHeadDynamicLinearNetwork(obs_dim,
                                    action_dim,
=======
        self.actor = DDPGActor(obs_dim,
>>>>>>> 280bdebf
                                    action_dim,
                                    networks['actor'])

        self.target_actor = copy.deepcopy(self.actor)

        self.critic = DDPGCritic(obs_dim,
                                        action_dim,
                                        networks['critic_head'],
                                        networks['critic_tail'])

        self.target_critic = copy.deepcopy(self.critic)

        self.actor_optimizer = self.optimizer_function(params=self.actor.parameters(), lr=self.learning_rate)
        self.critic_optimizer = self.optimizer_function(params=self.critic.parameters(), lr=self.learning_rate)


        # Uncomment to check the networks

        # print(self.actor)

        # print(self.critic)

        # input()


    def find_best_imitation_action(self, observation: np.ndarray) -> np.ndarray:

        observation = torch.tensor(observation).to(self.device)
        action = self.actor(observation.float()).cpu().data.numpy()
        action = np.clip(action, -1,1)

        return action<|MERGE_RESOLUTION|>--- conflicted
+++ resolved
@@ -20,12 +20,8 @@
         # print("DDPG Agent:", obs_dim, action_dim)
 
 
-<<<<<<< HEAD
         self.actor = SoftMaxHeadDynamicLinearNetwork(obs_dim,
                                     action_dim,
-=======
-        self.actor = DDPGActor(obs_dim,
->>>>>>> 280bdebf
                                     action_dim,
                                     networks['actor'])
 
