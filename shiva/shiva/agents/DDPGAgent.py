--- conflicted
+++ resolved
@@ -38,15 +38,11 @@
 
         return action
 
-<<<<<<< HEAD
     def save(self, save_path, step):
         torch.save(self.actor, save_path + '/actor.pth')
         torch.save(self.target_actor, save_path + '/target_actor.pth')
         torch.save(self.critic, save_path + '/critic.pth')
         torch.save(self.target_critic, save_path + '/target_critic.pth')
-=======
-        return action
-
+        
     def __str__(self):
-        return 'DDPGAgent'
->>>>>>> 3b8b1809
+        return 'DDPGAgent'