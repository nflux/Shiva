import torch
import numpy as np
import shiva.helpers.misc as misc

class Agent(object):
    def __init__(self, id, obs_space, acs_space, agent_config, network_config):
        '''
        Base Attributes of Agent
            agent_id = given by the learner
            observation_space
            act_dim
            policy = Neural Network Policy
            target_policy = Target Neural Network Policy
            optimizer = Optimier Function
            learning_rate = Learning Rate
        '''
        {setattr(self, k, v) for k,v in agent_config.items()}
        self.obs_space = obs_space
        self.acs_space = acs_space
        self.optimizer_function = getattr(torch.optim, agent_config['optimizer_function'])
        self.policy = None
        self.device = torch.device("cuda:0" if torch.cuda.is_available() else "cpu")

    def __str__(self):
        return "<{}:id={}>".format(self.__class__, self.id)

    def save(self, save_path, step):
<<<<<<< HEAD
        if self.policy:
            torch.save({'state_dict':self.policy.state_dict()}, save_path + '/policy.pth')
=======
        '''
            Do something like
                torch.save(self.policy, save_path + '/policy.pth')
                torch.save(self.critic, save_path + '/critic.pth')
            Or as many policies the Agent has

            Important:
                Maintain the .pth file name to have the same name as the Agent attribute
        '''
        assert False, "Method Not Implemented"

    def load_net(self, policy_name, policy_file):
        '''
            TBD
            Load as many policies the Agent needs (actor, critic, target, etc...) on the agents folder @load_path

            Do something like
                self.policy = torch.load(load_path)
            OR maybe even better:
                setattr(self, policy_name, torch.load(policy_file))
>>>>>>> 9c914cea

            Possible approach:
            - ShivaAdmin finds the policies saved for the Agent and calls this method that many times

        '''
        # assert False, "Method Not Implemented"
        setattr(self, policy_name, torch.load(policy_file))

    def get_action(self, obs):
        return self.find_best_action(self.policy, obs)

    def find_best_action(self, network, observation) -> np.ndarray:
        '''
            Iterates over the action space to find the one with the highest Q value

            Input
                network         policy network to be used
                observation     observation from the environment

            Returns
                A one-hot encoded list
        '''
        obs_v = torch.tensor(observation).float().to(self.device)
        best_q, best_act_v = float('-inf'), torch.zeros(self.acs_space).to(self.device)
        for i in range(self.acs_space):
            act_v = misc.action2one_hot_v(self.acs_space, i).to(self.device)
            q_val = network(torch.cat([obs_v, act_v]))
            if q_val > best_q:
                best_q = q_val
                best_act_v = act_v
        best_act = best_act_v.tolist()
        return best_act

    @staticmethod
    def copy_model_over(from_model, to_model):
        """
            Copies model parameters from @from_model to @to_model
        """
        for to_model, from_model in zip(to_model.parameters(), from_model.parameters()):
            to_model.data.copy_(from_model.data.clone())
    
    @staticmethod
    def mod_lr(optim, lr):
        for g in optim.param_groups:
            # print(g['lr'])
            g['lr'] = lr<|MERGE_RESOLUTION|>--- conflicted
+++ resolved
@@ -25,10 +25,6 @@
         return "<{}:id={}>".format(self.__class__, self.id)
 
     def save(self, save_path, step):
-<<<<<<< HEAD
-        if self.policy:
-            torch.save({'state_dict':self.policy.state_dict()}, save_path + '/policy.pth')
-=======
         '''
             Do something like
                 torch.save(self.policy, save_path + '/policy.pth')
@@ -49,7 +45,6 @@
                 self.policy = torch.load(load_path)
             OR maybe even better:
                 setattr(self, policy_name, torch.load(policy_file))
->>>>>>> 9c914cea
 
             Possible approach:
             - ShivaAdmin finds the policies saved for the Agent and calls this method that many times
@@ -59,7 +54,7 @@
         setattr(self, policy_name, torch.load(policy_file))
 
     def get_action(self, obs):
-        return self.find_best_action(self.policy, obs)
+        assert False, "Method Not Implemented"
 
     def find_best_action(self, network, observation) -> np.ndarray:
         '''
