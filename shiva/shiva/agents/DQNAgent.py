from .Agent import Agent
import networks.DynamicLinearNetwork as DLN
import helpers.networks_handler as nh
import copy
import torch.optim
import numpy as np
import helpers.misc as misc

class DQNAgent(Agent):
    def __init__(self, id, acs_space, obs_space, agent_config, net_config):
        super(DQNAgent,self).__init__(id, acs_space, obs_space, agent_config, net_config)
        self.id = id
        network_input = obs_space + acs_space
        network_output = 1
        self.learning_rate = agent_config['learning_rate']

        print(self.learning_rate)

<<<<<<< HEAD


=======
>>>>>>> e913669c
        self.policy = nh.DynamicLinearSequential(
                                        network_input,
                                        network_output,
                                        net_config['network']['layers'],
                                        nh.parse_functions(torch.nn, net_config['network']['activation_function']),
                                        net_config['network']['last_layer'],
                                        net_config['network']['output_function']
        )

        # self.policy = DLN.DynamicLinearNetwork(network_input, network_output, net_config)
        self.target_policy = copy.deepcopy(self.policy)
<<<<<<< HEAD
        self.optimizer = getattr(torch.optim,agent_config['optimizer_function'])(params=self.policy.parameters(), lr=agent_config['learning_rate'])
=======
        self.optimizer = getattr(torch.optim,agent_config['optimizer_function'])(params=self.policy.parameters(), lr=self.learning_rate)
>>>>>>> e913669c

    def get_action(self, obs):
        '''
            This method iterates over all the possible actions to find the one with the highest Q value
        '''
        return self.find_best_action(self.policy, obs)

    def get_action_target(self, obs):
        '''
            Same as above but using the Target network
        '''
        return self.find_best_action(self.target_policy, obs)

    def find_best_imitation_action(self, observation: np.ndarray) -> np.ndarray:

        obs_v = torch.tensor(observation).float().to(self.device)
        best_q, best_act_v = float('-inf'), torch.zeros(self.acs_space).to(self.device)
        for i in range(self.acs_space):
            act_v = misc.action2one_hot_v(self.acs_space,i)
            q_val = self.policy(torch.cat([obs_v, act_v.to(self.device)]))
            if q_val > best_q:
                best_q = q_val
                best_act_v = act_v
        best_act = best_act_v
        return np.argmax(best_act).numpy()<|MERGE_RESOLUTION|>--- conflicted
+++ resolved
@@ -16,11 +16,6 @@
 
         print(self.learning_rate)
 
-<<<<<<< HEAD
-
-
-=======
->>>>>>> e913669c
         self.policy = nh.DynamicLinearSequential(
                                         network_input,
                                         network_output,
@@ -32,11 +27,7 @@
 
         # self.policy = DLN.DynamicLinearNetwork(network_input, network_output, net_config)
         self.target_policy = copy.deepcopy(self.policy)
-<<<<<<< HEAD
-        self.optimizer = getattr(torch.optim,agent_config['optimizer_function'])(params=self.policy.parameters(), lr=agent_config['learning_rate'])
-=======
         self.optimizer = getattr(torch.optim,agent_config['optimizer_function'])(params=self.policy.parameters(), lr=self.learning_rate)
->>>>>>> e913669c
 
     def get_action(self, obs):
         '''
