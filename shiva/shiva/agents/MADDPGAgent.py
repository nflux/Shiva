--- conflicted
+++ resolved
@@ -2,16 +2,9 @@
 
 
 class MADDPGAgent(DDPGAgent):
-<<<<<<< HEAD
     """ MADDPG Agent Object
 
     Inherits from DDPG Agents for easier implementation.
-
-    """
-=======
-    """
-
->>>>>>> f2af784d
 
     """
     epsilon = 0
