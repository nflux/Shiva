--- conflicted
+++ resolved
@@ -43,20 +43,10 @@
         agent.critic_optimizer.zero_grad()
         # The actions that target actor would do in the next state.
         next_state_actions_target = agent.target_actor(next_states.float())
-<<<<<<< HEAD
         # print(next_state_actions_target.shape, '\n')
         # The Q-value the target critic estimates for taking those actions in the next state.
         # Q_next_states_target = agent.target_critic(next_states.float(), next_state_actions_target.float())
         Q_next_states_target = agent.target_critic( torch.cat([next_states.float(), next_state_actions_target.float()], 2) )
-=======
-
-        # print("Next states: ",next_states)
-        # print("Next State actions target: ",next_state_actions_target)
-        # input()
-        
-        # The Q-value the target critic estimates for taking those actions in the next state.
-        Q_next_states_target = agent.target_critic(torch.cat([next_states.float(), next_state_actions_target.float()], 2))
->>>>>>> 755eeeea
         # Sets the Q values of the next states to zero if they were from the last step in an episode.
         Q_next_states_target[dones_mask] = 0.0
         # Use the Bellman equation.
@@ -68,11 +58,8 @@
 
 
         # Get Q values of the batch from states and actions.
-<<<<<<< HEAD
         Q_these_states_main = agent.critic( torch.cat([states.float(), actions.float()], 2) )
-=======
-        Q_these_states_main = agent.critic(torch.cat([states.float(), actions.unsqueeze(dim=1).float()],2))
->>>>>>> 755eeeea
+        # Q_these_states_main = agent.critic(torch.cat([states.float(), actions.unsqueeze(dim=1).float()],2))
         # Calculate the loss.
         critic_loss = self.loss_calc(y_i.detach(), Q_these_states_main)
         # Backward propogation!
@@ -91,11 +78,7 @@
         # Get the actions the main actor would take from the initial states
         current_state_actor_actions = agent.actor(states.float())
         # Calculate Q value for taking those actions in those states
-<<<<<<< HEAD
         actor_loss_value = agent.critic( torch.cat([states.float(), current_state_actor_actions.float()], 2) )
-=======
-        actor_loss_value = agent.critic(torch.cat([states.float(), current_state_actor_actions.float()],2))
->>>>>>> 755eeeea
         # miracle line of code
         param_reg = torch.clamp((current_state_actor_actions**2)-torch.ones_like(current_state_actor_actions),min=0.0).mean()
         # Make the Q-value negative and add a penalty if Q > 1 or Q < -1
