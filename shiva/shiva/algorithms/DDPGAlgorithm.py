--- conflicted
+++ resolved
@@ -23,8 +23,6 @@
         self.set_action_space()
         self.critic_learning_rate = 0
         self.actor_learning_rate = 0
-<<<<<<< HEAD
-=======
         assert self.a_space == "discrete" or self.a_space == "continuous" or self.a_space == "parameterized", "acs_space config must be set to either discrete, continuous, or parameterized."
 
     def update(self, agents, buffer, step_count, episodic):
@@ -42,7 +40,6 @@
         except:
             states, actions, rewards, next_states, dones = buffer.sample(device=self.device)
             dones = torch.tensor(dones, dtype=torch.bool).view(-1, 1).to(self.device)
->>>>>>> 471d7d06
         self.exploration_epsilon = 0
         self.noise_scale = 0
 
@@ -65,12 +62,9 @@
         '''
             Training the Critic
         '''
-<<<<<<< HEAD
-=======
     
         # Zero the gradient
         self.agent.critic_optimizer.zero_grad()
->>>>>>> 471d7d06
         self.critic_learning_rate = agent.critic_learning_rate
         self.actor_learning_rate = agent.actor_learning_rate
         self.exploration_epsilon = agent.epsilon
@@ -283,11 +277,8 @@
             metrics = [
                 ('Algorithm/Actor_Loss', self.actor_loss.item()),
                 ('Algorithm/Critic_Loss', self.critic_loss.item()),
-<<<<<<< HEAD
-=======
                 ('Agent/Actor_Learning_Rate: ', self.actor_learning_rate),
                 ('Agent/Critic_Learning_Rate: ', self.critic_learning_rate)
->>>>>>> 471d7d06
                 ('Actor Learning Rate: ', self.actor_learning_rate),
                 ('Critic Learning Rate: ', self.critic_learning_rate),
                 ('Agent Exploration Epsilon: ', self.exploration_epsilon),
