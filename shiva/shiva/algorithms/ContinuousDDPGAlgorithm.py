--- conflicted
+++ resolved
@@ -194,17 +194,9 @@
     def get_metrics(self, episodic=False):
         if not episodic:
             metrics = [
-<<<<<<< HEAD
-                ('Algorithm/Actor_Loss', self.actor_loss),
-                ('Algorithm/Critic_Loss', self.critic_loss),
-            ]
-            # for i, ac in enumerate(self.action):
-                # metrics.append(('Agent/Actor_Output_'+str(i), self.action[i]))
-=======
                 ('Algorithm/Actor_Loss_per_Step', self.actor_loss),
                 ('Algorithm/Critic_Loss_per_Step', self.critic_loss),
             ]
->>>>>>> 986143f1
         else:
             metrics = []
         return metrics