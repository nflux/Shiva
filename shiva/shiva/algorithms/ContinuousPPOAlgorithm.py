import numpy as np
import torch
import torch.functional as F
from torch.distributions import Categorical
from torch.distributions.normal import Normal
<<<<<<< HEAD
=======
from shiva.helpers.utils import Noise as noise
>>>>>>> 471d7d06
from shiva.agents.PPOAgent import PPOAgent
from shiva.algorithms.Algorithm import Algorithm

class ContinuousPPOAlgorithm(Algorithm):
    def __init__(self,obs_space, acs_space, configs):
        super(ContinuousPPOAlgorithm, self).__init__(obs_space,acs_space,configs)
        torch.manual_seed(self.manual_seed)
        np.random.seed(self.manual_seed)
        #self.epsilon_clip = configs[0]['epsilon_clip']
        #self.gamma = configs[0]['gamma']
        #self.gae_lambda = configs[0]['lambda']
        #self.grad_clip = configs[0]['grad_clip']
        self.policy_loss = 0
        self.value_loss = 0
        self.entropy_loss = 0
        self.ratio_mean = 0
        self.sigma_mean = 0
        self.logstd_mean = 0
        self.mu_mean = 0
        self.loss = 0
        self.acs_space = acs_space
        self.obs_space = obs_space


    def update(self, agent,buffer, step_count,episodic=True):
        '''
            Getting a Batch from the Replay Buffer
        '''
        self.step_count = step_count
        minibatch = buffer.full_buffer()
        # Batch of Experiences
        states, actions, rewards, next_states, dones, old_log_probs = minibatch
        # Make everything a tensor and send to gpu if available
        states = torch.cat([states[i] for i in range(len(states))]).to(self.device)
        actions = torch.cat([actions[i] for i in range(len(actions))]).float().to(self.device)
        rewards = torch.cat([rewards[i] for i in range(len(rewards))]).to(self.device)
        next_states = torch.cat([next_states[i] for i in range(len(next_states))]).to(self.device)
        old_log_probs = torch.cat([old_log_probs[i] for i in range(len(old_log_probs))]).to(self.device)
        # done_masks = torch.tensor(dones, dtype=np.bool).to(self.device)
        done_masks = torch.cat([dones[i] for i in range(len(dones))]).to(self.device)

        #Calculate approximated state values and next state values using the critic
        values = agent.critic(states.float()).to(self.device)
        next_values = agent.critic(next_states.float()).to(self.device)


        #Calculate Discounted Rewards and Advantages using the General Advantage Equation
        new_rewards = []
        advantage = []
        delta= 0
        gae = 0
        for i in reversed(range(len(rewards))):
            if done_masks[i]:
                delta = rewards[i]-values[i]
                gae = delta
            else:
                delta = rewards[i] + self.gamma * next_values[i]  - values[i]
                gae = delta + self.gamma * self.gae_lambda * gae
            new_rewards.insert(0,gae+values[i])
            advantage.insert(0,gae)


        #Format discounted rewards and advantages for torch use
        new_rewards = torch.tensor(new_rewards).float().to(self.device)
        advantage = torch.tensor(advantage).float().to(self.device)
        #Normalize the advantages
        advantage = (advantage - torch.mean(advantage)) / (torch.std(advantage) + 1e-5)
        #Temporarily used for different return types from single and multienv implementations
        '''if type(logprobs) == np.ndarray:
            old_log_probs = torch.from_numpy(logprobs).float().sum(-1,keepdim=True).detach().to(self.device)
        else:
            old_log_probs = logprobs.clone().detach().sum(-1,keepdim=True).to(self.device)'''



        #Update model weights for a configurable amount of epochs
        for epoch in range(self.update_epochs):
            indices = np.random.permutation(range(len(states)))
            for idx in np.arange(0,len(states),self.batch_size):
                values = agent.critic(states[indices[idx:idx+self.batch_size]].float())
                self.value_loss = self.value_coef* self.loss_calc(values,new_rewards[indices[idx:idx+self.batch_size]].unsqueeze(dim=-1))
                #Estmate means for approximated Normal Distributions
                mu = agent.mu(states[indices[idx:idx+self.batch_size]].float()).squeeze(0)
                #Log standard Deviations for estimated Normal Distributions
                logstd = agent.logstd.expand_as(mu)
                self.logstd_mean = logstd.mean()
                self.mu_mean = mu.mean()
                #Formatting for Distribution
                if len(mu.shape) == 2: mu = mu.squeeze(-1)
                if len(logstd.shape) == 2: logstd = logstd.squeeze(-1)
                dist= Normal(mu,logstd.exp())
                new_log_probs = dist.log_prob(actions[indices[idx:idx+self.batch_size]]).sum(-1,keepdim=True)
                entropy = dist.entropy().sum(-1).mean()
                #Ratios for PPO Objective Function
                self.ratios = torch.exp(new_log_probs.double() - old_log_probs[indices[idx:idx+self.batch_size]].double()).float()
                #Positive advantage pushes distribution towards action, negative advantage pushes away from action
                surr1 = self.ratios * advantage[indices[idx:idx+self.batch_size]].unsqueeze(dim=-1)
                surr2 = torch.clamp(self.ratios,1.0-self.epsilon_clip,1.0+self.epsilon_clip) * advantage[indices[idx:idx+self.batch_size]].unsqueeze(dim=-1)
                self.ratio_mean = self.ratios.mean()
                #Optimize Parameters
                agent.optimizer.zero_grad()
                self.entropy_loss = -(self.beta*entropy)
                self.policy_loss =  -torch.min(surr1,surr2).mean()
                self.loss =  self.policy_loss +  self.entropy_loss + self.value_loss
                self.loss.backward()
                #torch.nn.utils.clip_grad_norm_(agent.parameters(), self.grad_clip)
                agent.optimizer.step()


        print('Done updating')
        #print(len(buffer))
        buffer.clear_buffer()

    def get_metrics(self, episodic=False):
        if not episodic:
            metrics = [
                #('Algorithm/Loss_per_Step', self.loss),
                ('Algorithm/Policy_Loss_per_Step', self.policy_loss),
                ('Algorithm/Value_Loss_per_Step', self.value_loss),
                ('Algorithm/Entropy_Loss_per_Step', self.entropy_loss),
                ('Algorithm/Ratios', self.ratio_mean),
                ('Algorithm/Var', self.logstd_mean),
                ('Algorithm/Mu', self.mu_mean),
            ]
        else:
            metrics = []
        return metrics

    def get_actor_loss(self):
        return self.actor_loss

    def get_loss(self):
        return self.loss

    def get_critic_loss(self):
        return self.critic_loss

    def create_agent(self,id=0):
        self.agent = PPOAgent(id, self.obs_space, self.acs_space, self.configs['Agent'], self.configs['Network'])
        return self.agent

    def __str__(self):
        return 'ContinuousPPOAlgorithm'<|MERGE_RESOLUTION|>--- conflicted
+++ resolved
@@ -3,10 +3,7 @@
 import torch.functional as F
 from torch.distributions import Categorical
 from torch.distributions.normal import Normal
-<<<<<<< HEAD
-=======
 from shiva.helpers.utils import Noise as noise
->>>>>>> 471d7d06
 from shiva.agents.PPOAgent import PPOAgent
 from shiva.algorithms.Algorithm import Algorithm
 
