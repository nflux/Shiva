--- conflicted
+++ resolved
@@ -44,33 +44,6 @@
 
         values = agent.critic(agent.policy_base(states.float()))
 
-<<<<<<< HEAD
-        # Monte Carlo estimate of state rewards:
-        new_rewards = []
-        advantages = []
-        delta= 0
-        for reward, val, next_val, done_mask in zip(reversed(rewards[:-1]),reversed(values[:-1]), reversed(values[1:]),reversed(done_masks)):
-            if done_mask:
-                delta = reward - val
-                gae = delta
-            else:
-                delta = reward + (self.gamma * next_val) - val
-                gae = delta + (self.gamma * self.gae_lambda * gae) # <-- first iteration gae doesn't exist
-            advantages.insert(0, gae)
-            new_rewards.insert(0, gae + val)
-        new_rewards = torch.tensor(new_rewards).float()
-        advantages = torch.tensor(advantages).float()
-
-        '''
-            Training the Actor
-        '''
-        mu = agent.mu(agent.policy_base(states.float()))
-        var = agent.var(agent.policy_base(states.float()))
-        old_log_probs = self.log_probs(mu,var,actions).float().detach()
-        advantages = (advantages - torch.mean(advantages)) / torch.std(advantages)
-
-=======
->>>>>>> 96b7e880
         for epoch in range(self.configs[0]['update_epochs']):
             # Monte Carlo estimate of state rewards:
             new_rewards = []
