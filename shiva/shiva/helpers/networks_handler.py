import helpers.misc as misc
import torch
import torch.nn as nn

def parse_functions(package, funcs_str):
    '''
        Input
            @func_str       coming from the config file as a string     g.e. "ReLU,ReLU,Tanh"
            @package        optional when using other package as TF
        Return
            List of function definitions        g.e. [nn.ReLU, nn.ReLU, nn.Tanh]
    '''
    return [misc.handle_package(package, f) for f in funcs_str]

def DynamicLinearSequential(input_dim, output_dim, layers: list, activ_function: list, last_layer:bool, output_function: object=None):
    '''
        Function that returns a nn.Sequential object determined by the inputs (essentially coming from config)
        obs_dim
        Input
            @input_dim
            @output_dim
            @layers             an iterable of layer sizes                                          g.e. [20,50,20]
            @activ_function     an iterable of function definitions to be used on each layer        g.e. [nn.ReLU, nn.ReLU, nn.Tanh]
            @output_function    a function definition that will transform the network output        g.e. nn.Tanh
    '''
    assert hasattr(layers, '__iter__'), '@layers input must be iterable - try a list or set'
    assert len(layers) > 0, '@layers input is empty'
    assert len(activ_function) == 1 or (len(activ_function) > 1 and len(activ_function) == len(layers)), '@layers and @activ_function must be same size if more than one @activ_function is given'

    net_layers = []

<<<<<<< HEAD
    print("Networks Handler: ", input_dim, layers[0])        
=======
    print("Networks Handler: ", input_dim, layers[0])

    print(activ_function)
>>>>>>> 3ceb1bcd

    net_layers.append(nn.Linear(input_dim, layers[0]))
    net_layers.append(activ_function[0]())
    in_layer_size = layers[0]

    if len(activ_function) > 1:
        for i, (out_layer_size, af) in enumerate(zip(layers, activ_function)):
            if i == 0: continue
            net_layers.append(nn.Linear(in_layer_size, out_layer_size))
            net_layers.append(af())
            in_layer_size = out_layer_size
    else:
        af = activ_function[0]
        for i, out_layer_size in enumerate(layers):
            if i == 0: continue
            net_layers.append(nn.Linear(in_layer_size, out_layer_size))
            net_layers.append(af())
            in_layer_size = out_layer_size

    if last_layer:
        last_layer_dim = layers[len(layers)-1] if len(layers) > 1 else layers[0]
        net_layers.append( nn.Linear(last_layer_dim, output_dim) )


    if output_function is not None:
        print(output_dim)
        net_layers.append(output_function(dim=-1))

    device = torch.device("cuda:0" if torch.cuda.is_available() else "cpu")
    return nn.Sequential(*net_layers).to(device)<|MERGE_RESOLUTION|>--- conflicted
+++ resolved
@@ -29,13 +29,9 @@
 
     net_layers = []
 
-<<<<<<< HEAD
-    print("Networks Handler: ", input_dim, layers[0])        
-=======
     print("Networks Handler: ", input_dim, layers[0])
 
     print(activ_function)
->>>>>>> 3ceb1bcd
 
     net_layers.append(nn.Linear(input_dim, layers[0]))
     net_layers.append(activ_function[0]())
