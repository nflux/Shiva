import helpers.misc as misc
import torch
import torch.nn as nn

def parse_functions(package, funcs_str):
    '''
        Input
            @func_str       coming from the config file as a string     g.e. "ReLU,ReLU,Tanh"
            @package        optional when using other package as TF
        Return
            List of function definitions        g.e. [nn.ReLU, nn.ReLU, nn.Tanh]
    '''
    return [misc.handle_package(package, f) for f in funcs_str]

def DynamicLinearSequential(input_dim, output_dim, layers: list, activ_function: list, last_layer:bool, output_function: object=None):
    '''
        Function that returns a nn.Sequential object determined by the inputs (essentially coming from config)
        obs_dim
        Input
            @input_dim
            @output_dim
            @layers             an iterable of layer sizes                                          g.e. [20,50,20]
            @activ_function     an iterable of function definitions to be used on each layer        g.e. [nn.ReLU, nn.ReLU, nn.Tanh]
            @output_function    a function definition that will transform the network output        g.e. nn.Tanh
    '''
    assert hasattr(layers, '__iter__'), '@layers input must be iterable - try a list or set'
    assert len(layers) > 0, '@layers input is empty'
    assert len(activ_function) == 1 or (len(activ_function) > 1 and len(activ_function) == len(layers)), '@layers and @activ_function must be same size if more than one @activ_function is given'

    net_layers = []

    print("Networks Handler: ", input_dim, layers[0])
<<<<<<< HEAD

    print(activ_function)
=======
>>>>>>> d6cab838

    net_layers.append(nn.Linear(input_dim, layers[0]))
    net_layers.append(activ_function[0]())
    in_layer_size = layers[0]

    if len(activ_function) > 1:
        for i, (out_layer_size, af) in enumerate(zip(layers, activ_function)):
            if i == 0: continue
            net_layers.append(nn.Linear(in_layer_size, out_layer_size))
            net_layers.append(af())
            in_layer_size = out_layer_size
    else:
        af = activ_function[0]
        for i, out_layer_size in enumerate(layers):
            if i == 0: continue
            net_layers.append(nn.Linear(in_layer_size, out_layer_size))
            net_layers.append(af())
            in_layer_size = out_layer_size

    if last_layer:
        last_layer_dim = layers[len(layers)-1] if len(layers) > 1 else layers[0]
        net_layers.append( nn.Linear(last_layer_dim, output_dim) )


    if output_function is not None:
        print(output_dim)
        net_layers.append(output_function(dim=-1))

    device = torch.device("cuda:0" if torch.cuda.is_available() else "cpu")
    return nn.Sequential(*net_layers).to(device)<|MERGE_RESOLUTION|>--- conflicted
+++ resolved
@@ -30,14 +30,8 @@
     net_layers = []
 
     print("Networks Handler: ", input_dim, layers[0])
-<<<<<<< HEAD
+    # print(activ_function)
 
-    print(activ_function)
-=======
->>>>>>> d6cab838
-
-    net_layers.append(nn.Linear(input_dim, layers[0]))
-    net_layers.append(activ_function[0]())
     in_layer_size = layers[0]
 
     if len(activ_function) > 1:
