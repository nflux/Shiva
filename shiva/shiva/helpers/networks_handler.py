--- conflicted
+++ resolved
@@ -26,16 +26,8 @@
     assert hasattr(layers, '__iter__'), '@layers input must be iterable - try a list or set'
     assert len(layers) > 0, '@layers input is empty'
     assert len(activ_function) == 1 or (len(activ_function) > 1 and len(activ_function) == len(layers)), '@layers and @activ_function must be same size if more than one @activ_function is given'
-<<<<<<< HEAD
 
     net_layers = []
-=======
-
-    net_layers = []
-
-    # print("Networks Handler: ", input_dim, layers[0])
-    # print(activ_function)
->>>>>>> 48ec16cc
 
     net_layers.append(nn.Linear(input_dim, layers[0]))
     net_layers.append(activ_function[0]())
