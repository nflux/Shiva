import helpers.networks_handler as nh
import helpers.misc as misc
import torch
from functools import partial
torch.manual_seed(5)

class DynamicLinearNetwork(torch.nn.Module):
    def __init__(self, input_dim, output_dim, config):
        super(DynamicLinearNetwork, self).__init__()
<<<<<<< HEAD
        # print(config)
=======
        self.device = torch.device("cuda:0" if torch.cuda.is_available() else "cpu")

        # print(config)
        self.config = config
>>>>>>> b98ab355
        self.net = nh.DynamicLinearSequential(
                            input_dim,
                            output_dim,
                            # config['network']['layers'],
                            config['layers'],
                            # nh.parse_functions(torch.nn, config['network']['activation_function']),
                            nh.parse_functions(torch.nn, config['activation_function']),
                            # config['network']['last_layer'],
                            config['last_layer'],
                            # getattr(torch.nn, config['network']['output_function']) if config['network']['output_function'] is not None else None
                            getattr(torch.nn, config['output_function']) if config['output_function'] is not None else None
<<<<<<< HEAD
                        )
=======
                        ).to(self.device)
>>>>>>> b98ab355
    def forward(self, x):
        return self.net(x.to(self.device))

class SoftMaxHeadDynamicLinearNetwork(torch.nn.Module):
    def __init__(self, input_dim, output_dim, param_ix, config):
        '''
            Input
                @input_dim
                @output_dim
                @param_ix       Index from the output_dim where the parameters start
                @config
        '''
        super(SoftMaxHeadDynamicLinearNetwork, self).__init__()
        self.config = config
        self.param_ix = param_ix
        self.gumbel = partial(torch.nn.functional.gumbel_softmax, tau=1, hard=True, dim=-1)
        self.softmax = torch.nn.Softmax(dim=-1)
        
        self.net = nh.DynamicLinearSequential(
                            input_dim,
                            output_dim,
                            # config['network']['layers'],
                            config['layers'],
                            # nh.parse_functions(torch.nn, config['network']['activation_function']),
                            nh.parse_functions(torch.nn, config['activation_function']),
                            # config['network']['last_layer'],
                            config['last_layer'],
                            # getattr(torch.nn, config['network']['output_function']) if config['network']['output_function'] is not None else None
                            getattr(torch.nn, config['output_function']) if config['output_function'] is not None else None
                        )
    def forward(self, x, gumbel=False):    
        a = self.net(x)
        if gumbel:
            # print("Network Output (before gumbel):", x, a)
            return torch.cat([self.gumbel(a[:, :, :self.param_ix]), a[:, :, self.param_ix:]], dim=2)
        else:
            # print("Network Output (before softmax):", x, a)
            return torch.cat([self.softmax(a[:, :, :self.param_ix]), a[:, :, self.param_ix:]], dim=2)<|MERGE_RESOLUTION|>--- conflicted
+++ resolved
@@ -7,14 +7,10 @@
 class DynamicLinearNetwork(torch.nn.Module):
     def __init__(self, input_dim, output_dim, config):
         super(DynamicLinearNetwork, self).__init__()
-<<<<<<< HEAD
-        # print(config)
-=======
         self.device = torch.device("cuda:0" if torch.cuda.is_available() else "cpu")
 
         # print(config)
         self.config = config
->>>>>>> b98ab355
         self.net = nh.DynamicLinearSequential(
                             input_dim,
                             output_dim,
@@ -26,11 +22,7 @@
                             config['last_layer'],
                             # getattr(torch.nn, config['network']['output_function']) if config['network']['output_function'] is not None else None
                             getattr(torch.nn, config['output_function']) if config['output_function'] is not None else None
-<<<<<<< HEAD
-                        )
-=======
                         ).to(self.device)
->>>>>>> b98ab355
     def forward(self, x):
         return self.net(x.to(self.device))
 
