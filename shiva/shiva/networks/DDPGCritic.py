--- conflicted
+++ resolved
@@ -1,10 +1,7 @@
 import helpers.networks_handler as nh
 import torch
-<<<<<<< HEAD
-=======
 import torch.nn as nn
 torch.manual_seed(5)
->>>>>>> 3ceb1bcd
 
 class DDPGCritic(torch.nn.Module):
     def __init__(self, obs_dim, action_dim, head_config, tail_config):
