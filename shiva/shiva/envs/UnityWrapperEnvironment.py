--- conflicted
+++ resolved
@@ -15,35 +15,7 @@
         super(UnityWrapperEnvironment, self).__init__(config)
         self.worker_id = 0
         self._connect()
-<<<<<<< HEAD
-        # self.debug()
-
-        if self.action_space:
-            if self.action_space == "discrete":
-                self.action_space = {'discrete': self.BrainParameters.vector_action_space_size[0] , 'param': 0}
-            elif self.action_space == "continuous":
-                self.action_space = {'discrete': 0 , 'param': self.BrainParameters.vector_action_space_size[0]}
-            # else self.action_space == "parameterized":
-            #     self.action_space = {'discrete:'}
-        else:
-            self.action_space = self.BrainParameters.vector_action_space_size[0]
-
-        self.observation_space = self.BrainParameters.vector_observation_space_size * self.BrainParameters.num_stacked_vector_observations
-        
-        self.action_space_discrete = self.action_space if self.BrainParameters.vector_action_space_type == 'discrete' else None
-        self.action_space_continuous = self.action_space if self.BrainParameters.vector_action_space_type == 'continuous' else None
-
-        self.num_instances = len(self.BrainInfo.agents)
-        
-        self.rewards = np.array(self.BrainInfo.rewards)
-        self.reward_total = 0
-        self.dones = np.array(self.BrainInfo.local_done)
-        
-        self.step_count = 0
-        self.load_viewer()
-=======
         self.set_initial_values()
->>>>>>> 3be878f8
 
     def _connect(self):
         self.group_id = self.env_name
