import torch
import numpy as np
import itertools
from shiva.envs.robocup.rc_env import rc_env
from shiva.envs.Environment import Environment
from shiva.helpers.misc import action2one_hot
from torch.distributions import Categorical


class RoboCupTwoSidedEnvironment(Environment):
    def __init__(self, config):
        super(RoboCupTwoSidedEnvironment, self).__init__(config)
        np.random.seed(self.seed)
        torch.manual_seed(self.seed)
        # self.port = port
        self.env = rc_env(config)
        self.env.launch()

        self.num_agents = self.num_left + self.num_right

        self.left_actions = self.env.left_actions
        self.left_action_option = self.env.left_action_option
        self.right_actions = self.env.right_actions
        self.right_action_option = self.env.right_action_option

        self.left_obs = self.env.left_obs
        self.left_rews = self.env.left_rewards
        self.right_obs = self.env.right_obs
        self.right_rews = self.env.right_rewards

        self.obs = self.left_obs.tolist()+self.right_obs.tolist()
        self.rews = self.left_rews.tolist()+self.right_rews.tolist()

        # self.world_status = self.env.world_status
        self.observation_space = self.env.left_features
        self._action_space = self.env.acs_dim + self.env.acs_param_dim
        self.action_space = {
                             'discrete': self.env.acs_dim,
                             'continuous': 0,
                             'param': self.env.acs_param_dim,
                             'acs_space': self._action_space}

        self.step_count = 0
        self.render = self.env.env_render
        self.done = self.env.d

        self.load_viewer()

        # RoboCup specific metrics
        self.reward_per_episode = 0
        self.kicks = 0
        self.turns = 0
        self.dashes = 0
        self.goal_ctr = 0

    def start_env(self):
        return self.env.start_env()

    def isImit(self):
        return self.run_imit

    def isDescritized(self):
        return self.action_level == 'discretized'

    def descritize_action(self, action):
        return self.env.descritize_action(action)

    def isGoal(self):
        return self.env.checkGoal()

<<<<<<< HEAD
    def step(self, actions, discrete_select='sample', collect=True, evaluate=False):
        """
=======
    def step(self, actions, discrete_select='argmax', collect=True,evaluate=False):
        '''
>>>>>>> 5779b0d6
            Input
                @actions
                @discrete_select        Specify how to choose the discrete action taken
                                            argmax      do an argmax on the discrete side
                                            sample      take the discrete side as a probability distribution to sample from

            Return
                A set with the following datas in order
                    next_observation
                    reward
                    done
                    more_data           list of [
                                            raw_reward,         useful when rewards are normalized
                                            action_taken        useful if discrete_select == 'sample'
                                        ]

        """
        left_actions = actions[:self.num_left]
        right_actions = actions[self.num_left:]

<<<<<<< HEAD
        # Action Masking

=======
>>>>>>> 5779b0d6
        """ When the ball is not kickable lets mask all the kicking actions! """

        for a in range(left_actions.shape[0]):
            if not self.env.left_kickable[a]:
                left_actions[a, self.env.turn_idx:] = 0
                left_actions[a, :self.env.turn_idx] = left_actions[a, :self.env.turn_idx] / left_actions[a, :self.env.turn_idx].sum()

        for a in range(right_actions.shape[0]):
            if not self.env.right_kickable[a]:
                right_actions[a, self.env.turn_idx:] = 0
                right_actions[a, :self.env.turn_idx] = right_actions[a, :self.env.turn_idx] / right_actions[a, :self.env.turn_idx].sum()

        """ End of masking """

        if discrete_select == 'argmax':
            left_act_choice = [np.argmax(a[:self.action_space['acs_space']]) for a in left_actions]
            right_act_choice = [np.argmax(a[:self.action_space['acs_space']]) for a in right_actions]
        elif discrete_select == 'sample':

            # act_choice = Categorical(actions[:self.action_space['acs_space']]).sample()
            left_act_choice = [np.random.choice(self.action_space['discrete'], p=a[:self.action_space['discrete']]) for a in left_actions]
            right_act_choice = [np.random.choice(self.action_space['discrete'], p=a[:self.action_space['discrete']]) for a in right_actions]
        elif discrete_select == 'imit_discrete':
            act_choice = actions[0]
            # action = action2one_hot(self.acs_discrete, action.item())
            # act_choice = np.random.choice(self.action_space['discreleft_actions = left_actions[a, self.env.turn_idx:]/left_actions[a, self.env.turn_idx:].sum()te'], p=actions[:self.action_space['discrete']])

        # self.left_actions = act_choice.unsqueeze(dim=-1)

        if self.action_level == 'discretized':
            self.left_action_option = left_act_choice
            self.right_action_option = right_act_choice
            # indicates whether its a dash, turn, or kick action from the action matrix
            for a in range(self.num_left):
                if 0 <= self.left_action_option[a] < self.env.dash_idx:
                    self.left_actions[a] = 0
                    self.dashes += 1
                elif self.env.dash_idx <= self.left_action_option[a] < self.env.turn_idx:
                    self.left_actions[a] = 1
                    self.turns += 1
                else:
                    self.left_actions[a] = 2
                    self.kicks += 1

            for a in range(self.num_right):
                if 0 <= self.right_action_option[a] < self.env.dash_idx:
                    self.right_actions[a] = 0
                    self.dashes += 1
                elif self.env.dash_idx <= self.right_action_option[a] < self.env.turn_idx:
                    self.right_actions[a] = 1
                    self.turns += 1
                else:
                    self.right_actions[a] = 2
                    self.kicks += 1

            # if is_eval:
            #     print("Ez is even cooler")
            #     print("Daniel left {}, right {}, left_op {}, right_op {}".format(self.left_actions, self.right_actions, self.left_action_option, self.right_action_option))
            # else:
            #     print("Ez left {}, right {}, left_op {}, right_op {}".format(self.left_actions, self.right_actions, self.left_action_option, self.right_action_option))
            # certainly:
            #     print("that Jorge is really something")
            self.left_obs, self.left_rews, self.right_obs, self.right_rews, self.done, _, self.eval_metrics = self.env.Step(left_actions=self.left_actions, right_actions=self.right_actions,
                                                                    left_options=self.left_action_option, right_options=self.right_action_option,evaluate)

<<<<<<< HEAD
=======
            #self.left_obs, self.left_rews, self.right_obs, self.right_rews, self.done, _ = self.env.Step(left_actions=self.left_actions, right_actions=self.right_actions, 
            #                                                        left_options=self.left_action_option, right_options=self.right_action_option,evaluate=evaluate)
            if evaluate:
                self.left_obs, self.left_rews, self.right_obs, self.right_rews, self.done, _, self.eval_metrics = self.env.Step(left_actions=self.left_actions, right_actions=self.right_actions,
                                                                    left_options=self.left_action_option, right_options=self.right_action_option,evaluate=evaluate)
            else:
                self.left_obs, self.left_rews, self.right_obs, self.right_rews, self.done, _ = self.env.Step(left_actions=self.left_actions, right_actions=self.right_actions,
                                                                    left_options=self.left_action_option, right_options=self.right_action_option)

>>>>>>> 5779b0d6
            actions_v = [action2one_hot(self.action_space['acs_space'], act) for act in left_act_choice]
        else:
            self.left_actions = left_act_choice
            self.left_action_option = [a[self.action_space['acs_space']:] for a in left_actions]
            self.right_actions = right_act_choice
            self.right_action_option = [a[self.action_space['acs_space']:] for a in right_actions]

<<<<<<< HEAD
            self.left_obs, self.left_rews, self.right_obs, self.right_rews, self.done, _, self.eval_metrics = self.env.Step(left_actions=self.left_actions, right_actions=self.right_actions,
                                                                                                         left_options=self.left_action_option, right_options=self.right_action_option,evaluate)
=======
            self.left_obs, self.left_rews, self.right_obs, self.right_rews, self.done, _ = self.env.Step(left_actions=self.left_actions, right_actions=self.right_actions, 
                                                                                                         left_options=self.left_action_option, right_options=self.right_action_option,evaluate=evaluate)
>>>>>>> 5779b0d6
            actions_v = [np.array([action2one_hot(self.action_space['acs_space'], act), op]) for act, op in zip(left_act_choice, self.left_action_option)]

        if collect:
            self.collect_metrics()

        self.obs = self.left_obs.tolist()+self.right_obs.tolist()
        self.rews = self.left_rews.tolist()+self.right_rews.tolist()

<<<<<<< HEAD
=======

>>>>>>> 5779b0d6
        if evaluate:
            return self.obs, self.rews, self.done, {'raw_reward': self.left_rews, 'action': actions_v}, self.eval_metrics
        else:
            return self.obs, self.rews, self.done, {'raw_reward': self.left_rews, 'action': actions_v}

    def get_observations(self):
        return self.obs

    def get_observation_space(self):
        return self.observation_space

    # def get_action_space(self):
    #     return self._action_space

    def get_imit_obs_msg(self):
        return self.env.getImitObsMsg()

    def get_actions(self):
        return self.left_actions, self.left_action_option, self.right_actions, self.right_action_option

    def get_reward(self):
        return self.rews

    def load_viewer(self):
        if self.render:
            self.env._start_viewer()

    def close(self):
        self.env.close = True
        self.env.d = True

    def is_done(self):
        return self.done

    def reset(self):
        self.kicks = 0
        self.turns = 0
        self.dashes = 0
        self.reward_per_episode = 0
        self.steps_per_episode = 0
        self.done = False

    def collect_metrics(self):
        '''
        Metrics collection
            Episodic # of steps             self.steps_per_episode --> is equal to the amount of instances on Unity, 1 Shiva step could be a couple of Unity steps
            Cumulative # of steps           self.step_count
            Cumulative # of episodes        self.done_count
            Episodic Reward                 self.reward_per_episode
            Goal Total                      self.goal_ctr
        '''
        self.steps_per_episode += 1
        self.step_count += 1
        self.done_count += 1 if self.done else 0
        self.reward_per_episode += sum(self.rews)
        self.goal_ctr += 1 if self.isGoal() else 0

    def get_metrics(self, episodic=False):
        if not episodic:
            metrics = [
                ('Reward/Per_Step', sum(self.rews))
            ]
        else:
            metrics = [
                ('Reward/Per_Episode', self.reward_per_episode),
                ('Kicks_per_Episode', self.kicks),
                ('Turns_per_Episode', self.turns),
                ('Dashes_per_Episode', self.dashes),
                ('Agent/Steps_Per_Episode', self.steps_per_episode),
                ('Goal_Percentage/Per_Episodes', (self.goal_ctr/(self.done_count+1))*100.0)
            ]

            # print("Episode {} complete. Total Reward: {}".format(self.done_count, self.reward_per_episode))

        return metrics

#from pynput.keyboard import Key, KeyCode, Listener
#from math import atan2, pi, acos

class HumanPlayerInterface():

    # Only for RoboCup
    def __init__(self):
        self.q = []
        self.KEY_DASH = KeyCode.from_char('u')
        self.KEY_TURN_LEFT = KeyCode.from_char(';')
        self.KEY_TURN_RIGHT = KeyCode.from_char("'")
        self.KEY_KICK = KeyCode.from_char("q")

        self.listener = Listener(on_release=self.on_release)
        self.listener.start()

    def on_release(self, key):
        if self.is_valid_key(key):
            self.q.append(key)

    def is_valid_key(self, key):
        return key in [self.KEY_DASH, self.KEY_TURN_LEFT, self.KEY_TURN_RIGHT, self.KEY_KICK]

    def get_action(self, obs):
        if len(self.q) > 0:
            action = self.q.pop(0)
            return self.robocup_action(action, obs)
        else:
            return None

    '''
        Manual Control

            u - dash forward
            j - dash backward
            ; - 45 degree turn left
            ' - 45 degree turn right

    '''

    def robocup_action(self, action, obs):

        # obs.shape,
        # print(obs[0, 17])
        print("(x,y):", obs[0,4], obs[0, 5])

        # print(obs[0, 15], '\n', obs[0, 16], '\n')

        # x_rad = obs[0,4]
        # y_rad = obs[0,5]

        # print out observations of the ball (x y coordinates)
        # also print out the coordinates of the agent

        # test the x y coordinates to make sure the reward function is using those coordinates and not something else


        # check that if the agent can't see the ball whether or not the coordinates of the ball become -1; therefor invalid
        # so then we might need the true values if they are invalid
        # if they are invalid then we need to get the true true from the coach

        # print("sin:", y_rad)
        # print("cos", x_rad)

        # acos method for getting global angle
        # th = acos(x_rad) * 180 / pi
        # if y_rad < 0:
        #     th *= -1
        # print("global angle(acos):", th)

        # arctan2 method for getting global angle
        # global_theta = atan2(y_rad, x_rad) * 180 / pi
        # print("global angle(atan2):", global_theta)

        if action == self.KEY_DASH:
            '''
                Dash forward
            '''
            dash_degree = 0
            dash_power = self.normalize_power(50)

            action = [1, 0, 0, dash_power, dash_degree, 0, 0, 0]

        elif action == self.KEY_TURN_LEFT:
            '''
                Turn Agent Left
            '''
            action = [0, 1, 0, 0, 0, -0.25, 0, 0]

        elif action == self.KEY_TURN_RIGHT:
            '''
                Turn Agent Right
            '''
            action = [0, 1, 0, 0, 0, .25, 0, 0]

        elif action == self.KEY_KICK:
            '''
                Agent Kick
            '''
            kick_degree = 0
            kick_power = self.normalize_power(50)

            action = [0, 0, 1, 0, 0, 0, kick_power, kick_degree]
        else:
            assert False, "Wrong action given"

        return np.array(action)

    def normalize_angle(self, delta):
        return 2 * (delta + 180) / 360

    def normalize_power(self, power):
        return (1-(-1)) * (power + 100) / 200<|MERGE_RESOLUTION|>--- conflicted
+++ resolved
@@ -68,13 +68,8 @@
     def isGoal(self):
         return self.env.checkGoal()
 
-<<<<<<< HEAD
-    def step(self, actions, discrete_select='sample', collect=True, evaluate=False):
-        """
-=======
     def step(self, actions, discrete_select='argmax', collect=True,evaluate=False):
         '''
->>>>>>> 5779b0d6
             Input
                 @actions
                 @discrete_select        Specify how to choose the discrete action taken
@@ -95,11 +90,6 @@
         left_actions = actions[:self.num_left]
         right_actions = actions[self.num_left:]
 
-<<<<<<< HEAD
-        # Action Masking
-
-=======
->>>>>>> 5779b0d6
         """ When the ball is not kickable lets mask all the kicking actions! """
 
         for a in range(left_actions.shape[0]):
@@ -165,8 +155,6 @@
             self.left_obs, self.left_rews, self.right_obs, self.right_rews, self.done, _, self.eval_metrics = self.env.Step(left_actions=self.left_actions, right_actions=self.right_actions,
                                                                     left_options=self.left_action_option, right_options=self.right_action_option,evaluate)
 
-<<<<<<< HEAD
-=======
             #self.left_obs, self.left_rews, self.right_obs, self.right_rews, self.done, _ = self.env.Step(left_actions=self.left_actions, right_actions=self.right_actions, 
             #                                                        left_options=self.left_action_option, right_options=self.right_action_option,evaluate=evaluate)
             if evaluate:
@@ -176,7 +164,6 @@
                 self.left_obs, self.left_rews, self.right_obs, self.right_rews, self.done, _ = self.env.Step(left_actions=self.left_actions, right_actions=self.right_actions,
                                                                     left_options=self.left_action_option, right_options=self.right_action_option)
 
->>>>>>> 5779b0d6
             actions_v = [action2one_hot(self.action_space['acs_space'], act) for act in left_act_choice]
         else:
             self.left_actions = left_act_choice
@@ -184,13 +171,8 @@
             self.right_actions = right_act_choice
             self.right_action_option = [a[self.action_space['acs_space']:] for a in right_actions]
 
-<<<<<<< HEAD
-            self.left_obs, self.left_rews, self.right_obs, self.right_rews, self.done, _, self.eval_metrics = self.env.Step(left_actions=self.left_actions, right_actions=self.right_actions,
-                                                                                                         left_options=self.left_action_option, right_options=self.right_action_option,evaluate)
-=======
             self.left_obs, self.left_rews, self.right_obs, self.right_rews, self.done, _ = self.env.Step(left_actions=self.left_actions, right_actions=self.right_actions, 
                                                                                                          left_options=self.left_action_option, right_options=self.right_action_option,evaluate=evaluate)
->>>>>>> 5779b0d6
             actions_v = [np.array([action2one_hot(self.action_space['acs_space'], act), op]) for act, op in zip(left_act_choice, self.left_action_option)]
 
         if collect:
@@ -199,10 +181,7 @@
         self.obs = self.left_obs.tolist()+self.right_obs.tolist()
         self.rews = self.left_rews.tolist()+self.right_rews.tolist()
 
-<<<<<<< HEAD
-=======
-
->>>>>>> 5779b0d6
+
         if evaluate:
             return self.obs, self.rews, self.done, {'raw_reward': self.left_rews, 'action': actions_v}, self.eval_metrics
         else:
