--- conflicted
+++ resolved
@@ -1,11 +1,7 @@
 import numpy as np
-<<<<<<< HEAD
-import torch
-=======
 np.random.seed(5)
 import torch
 torch.manual_seed(5)
->>>>>>> b98ab355
 from .robocup.rc_env import rc_env
 from .Environment import Environment
 from helpers.misc import action2one_hot
@@ -28,17 +24,6 @@
 
         self.load_viewer()
 
-<<<<<<< HEAD
-    def step(self, actions):
-        # print('given actions', actions)
-        self.left_actions = torch.tensor([np.argmax(actions[0:3])])
-        self.left_params = torch.tensor([actions[3:]])
-        
-        self.obs, self.rews, _, _, self.done, _ = self.env.Step(left_actions=self.left_actions, left_params=self.left_params)
-        if self.rews[0] > 0.01:
-            print('\nreward:', self.rews, '\n')
-        return self.obs, self.rews, self.done, {'raw_reward': self.rews}
-=======
     def step(self, actions, discrete_select='sample'):
         '''
             Input
@@ -74,7 +59,6 @@
         
         # print('\nreward:', self.rews, '\n')
         return self.obs, self.rews, self.done, {'raw_reward': self.rews, 'action': actions_v}
->>>>>>> b98ab355
 
     def get_observation(self):
         return self.obs
@@ -90,9 +74,6 @@
             self.env._start_viewer()
 
     def close(self):
-<<<<<<< HEAD
-        pass
-=======
         pass
 
 from pynput.keyboard import Key, KeyCode, Listener
@@ -212,5 +193,4 @@
         return 2 * (delta + 180) / 360
 
     def normalize_power(self, power):
-        return (1-(-1)) * (power + 100) / 200
->>>>>>> b98ab355
+        return (1-(-1)) * (power + 100) / 200