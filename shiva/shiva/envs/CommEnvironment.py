--- conflicted
+++ resolved
@@ -34,11 +34,7 @@
             self.learners_stub = {}
             for spec in self.learners_specs:
                 self.learners_stub[spec['id']] = get_learner_stub(spec['address'])
-<<<<<<< HEAD
-            self.debug("Successfully created stubs for the Learner # {} - Waiting ready signal from MultiEnv!!!".format(len(self.learners_specs)))
-=======
             # self.debug("Successfully created stubs for the Learner # {} - Waiting ready signal from MultiEnv!!!".format(len(self.learners_specs)))
->>>>>>> 1dbb2de6
 
             self.trajectories = []
 
