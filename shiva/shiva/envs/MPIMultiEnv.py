import sys, time, traceback
from pathlib import Path
sys.path.append(str(Path(__file__).absolute().parent.parent.parent))
import numpy as np
from mpi4py import MPI

from shiva.utils.Tags import Tags
from shiva.core.admin import Admin, logger
from shiva.envs.Environment import Environment
from shiva.helpers.misc import terminate_process

class MPIMultiEnv(Environment):

    def __init__(self):
        self.meta = MPI.Comm.Get_parent()
        self.id = self.meta.Get_rank()
        self.launch()

    def launch(self):
        # Receive Config from Meta
        self.configs = self.meta.bcast(None, root=0)
        super(MPIMultiEnv, self).__init__(self.configs)
        self.log("Received config with {} keys".format(len(self.configs.keys())))
        # Open Port for Learners
        self.port = MPI.Open_port(MPI.INFO_NULL)
        self.log("Open port {}".format(self.port))

        '''Set self attrs from Config'''
        self.num_learners = self.configs['MetaLearner']['num_learners']
        self.update_nums = [0]*self.num_learners
        self.num_envs = self.num_instances # number of childrens

        self._launch_envs()
        self.meta.gather(self._get_menv_specs(), root=0) # checkin with Meta
        self._connect_learners()

        # Give start flag!
        self.envs.bcast([True], root=MPI.ROOT)

        self.run()

    def run(self):
        self.step_count = 0
        self.log(self.env_specs)
        info = MPI.Status()
        self.saving = [True] * self.num_learners

        ''' Assuming that
            - all agents have the same observation shape, if they don't then we have a multidimensional problem for MPI
            - agents_instances are in equal amount for all agents
        '''
        if 'Unity' in self.env_specs['type']:
            self._obs_recv_buffer = np.zeros((self.num_envs, self.env_specs['num_agents'], self.env_specs['num_instances_per_env'], list(self.env_specs['observation_space'].values())[0]), dtype=np.float32)
        else:
            self._obs_recv_buffer = np.zeros((self.num_envs, self.env_specs['num_agents'], self.env_specs['observation_space']), dtype=np.float32)

        while True:
            # self._step_python_list()
            self._step_numpy()

            new_agents = self.learners.Iprobe(source=MPI.ANY_SOURCE, tag=Tags.new_agents, status=info)
            if new_agents:
                # self.log("THERE ARE NEW AGENTS TO LOAD")
                learner_id = info.Get_source()
                learner_spec = self.learners.recv(None, source=learner_id, tag=Tags.new_agents)
                self.log("These are the learner specs {}".format(learner_spec))
                '''Assuming 1 Agent per Learner'''
<<<<<<< HEAD
                # if self.update_nums[learner_id] != learner_spec['update_num']:
                self.log("About to load {}".format(learner_id))
                self.load_flags[learner_id] = learner_spec['load']
                if not self.saving[learner_id]:
                    self.saving[learner_id] = True
                    self.agents[learner_id] = Admin._load_agents(learner_spec['load_path'])[0]
                    self.log("Agent Loaded From Learner {}".format(learner_id))
                    self.learners.send(True, dest=learner_id, tag=Tags.save_agents)
                    # self.update_nums[learner_id] = learner_spec['update_num']
=======
                if self.update_nums[learner_id] != learner_spec['update_num'] and not learner_spec['save']:
                    self.log("About to load {}".format(learner_id))
                    self.agents[learner_id] = Admin._load_agents(learner_spec['load_path'])[0]
                    self.learners.send(None, dest=learner_id, tag=Tags.save_agents)
                    self.update_nums[learner_id] = learner_spec['update_num']
>>>>>>> be2b491f

        self.close()
    
    def _step_numpy(self):
        self.envs.Gather(None, [self._obs_recv_buffer, MPI.FLOAT], root=MPI.ROOT)
        # self.log("Obs Shape {}".format(self._obs_recv_buffer.dtype))

        self.step_count += self.env_specs['num_instances_per_env'] * self.num_envs
        if self.env_specs['num_instances_per_env'] > 1:
            '''Unity case!!'''
            '''self._obs_recv_buffer receives data from many MPIEnv.py'''
            actions = [[[self.agents[ix].get_action(o, self.step_count) for o in obs] for ix, obs in enumerate(observations) ] for observations in self._obs_recv_buffer]
        else:
            # implement for Gym and Robocup
            # self.log("Obs {}".format(self._obs_recv_buffer[0]))
            actions = [[agent.get_action(obs, self.step_count) for agent, obs in zip(self.agents, observations)] for observations in self._obs_recv_buffer]
            # self.log("Acs {}".format(actions))
        
        # self.log("Acs Shape 1 {}".format(actions))
        actions = np.array(actions, dtype=np.float32)
        # self.log("Actions {} Obs {}".format(actions, self._obs_recv_buffer))
        # self.log("{} {}".format(self.actions[0][0][0][0], self.actions[0][1][0][0]))

        # self.log("Acs Shape 2 {}".format(self.actions))
        self.envs.Scatter([actions, MPI.FLOAT], None, root=MPI.ROOT)

    def _step_python_list(self):
        '''We could optimize this gather/scatter ops using numpys'''
        self.observations = self.envs.gather(None, root=MPI.ROOT)
        self.log("Obs {}".format(self.observations))

        self.step_count += self.env_specs['num_instances_per_env'] * self.num_envs
        if self.env_specs['num_instances_per_env'] > 1:
            '''Unity case!!'''
            actions = [[self.agents[ix].get_action(o, self.step_count) for o in obs] for ix, obs in enumerate(self.observations)]
        else:
            actions = self.agents[0].get_action(self.observations, self.step_count)  # assuming one agent for all obs
        self.log("Acs {}".format(actions))
        self.envs.scatter(actions, root=MPI.ROOT)

    def _launch_envs(self):
        # Spawn Single Environments
        self.envs = MPI.COMM_WORLD.Spawn(sys.executable, args=['shiva/envs/MPIEnv.py'], maxprocs=self.num_envs)
        self.envs.bcast(self.configs, root=MPI.ROOT)  # Send them the Config
        envs_spec = self.envs.gather(None, root=MPI.ROOT)  # Wait for Env Specs (obs, acs spaces)
        assert len(envs_spec) == self.num_envs, "Not all Environments checked in.."
        self.env_specs = envs_spec[0] # set self attr only 1 of them

    def _connect_learners(self):
        self.learners = MPI.COMM_WORLD.Accept(self.port) # Wait until check in learners, create comm
        # Get LearnersSpecs to load agents and start running
        self.learners_specs = []
        self.log("Expecting {} learners".format(self.num_learners))
        for i in range(self.num_learners):
            learner_data = self.learners.recv(None, source=i, tag=Tags.specs)
            self.learners_specs.append(learner_data)
            self.log("Received Learner {}".format(learner_data['id']))

        '''
            TODO
                - Assuming one learner above
                - load centralized/decentralized agents using the config
        '''
        self.agents = [ Admin._load_agents(learner_spec['load_path'])[0] for learner_spec in self.learners_specs ]

        # Cast LearnersSpecs to single envs for them to communicate with Learners
        self.envs.bcast(self.learners_specs, root=MPI.ROOT)
        # Get signal that they have communicated with Learner
        envs_states = self.envs.gather(None, root=MPI.ROOT)
        # self.log(envs_status)

    def _get_menv_specs(self):
        return {
            'type': 'MultiEnv',
            'id': self.id,
            'port': self.port,
            'env_specs': self.env_specs,
            'num_envs': self.num_instances
        }

    def close(self):
        self.learners.Unpublish_name()
        self.learners.Close_port()
        self.envs.Disconnect()
        comm = MPI.Comm.Get_parent()
        comm.Disconnect()
        MPI.COMM_WORLD.Abort()

    def log(self, msg, to_print=False):
        text = 'Menv {}/{}\t{}'.format(self.id, MPI.COMM_WORLD.Get_size(), msg)
        logger.info(text, to_print or self.configs['Admin']['print_debug'])

    def show_comms(self):
        self.log("SELF = Inter: {} / Intra: {}".format(MPI.COMM_SELF.Is_inter(), MPI.COMM_SELF.Is_intra()))
        self.log("WORLD = Inter: {} / Intra: {}".format(MPI.COMM_WORLD.Is_inter(), MPI.COMM_WORLD.Is_intra()))
        self.log("META = Inter: {} / Intra: {}".format(MPI.Comm.Get_parent().Is_inter(), MPI.Comm.Get_parent().Is_intra()))
        self.log("LEARNER = Inter: {} / Intra: {}".format(self.learners.Is_inter(), self.learners.Is_intra()))


if __name__ == "__main__":
    try:
        menv = MPIMultiEnv()
    except Exception as e:
        print("MultiEnv error:", traceback.format_exc(), flush=True)
    finally:
        terminate_process()<|MERGE_RESOLUTION|>--- conflicted
+++ resolved
@@ -65,7 +65,6 @@
                 learner_spec = self.learners.recv(None, source=learner_id, tag=Tags.new_agents)
                 self.log("These are the learner specs {}".format(learner_spec))
                 '''Assuming 1 Agent per Learner'''
-<<<<<<< HEAD
                 # if self.update_nums[learner_id] != learner_spec['update_num']:
                 self.log("About to load {}".format(learner_id))
                 self.load_flags[learner_id] = learner_spec['load']
@@ -75,13 +74,7 @@
                     self.log("Agent Loaded From Learner {}".format(learner_id))
                     self.learners.send(True, dest=learner_id, tag=Tags.save_agents)
                     # self.update_nums[learner_id] = learner_spec['update_num']
-=======
-                if self.update_nums[learner_id] != learner_spec['update_num'] and not learner_spec['save']:
-                    self.log("About to load {}".format(learner_id))
-                    self.agents[learner_id] = Admin._load_agents(learner_spec['load_path'])[0]
-                    self.learners.send(None, dest=learner_id, tag=Tags.save_agents)
-                    self.update_nums[learner_id] = learner_spec['update_num']
->>>>>>> be2b491f
+
 
         self.close()
     
