import sys, time, traceback, subprocess
from pathlib import Path
sys.path.append(str(Path(__file__).absolute().parent.parent.parent))
import numpy as np
from mpi4py import MPI

from shiva.utils.Tags import Tags
from shiva.core.admin import Admin, logger
from shiva.envs.Environment import Environment
from shiva.helpers.misc import terminate_process

class MPIMultiEnv(Environment):

    def __init__(self):
        self.meta = MPI.Comm.Get_parent()
        self.id = self.meta.Get_rank()
        self.launch()

    def launch(self):
        # Receive Config from Meta
        self.configs = self.meta.bcast(None, root=0)
        super(MPIMultiEnv, self).__init__(self.configs)
        self.log("Received config with {} keys".format(len(self.configs.keys())))
        # Open Port for Learners
        self.port = MPI.Open_port(MPI.INFO_NULL)
        self.log("Open port {}".format(self.port))

        '''Set self attrs from Config'''
        self.num_learners = self.configs['MetaLearner']['num_learners']
        self.num_envs = self.num_instances # number of childrens

        self._launch_envs()
        self.meta.gather(self._get_menv_specs(), root=0) # checkin with Meta
        self._connect_learners()

        # Give start flag!
        self.envs.bcast([True], root=MPI.ROOT)
        self.run()

    def run(self):
        self.step_count = 0
        self.log(self.env_specs)
        info = MPI.Status()

        ''' Assuming that
            - all agents have the same observation shape, if they don't then we have a multidimensional problem for MPI
            - agents_instances are in equal amount for all agents
        '''
        try:
            self._obs_recv_buffer = np.empty(( self.num_envs, self.env_specs['num_agents'], self.env_specs['num_instances_per_env'], list(self.env_specs['observation_space'].values())[0] ), dtype=np.float64)
        except:
            self._obs_recv_buffer = np.empty(( self.num_envs, self.env_specs['num_agents'], self.env_specs['num_instances_per_env'], self.env_specs['observation_space'] ), dtype=np.float64)


        while True:
            # self._step_python_list()
            self._step_numpy()

            if self.learners.Iprobe(source=MPI.ANY_SOURCE, tag=Tags.new_agents, status=info):
                learner_id = info.Get_source()
                learner_spec = self.learners.recv(None, source=learner_id, tag=Tags.new_agents)
                '''Assuming 1 Agent per Learner'''
                self.agents[learner_id] = Admin._load_agents(learner_spec['load_path'])[0]
                self.log("Got LearnerSpecs<{}> and loaded Agent at Episode {} / Step {}".format(learner_id, self.agents[learner_id].done_count, self.agents[learner_id].step_count))
        # self.close()

    def _step_numpy(self):
        self.envs.Gather(None, [self._obs_recv_buffer, MPI.DOUBLE], root=MPI.ROOT)

        self.step_count += self.env_specs['num_instances_per_env'] * self.num_envs

        if 'Unity' in self.type:
            '''self._obs_recv_buffer receives data from many MPIEnv.py'''
<<<<<<< HEAD
            actions = [ [ [self.agents[ix].get_action(o, self.step_count, self.configs['Learner']['evaluate']) for o in obs] for ix, obs in enumerate(env_observations) ] for env_observations in self._obs_recv_buffer]
        else:
            # Gym
            # same?
            actions = [ [ [self.agents[ix].get_action(o, self.step_count, self.configs['Learner']['evaluate']) for o in obs] for ix, obs in enumerate(env_observations) ] for env_observations in self._obs_recv_buffer]
=======
            actions = [ [ [self.agents[ix].get_action(o, self.step_count, self.learners_specs[ix]['evaluate']) for o in obs] for ix, obs in enumerate(env_observations) ] for env_observations in self._obs_recv_buffer]
        else:
            # Gym
            # same?
            actions = [ [ [self.agents[ix].get_action(o, self.step_count, self.learners_specs[ix]['evaluate']) for o in obs] for ix, obs in enumerate(env_observations) ] for env_observations in self._obs_recv_buffer]
>>>>>>> 5cd96443

        self.actions = np.array(actions)
        self.envs.scatter(actions, root=MPI.ROOT)
        # self.log("Obs {} Acs {}".format(self._obs_recv_buffer, self.actions))

    def _launch_envs(self):
        # Spawn Single Environments
        self.envs = MPI.COMM_WORLD.Spawn(sys.executable, args=['shiva/envs/MPIEnv.py'], maxprocs=self.num_envs)
        self.envs.bcast(self.configs, root=MPI.ROOT)  # Send them the Config
        envs_spec = self.envs.gather(None, root=MPI.ROOT)  # Wait for Env Specs (obs, acs spaces)
        assert len(envs_spec) == self.num_envs, "Not all Environments checked in.."
        self.env_specs = envs_spec[0] # set self attr only 1 of them

    def _connect_learners(self):
        self.learners = MPI.COMM_WORLD.Accept(self.port) # Wait until check in learners, create comm
        # Get LearnersSpecs to load agents and start running
        self.learners_specs = []
        self.log("Expecting {} learners".format(self.num_learners))
        for i in range(self.num_learners):
            '''Learner IDs are inserted in order :)'''
            learner_spec = self.learners.recv(None, source=i, tag=Tags.specs)
            self.learners_specs.append(learner_spec)
            self.log("Received Learner {}".format(learner_spec['id']))

        '''
            TODO
                - Assuming one learner above
                - load centralized/decentralized agents using the config
        '''
        self.log("Got all Learners Specs\n\t{}".format(self.learners_specs))
        '''Assuming 1 Agent per Learner, we could break it with a star operation'''
        self.agents = [ Admin._load_agents(learner_spec['load_path'])[0] for learner_spec in self.learners_specs ]

        # Cast LearnersSpecs to single envs for them to communicate with Learners
        self.envs.bcast(self.learners_specs, root=MPI.ROOT)
        # Get signal from single env that they have connected with Learner
        envs_states = self.envs.gather(None, root=MPI.ROOT)
        # self.log(envs_status)

    def _get_menv_specs(self):
        return {
            'type': 'MultiEnv',
            'id': self.id,
            'port': self.port,
            'env_specs': self.env_specs,
            'num_envs': self.num_instances
        }

    def close(self):
        comm = MPI.Comm.Get_parent()
        comm.Disconnect()

    def log(self, msg, to_print=False):
        text = 'Menv {}/{}\t{}'.format(self.id, MPI.COMM_WORLD.Get_size(), msg)
        logger.info(text, to_print or self.configs['Admin']['print_debug'])

    def show_comms(self):
        self.log("SELF = Inter: {} / Intra: {}".format(MPI.COMM_SELF.Is_inter(), MPI.COMM_SELF.Is_intra()))
        self.log("WORLD = Inter: {} / Intra: {}".format(MPI.COMM_WORLD.Is_inter(), MPI.COMM_WORLD.Is_intra()))
        self.log("META = Inter: {} / Intra: {}".format(MPI.Comm.Get_parent().Is_inter(), MPI.Comm.Get_parent().Is_intra()))
        self.log("LEARNER = Inter: {} / Intra: {}".format(self.learners.Is_inter(), self.learners.Is_intra()))


if __name__ == "__main__":
    try:
        menv = MPIMultiEnv()
    except Exception as e:
        print("MultiEnv error:", traceback.format_exc())
    finally:
        terminate_process()<|MERGE_RESOLUTION|>--- conflicted
+++ resolved
@@ -71,19 +71,11 @@
 
         if 'Unity' in self.type:
             '''self._obs_recv_buffer receives data from many MPIEnv.py'''
-<<<<<<< HEAD
-            actions = [ [ [self.agents[ix].get_action(o, self.step_count, self.configs['Learner']['evaluate']) for o in obs] for ix, obs in enumerate(env_observations) ] for env_observations in self._obs_recv_buffer]
-        else:
-            # Gym
-            # same?
-            actions = [ [ [self.agents[ix].get_action(o, self.step_count, self.configs['Learner']['evaluate']) for o in obs] for ix, obs in enumerate(env_observations) ] for env_observations in self._obs_recv_buffer]
-=======
             actions = [ [ [self.agents[ix].get_action(o, self.step_count, self.learners_specs[ix]['evaluate']) for o in obs] for ix, obs in enumerate(env_observations) ] for env_observations in self._obs_recv_buffer]
         else:
             # Gym
             # same?
             actions = [ [ [self.agents[ix].get_action(o, self.step_count, self.learners_specs[ix]['evaluate']) for o in obs] for ix, obs in enumerate(env_observations) ] for env_observations in self._obs_recv_buffer]
->>>>>>> 5cd96443
 
         self.actions = np.array(actions)
         self.envs.scatter(actions, root=MPI.ROOT)
