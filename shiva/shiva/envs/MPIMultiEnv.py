--- conflicted
+++ resolved
@@ -20,24 +20,12 @@
         # Receive Config from Meta
         self.configs = self.meta.bcast(None, root=0)
         super(MPIMultiEnv, self).__init__(self.configs)
-<<<<<<< HEAD
-# <<<<<<< HEAD
         self._connect_io_handler()
         self.log("Received config with {} keys".format(len(self.configs.keys())))
-# =======
         self.device = torch.device('cpu')
-        # self.io = MPI.COMM_WORLD.Connect(self.menvs_io_port, MPI.INFO_NULL)
-        # self.info = MPI.Status()
-=======
-        self.device = torch.device('cpu')
-        self.io = MPI.COMM_WORLD.Connect(self.menvs_io_port, MPI.INFO_NULL)
-        self.info = MPI.Status()
->>>>>>> 5779b0d6
-        #self.log("Received config with {} keys".format(str(len(self.configs.keys()))))
-# >>>>>>> robocup-pbt-mpi
         # Open Port for Learners
         self.port = MPI.Open_port(MPI.INFO_NULL)
-        #self.log("Open port {}".format(self.port))
+        # self.log("Open port {}".format(self.port))
 
         '''Set self attrs from Config'''
         self.num_learners = self.configs['MetaLearner']['num_learners']
@@ -130,7 +118,6 @@
         # self.log("{}\n{}\n{}\n{}".format([str(a) for a in self.agents], self.role2agent, self.envs_role2learner, self._obs_recv_buffer))
         if 'Unity' in self.type or 'Particle' in self.type:
             '''self._obs_recv_buffer receives data from many MPIEnv.py'''
-<<<<<<< HEAD
             actions = []
             for env_observations in self._obs_recv_buffer:
                 env_actions = []
@@ -158,23 +145,13 @@
                     env_actions.append(role_actions)
                 actions.append(env_actions)
             # actions = [ [ [self.agents[ix].get_action(o, self.step_count, self.learners_specs[ix]['evaluate']) for o in obs] for ix, obs in enumerate(env_observations) ] for env_observations in self._obs_recv_buffer]
-=======
-            actions = [[[self.agents[ix].get_action(o, self.step_count, self.device, self.learners_specs[ix]['evaluate']) for o in obs] for ix, obs in enumerate(env_observations) ] for env_observations in self._obs_recv_buffer]
-            actions = np.array(actions)
-            self.envs.scatter(actions, root=MPI.ROOT)
-        elif 'Gym' in self.type:
-            # Gym
-            # same?
-            actions = [[[self.agents[ix].get_action(o, self.step_count,self.device,  self.learners_specs[ix]['evaluate']) for o in obs] for ix, obs in enumerate(env_observations) ] for env_observations in self._obs_recv_buffer]
-            actions = np.array(actions)
-            self.envs.Scatter([actions, MPI.DOUBLE], None, root=MPI.ROOT)
->>>>>>> 5779b0d6
         elif 'RoboCup' in self.type:
             actions = [[agent.get_action(obs, self.step_count,self.device) for agent, obs in zip(self.agents, observations)] for observations in self._obs_recv_buffer]
-            actions = np.array(actions)
             # self.log("The actions shape {}".format(actions))
-            self.envs.Scatter([actions, MPI.DOUBLE], None, root=MPI.ROOT)
+
+        actions = np.array(actions)
         # self.log("Obs {} Acs {}".format(self._obs_recv_buffer, self.actions))
+        self.envs.Scatter([actions, MPI.DOUBLE], None, root=MPI.ROOT)
 
     def _launch_envs(self):
         # Spawn Single Environments
@@ -213,7 +190,7 @@
         # return flat_1d_list([Admin._load_agents(learner_spec['load_path']) for learner_spec in self.learners_specs])
 
     def _receive_learner_spec(self, learner_ix):
-        learner_spec = self.learners.recv(None, source=learner_ix, tag=Tags.specs)
+        learner_spec = self.learners.recv(None, source=learner_ix, tag=Tags.specs) # blocking statement
         if learner_ix <= len(self.learners_specs) - 1:
             self.learners_specs[learner_ix] = learner_spec
         else:
@@ -224,13 +201,11 @@
         self.learners = MPI.COMM_WORLD.Accept(self.port) # Wait until check in learners, create comm
         # Get LearnersSpecs to load agents and start running
         self.learners_specs = []
-# <<<<<<< HEAD
         self.log("Expecting {} Learners".format(self.num_learners))
         for ix in range(self.num_learners):
             self._receive_learner_spec(ix)
         self.log("Got {} Learners: {}".format(len(self.learners_specs), self.learners_specs))
 
-<<<<<<< HEAD
         self.agents = self.load_agents_init()
 
         '''Create Role->AgentIX mapping'''
@@ -240,50 +215,13 @@
                 if role == agent.role:
                     self.role2agent[role] = ix
                     break
-# =======
-#         #self.log("Expecting {} learners".format(self.num_learners))
-#         for i in range(self.num_learners):
-#             '''Learner IDs are inserted in order :)'''
-#             learner_spec = self.learners.recv(None, source=i, tag=Tags.specs)
-#             self.learners_specs.append(learner_spec)
-#             #self.log("Received Learner {}".format(learner_spec['id']))
-#
-#         '''
-#             TODO
-#                 - Assuming one learner above
-#                 - load centralized/decentralized agents using the config
-#         '''
-#         #self.log("Got all Learners Specs\n\t{}".format(self.learners_specs))
-#         '''Assuming 1 Agent per Learner, we could break it with a star operation'''
-#         self.io.send(True, dest=0 , tag=Tags.io_menv_request)
-#         _ = self.io.recv(None, source = 0, tag=Tags.io_menv_request)
-#         self.agents = [ Admin._load_agents(learner_spec['load_path'])[0] for learner_spec in self.learners_specs ]
-#         self.io.send(True, dest=0, tag=Tags.io_menv_request)
-#         print('This Agent is on cuda: {}'.format((next(self.agents[0].actor.parameters()).device)))
-#         print('The device attribute of this agent is: {}'.format(self.agents[0].actor.device))
-#        #self.agents = [ Admin._load_agents(learner_spec['load_path'])[0] for learner_spec in self.learners_specs ]
-# >>>>>>> robocup-pbt-mpi
-=======
-        '''
-            TODO
-                - Assuming one learner above
-                - load centralized/decentralized agents using the config
-        '''
-        #self.log("Got all Learners Specs\n\t{}".format(self.learners_specs))
-        '''Assuming 1 Agent per Learner, we could break it with a star operation'''
-        self.io.send(True, dest=0 , tag=Tags.io_menv_request)
-        _ = self.io.recv(None, source = 0, tag=Tags.io_menv_request)
-        self.agents = [ Admin._load_agents(learner_spec['load_path'])[0] for learner_spec in self.learners_specs ]
-        self.io.send(True, dest=0, tag=Tags.io_menv_request)
-       #self.agents = [ Admin._load_agents(learner_spec['load_path'])[0] for learner_spec in self.learners_specs ]
->>>>>>> 5779b0d6
 
         # Cast LearnersSpecs to single envs for them to communicate with Learners
         self.envs.bcast(self.learners_specs, root=MPI.ROOT)
         '''Need match making process here'''
         self.envs_role2learner =  self.get_envs_role2learner()
         self.envs.scatter(self.envs_role2learner, root=MPI.ROOT)
-        # Get signal from single env that they have connected with Learner
+        '''Get signal from single env that they have connected with Learner'''
         envs_states = self.envs.gather(None, root=MPI.ROOT)
         # self.log(envs_status)
 
@@ -308,19 +246,10 @@
             'num_learners': self.num_learners
         }
 
-# <<<<<<< HEAD
     def _connect_io_handler(self):
-        self.log('Sending IO Connectiong Request')
+        # self.log('Sending IO Connectiong Request')
         self.io = MPI.COMM_WORLD.Connect(self.menvs_io_port, MPI.INFO_NULL)
         self.log('IOHandler connected')
-# =======
-#     def _io_load_agents(self):
-#         learner_id = self.info.Get_source()
-#         learner_spec = self.learners.recv(None, source=learner_id, tag=Tags.new_agents)
-#         '''Assuming 1 Agent per Learner'''
-#         self.io.send(learner_spec, dest=0, tag=Tags.io_checkpoint_load)
-#         self.agents[learner_id] = self.io.recv(None, source=MPI.ANY_SOURCE,tag=Tags.io_checkpoint_load)
-# >>>>>>> robocup-pbt-mpi
 
     def close(self):
         comm = MPI.Comm.Get_parent()
