import torch
from typing import Dict, List, Tuple, Any, Union
import numpy as np
from shiva.core.admin import logger
from abc import abstractmethod, ABC


class Environment(ABC):
    """ Abstract Environment Class all environments implemented in Shiva inherit from.
    """

    def __init__(self, configs: Dict):
        {setattr(self, k, v) for k, v in configs['Environment'].items()}
        self.configs = configs

        # Environment parameters
        self.observations = []
        self.actions = []
        self.rewards = []
        self.dones = []
        self.steps_per_episode = 0
        self.step_count = 0
        self.done_count = 0
        self.reward_per_step = 0
        self.reward_per_episode = 0
        self.reward_total = 0

        self.total_episodes_to_play = None


        # for previous versions support on attribute names
        if not hasattr(self, 'num_instances') and not hasattr(self, 'num_envs'):
            self.num_envs = 1
        if hasattr(self, 'num_instances') and not hasattr(self, 'num_envs'):
            self.num_envs = self.num_instances

        # normalization factors
        self.reward_factor = self.reward_factor if hasattr(self, 'reward_factor') else 1
        self.max_reward = self.max_reward if hasattr(self, 'max_reward') else 1
        self.min_reward = self.min_reward if hasattr(self, 'min_reward') else -1

    @abstractmethod
    def step(self, actions) -> None:
        """
        Passes in an action which is in turn passed into the environment to continue the 
        reinforcement training loop.
        """

    def finished(self, n_episodes=None) -> bool:
        """
            The environment controls when the Learner is done stepping on the Environment
            Here we evaluate the amount of episodes to be played
        """
        assert (n_episodes is not None), 'A @n_episodes is required to check if we are done running the Environment'
        return self.done_count >= n_episodes

    def start_env(self) -> bool:
        """ Typically can be used to launch the environment and set some initial values."""
        return True

    @abstractmethod
    def get_observation(self, agent) -> None:
        """Returns an observation."""

    @abstractmethod
    def get_observations(self) -> None:
        """Returns multiple observations."""

    @abstractmethod
    def get_action(self) -> None:
        """ Returns an action."""

    @abstractmethod
    def get_actions(self) -> None:
        """Returns multiple actions."""
    @abstractmethod
    def get_reward(self) -> None:
        """Returns the reward stepwise reward."""

    @abstractmethod
    def get_rewards(self) -> None:
        """Returns stepwise reward for all the agents."""

    def get_observation_space(self) -> np.array:
        """Returns the observation space dimension for the environment.
        Returns:
            Tuple of integers representing observation dimensions.
        """
        return self.observation_space

    def get_action_space(self) -> Tuple:
        """Returns the action space dimensions for the environment.
        Returns:
            Tuple of integers representing the actions dimensions.
        """
        return self.action_space

    def get_current_step(self) -> int:
        """ Returns the current step in the episode.
        Returns:
            Current step in the episode.
        """
        return self.step_count

    @abstractmethod
    def get_metrics(self) -> None:
        """Returns the metrics relevant to the environment.
        Returns:
            None
        """

    @abstractmethod
    def reset(self) -> None:
        """Resets the environment state and parameters.
        Returns:
            None
        """

    @abstractmethod
    def load_viewer(self) -> None:
        """Loads the environment's renderer.
        Returns:
            None
        """

    def normalize_reward(self, reward) -> float:
        """ Used to normalize the reward and multiply it by a factor.

        Experimental.

        Returns:
            Normalized reward multiplied by some factor given in the config.
        """
        return self.reward_factor*(reward-self.min_reward)/(self.max_reward-self.min_reward)

    def _normalize_reward(self, reward) -> float:
        """ Used to normalize the reward to a specified interval.

        Returns:
            Normalized reward to a given interval.
        """
        return (self.b-self.a)*(reward-self.min)/(self.max-self.min)

<<<<<<< HEAD
    def log(self, msg, to_print=False, verbose_level=-1) -> None:
        """If verbose_level is not given, by default will log

        Used to output debug messages.
        Returns:
            None
        """
=======
    def log(self, msg, verbose_level=-1) -> None:
        '''If verbose_level is not given, by default will log'''
>>>>>>> 83deee51
        if verbose_level <= self.configs['Admin']['log_verbosity']['Env']:
            text = "{}\t\t\t{}".format(str(self), msg)
            logger.info(text, self.configs['Admin']['print_debug'])

    def __str__(self) -> str:
        """Useful for outputting the class name.

        Returns (str):
            Class name as a string.
        """
        return "<{}>".format(self.__class__.__name__)<|MERGE_RESOLUTION|>--- conflicted
+++ resolved
@@ -141,18 +141,13 @@
         """
         return (self.b-self.a)*(reward-self.min)/(self.max-self.min)
 
-<<<<<<< HEAD
-    def log(self, msg, to_print=False, verbose_level=-1) -> None:
+    def log(self, msg, verbose_level=-1) -> None:
         """If verbose_level is not given, by default will log
 
         Used to output debug messages.
         Returns:
             None
         """
-=======
-    def log(self, msg, verbose_level=-1) -> None:
-        '''If verbose_level is not given, by default will log'''
->>>>>>> 83deee51
         if verbose_level <= self.configs['Admin']['log_verbosity']['Env']:
             text = "{}\t\t\t{}".format(str(self), msg)
             logger.info(text, self.configs['Admin']['print_debug'])
