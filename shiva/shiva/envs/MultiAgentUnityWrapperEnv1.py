import torch
import numpy as np
import time
from typing import Dict, List, Any, Optional, Tuple, Mapping as MappingType
from mlagents_envs.environment import UnityEnvironment
from mlagents_envs.side_channel.engine_configuration_channel import EngineConfigurationChannel
from mlagents_envs.side_channel.environment_parameters_channel import EnvironmentParametersChannel

from shiva.envs.Environment import Environment
from shiva.buffers.MultiTensorBuffer import MultiAgentTensorBuffer


class MultiAgentUnityWrapperEnv1(Environment):
    """ Unity Wrapper that supports MLAgents version 1

    Args:
         config (dict): Expects a dictionary with the environment configurations.

    Note:
        Loads in the Unity binary, extracts information about the agents, establishes the connection,
        and sets up initial values in order to begin stepping in the environment.

    Returns:
        None
    """
    def __init__(self, config) -> None:
        # assert UnityEnvironment.API_VERSION == 'API-12', 'Shiva only support mlagents v12'
        self.on_policy = False
        super(MultiAgentUnityWrapperEnv1, self).__init__(config)
        self.start_unity_environment()
        self.set_initial_values()

    def start_unity_environment(self) -> None:
        """
        Loads in the binary and passes an configs and props to the Unity end.

        Returns:
            None
        """
        self.channel = {
            'config': EngineConfigurationChannel(),
            'props': EnvironmentParametersChannel()
        }
        np.random.seed(self.manual_seed)
        torch.manual_seed(self.manual_seed)
        self.Unity = UnityEnvironment(
            file_name = self.exec,
            base_port = self.port if hasattr(self, 'port') else 5005, # 5005 is Unity's default value
            worker_id = self.worker_id,
            seed = self.manual_seed,
            side_channels = [self.channel['config'], self.channel['props']],
            no_graphics = not self.render,
            timeout_wait = self.timeout_wait if hasattr(self, 'timeout_wait') else 60
        )
        self.log(f"MANUAL SEED {self.manual_seed}")
        # https://github.com/Unity-Technologies/ml-agents/blob/master/docs/Python-API.md#environmentparameters
        self.channel['config'].set_configuration_parameters(**self.unity_configs)
        for param_name, param_value in self.unity_props.items():
            self.channel['props'].set_float_parameter(param_name, param_value)
        self.Unity.reset()
        self.log("Unity env started with behaviours: {}".format(self.Unity.get_behavior_names()))

    def set_initial_values(self) -> None:
        """ Gets the environment ready to begin the simulation.

        Grabs the environment parameters, behaviors, and prepares dictionaries to store the DecisionSteps,
        TerminalSteps, and resets the metrics before beginning.

        Returns:
            None
        """
        '''Unique Agent Behaviours'''
        self.roles = self.Unity.get_behavior_names()
        self.num_agents = len(self.roles)

        '''Grab all the Agents Specs'''
        self.RoleSpec = {role: self.Unity.get_behavior_spec(role) for role in self.roles}

        self.action_space = {role: self.get_action_space_from_unity_spec(self.RoleSpec[role]) for role in self.roles}
        self.observation_space = {role: self.get_observation_space_from_unity_spec(self.RoleSpec[role]) for role in self.roles}

        '''Init session cumulative metrics'''
        self.observations = {role: [] for role in self.roles}
        self.terminal_observations = {role: [] for role in self.roles}
        self.rewards = {role: [] for role in self.roles}
        self.dones = {role: [] for role in self.roles}
        self.reward_total = {role: 0 for role in self.roles}

        # Collect first set of datas from environment
        self.DecisionSteps = {role: None for role in self.roles}
        self.TerminalSteps = {role: None for role in self.roles}
        self.trajectory_ready_agent_ids = {role: [] for role in self.roles}

        self.collect_step_data() # collect first environment state
        '''Assuming all Roles Agent IDs are given at the beginning of the first episode'''
        self.role_agent_ids = {role: self.DecisionSteps[role].agent_id.tolist() for role in self.roles}

        '''Calculate how many instances Unity has'''
        self.num_instances_per_role = {role: len(self.DecisionSteps[role].agent_id) for role in self.roles}
        self.num_instances_per_env = self.DecisionSteps[self.roles[0]].obs[0].shape[0]

        '''Reset Metrics'''
        self.done_count = {role: 0 for role in self.roles}
        self.steps_per_episode = {role: [0 for _ in self.role_agent_ids[role]] for role in self.roles}
        self.reward_per_step = {role: [0 for _ in self.role_agent_ids[role]] for role in self.roles}
        self.reward_per_episode = {role: [0 for _ in self.role_agent_ids[role]] for role in self.roles}

        self.metric_reset()

    def reset(self, force=False, *args, **kwargs) -> None:
        """ Reset the environment and re-initialize metrics.
        Args:
            force (bool): Hard reset.
        Returns:
            None
        """
        if force:
            self.Unity.reset()
            self.metric_reset(force=True)

<<<<<<< HEAD
    def metric_reset(self, force=False, *args, **kwargs) -> None:
        """ Re-initializes our metrics. Unity resets the environment on its own; called by Shiva Learner.
        Args:
            force (bool): Hard reset.

        Returns:
            None
        """
=======
    def metric_reset(self, force=False, *args, **kwargs):
        '''
            To be called by Shiva Learner
            It's just to reinitialize our metrics. Unity resets the environment on its own.
        '''
>>>>>>> f2af784d
        self.temp_done_counter = 0
        for role in self.roles:
            for agent_id in self.role_agent_ids[role]:
                self.reset_agent_id(role, agent_id)
            if force:
                self.trajectory_ready_agent_ids[role] = []
                # maybe clear buffer?

    def reset_agent_id(self, role, agent_id) -> None:
        """ Empties the data accumulators for a specifc BehaviorName

        Necessary whenever an agent's trajectory ends with either success or failure.

        Returns:
            None
        """
        agent_ix = self.role_agent_ids[role].index(agent_id)
        self.steps_per_episode[role][agent_ix] = 0
        self.reward_per_step[role][agent_ix] = 0
        self.reward_per_episode[role][agent_ix] = 0

    def step(self, actions) -> Tuple[List, List, List, Dict]:
        """ Steps in the Unity Environment

        Takes the actions given by the agent, processes them, and steps in the Unity Environment.

        Returns:
            A tuple of lists of Observations, Rewards, Done Flags, and an Empty Dict for Legacy reasons.
        """
        self.raw_actions = {}
        self.actions = {}
        for ix, role in enumerate(self.roles):
            self.raw_actions[role] = np.array(actions[ix])
            self.actions[role] = self._clean_role_actions(role, actions[ix])
            self.Unity.set_actions(role, self.actions[role])
            # self.log(f"{self.raw_actions[role].shape} {self.raw_actions[role]}", verbose_level=1)
            # self.log(f"{self.actions[role].shape} {self.actions[role]}", verbose_level=1)
        self.Unity.step()

        self.request_actions = False
        while not self.request_actions:
            self.collect_step_data()
            if not self.request_actions:
                # step until we get a DecisionStep (we need an action)
                self.Unity.step()
        '''
            Metrics collection
                Episodic # of steps             self.steps_per_episode
                Cumulative # of steps           self.step_count
                Temporary episode count         self.temp_done_counter
                Cumulative # of episodes        self.done_count
                Step Reward                     self.reward_per_step
                Episodic Reward                 self.reward_per_episode
                Cumulative Reward               self.reward_total (average upon all the agents that are controlled by that Role)
        '''
        self.temp_done_counter += sum(sum(self.dones[role]) for role in self.roles)

        '''Metrics are now updated withing self.collect_step_data()'''
        # for role in self.roles:
            # for agent_ix, role_agent_id in enumerate(self.role_agent_ids[role]):
                # self.steps_per_episode[role][agent_ix] += 1
                # self.reward_per_step[role][agent_ix] = self.rewards[role][agent_ix]
                # self.reward_per_episode[role][agent_ix] += self.rewards[role][agent_ix]
            # self.reward_total[role] += sum(self.rewards[role]) / self.num_instances_per_role[role] # total average reward
            # self.done_count[role] += sum(self.dones[role])

        return list(self.observations.values()), list(self.rewards.values()), list(self.dones.values()), {}

    def _unity_reshape(self, arr: np.ndarray) -> np.ndarray:
        """Unity reshape of the data - concats all same Role agents trajectories

        Reduces a three dimension array to two dimensions by squeezing the number of agents and the length
        of the trajectory into one dimension.

        Returns:
            Numpy array (total data values, dimension of data value)
        """
        traj_length, num_agents, dim = arr.shape
        return np.reshape(arr, (traj_length * num_agents, dim))

    def collect_step_data(self) -> None:
        """ Gets batches of data for the agents in the simulation.

        Note:
            Although this function doesn't return anything, the SARSA values are stored in internal data accumulator
            structures.

        Returns:
            None
        """

        '''per @vincentpierre (MLAgents developer) - 
        https://forum.unity.com/threads/decisionstep-vs-terminalstep.903227/#post-5927795 If an AgentId is both in 
        DecisionStep and TerminalStep, it means that the Agent reseted in Unity and immediately requested a decision. 
        In your example, Agents 1, 7 and 9 had their episode terminated, started a new episode and requested a new 
        decision. All in the same call to env.step() '''

        for role in self.roles:
            self.DecisionSteps[role], self.TerminalSteps[role] = self.Unity.get_steps(role)

            # try:
            #     self.log(f"Step {self.steps_per_episode[role]} Role {role} Decision: {self.DecisionSteps[role].agent_id}, Terminal: {self.TerminalSteps[role].agent_id}", verbose_level=3)
            # except:
            #     pass

            if len(self.TerminalSteps[role].agent_id) > 0:
                '''Agents that are on a Terminal Step'''
                # self.log(f"TerminalSteps {self.TerminalSteps[role].agent_id}", verbose_level=3)
                self.terminal_observations[role] = self._flatten_observations(self.TerminalSteps[role].obs)
                self.trajectory_ready_agent_ids[role] += self.TerminalSteps[role].agent_id.tolist()
                for terminal_step_agent_ix, role_agent_id in enumerate(self.TerminalSteps[role].agent_id):
                    agent_ix = self.role_agent_ids[role].index(role_agent_id)

                    # Append to buffer last experience
                    exp = list(map(torch.clone, (torch.tensor([self.observations[role][agent_ix]], dtype=torch.float64),
                                                 torch.tensor([self.raw_actions[role][agent_ix]], dtype=torch.float64),
                                                 torch.tensor([self.TerminalSteps[role].reward[terminal_step_agent_ix]], dtype=torch.float64).unsqueeze(dim=-1),
                                                 torch.tensor([self.terminal_observations[role][terminal_step_agent_ix]], dtype=torch.float64),
                                                 torch.tensor([[True]], dtype=torch.bool).unsqueeze(dim=-1)
                                                 )))
                    self.trajectory_buffers[role][role_agent_id].push(exp)

                    # Update terminal metrics
                    self.done_count[role] += 1
                    self.steps_per_episode[role][agent_ix] += 1
                    self.reward_per_step[role][agent_ix] = self.TerminalSteps[role].reward[terminal_step_agent_ix]
                    self.reward_per_episode[role][agent_ix] += self.TerminalSteps[role].reward[terminal_step_agent_ix]
                    self.reward_total[role] = self.reward_total[role] + (self.reward_per_episode[role][agent_ix] / self.num_instances_per_role[role]) # Incremental Means Method

                    # Prepare trajectory for MPIEnv to send
                    self._ready_trajectories[role][role_agent_id] += [[*map(self._unity_reshape, self.trajectory_buffers[role][role_agent_id].all_numpy())] + [self.get_role_metrics(role, role_agent_id, episodic=True)]]

                    # Reset
                    self.reset_agent_id(role, role_agent_id)
                    self.trajectory_buffers[role][role_agent_id].reset()

            # self.log(f"DecisionStep {self.DecisionSteps[role].reward} TerminalStep {self.TerminalSteps[role].reward}", verbose_level=-2)

            if len(self.DecisionSteps[role].agent_id) > 0:
                '''Agents who need a next action'''
                # self.observations = {role:self._flatten_observations(self.DecisionSteps[role].obs) for role in self.roles} # unsure if needed to flatten observations???? This might be deprecated
                # Should we just copy over the observations for the role?
                self.previous_observation = self.observations.copy()
                # Here we are just coping over the obsercations from the decisionstep for the specific role that we
                # are currently looping through
                self.observations[role] = self._flatten_observations(self.DecisionSteps[role].obs)
                # self.log(f"{self.observations[role].shape}", verbose_level=1)

                self.rewards[role] = self.DecisionSteps[role].reward
                self.dones[role] = [False] * len(self.DecisionSteps[role].agent_id)
                if hasattr(self, 'raw_actions'):
                    self.request_actions = True

                    for decision_step_agent_ix, role_agent_id in enumerate(self.DecisionSteps[role].agent_id):

                        # Important IF statement because if Agent_ID is on both DecisionStep and TerminalStep
                        # means that Unity automatically resetted the agent and it's on the very first state of the Env
                        # (where we haven't taken an action yet!)
                        if role_agent_id not in self.TerminalSteps[role].agent_id:

                            agent_ix = self.role_agent_ids[role].index(role_agent_id)
                            exp = list(map(torch.clone, (torch.tensor([self.previous_observation[role][agent_ix]], dtype=torch.float64),
                                                         torch.tensor([self.raw_actions[role][agent_ix]], dtype=torch.float64),
                                                         torch.tensor([self.rewards[role][agent_ix]], dtype=torch.float64).unsqueeze(dim=-1),
                                                         torch.tensor([self.observations[role][agent_ix]], dtype=torch.float64),
                                                         torch.tensor([[False]], dtype=torch.bool).unsqueeze(dim=-1)
                                                         )))
                            self.trajectory_buffers[role][role_agent_id].push(exp)

                            # Update metrics at each agent step
                            self.steps_per_episode[role][agent_ix] += 1
                            self.reward_per_step[role][agent_ix] = self.rewards[role][agent_ix]
                            self.reward_per_episode[role][agent_ix] += self.rewards[role][agent_ix]

    def _flatten_observations(self, obs) -> np.ndarray:
        """Turns the funky (2, 16, 56) array into a (16, 112)"""
        return np.concatenate([o for o in obs], axis=-1)

    def get_metrics(self, episodic=True) -> List[Dict.values]:
        """MultiAgent Metrics

        Used for Tensorboard.

        Args:
            episodic (bool): Indicates whether to get episodic or stepwise metrics.

        Returns:
            A list of metric values
        """
        metrics = {role: [self.get_role_metrics(role, role_agent_id, episodic) for role_agent_id in self.role_agent_ids[role]] for ix, role in enumerate(self.roles)}
        return list(metrics.values())

    def get_role_metrics(self, role: str, role_agent_id: int, episodic: bool = True) -> List[Tuple[str, Any]]:
        """ Gets the metrics for a specific role

        Used for Tensorboard.

        Args:
            role (str): BehaviorName of the agent.
            role_agent_id (int): Unique Agent Identifier.
            episodic (bool): Indicates whether to get episodic or stepwise metrics.
        Returns:
            A list of metric tuples.

        """
        agent_ix = self.role_agent_ids[role].index(role_agent_id)
        if not episodic:
            metrics = [
                ('Reward/Per_Step', self.reward_per_step[role][agent_ix])
            ]
        else:
            metrics = [
                ('Reward/Per_Episode', self.reward_per_episode[role][agent_ix]),
                (f'{role}/Steps_Per_Episode', self.steps_per_episode[role][agent_ix])
            ]
        return metrics

    def is_done(self, n_episodes: int = 0):
        """Check if there's any role-agent that has finished the episode
        Args:
            n_episodes (int):
        """
        # self.log(f"DecisionSteps {self.DecisionSteps[self.roles[0]].agent_id}")
        # self.log(f"TerminalStep {self.TerminalSteps[self.roles[0]].agent_id}")
        return sum([len(self.trajectory_ready_agent_ids[role]) for role in self.roles]) > n_episodes

    def _clean_role_actions(self, role: str, role_actions: np.ndarray) -> np.ndarray:
        """ Converts discrete action probabilities into one hot encoding
            Input dimension is (num_agents_for_this_role, action_space)

            Get the argmax when the Action Space is Discrete
            else, make sure it's numpy array

        Returns:
            Numpy N-Dimension Array
        """
        if self.RoleSpec[role].is_action_discrete():
            role_actions = np.array(role_actions)
            actions = np.zeros(shape=(len(self.role_agent_ids[role]), len(self.RoleSpec[role].action_shape)))
            for agent_ix, agent_id in enumerate(self.role_agent_ids[role]):
                _cum_ix = 0
                for ac_ix, ac_dim in enumerate(self.RoleSpec[role].action_shape):
                    actions[agent_ix, ac_ix] = np.argmax(role_actions[agent_ix, _cum_ix:ac_dim + _cum_ix])
                    _cum_ix += ac_dim
        elif type(role_actions) != np.ndarray:
            actions = np.array(role_actions)
        # self.log(f"Clean action: {actions}")
        return actions

    def get_action_space_from_unity_spec(self, unity_spec: Dict) -> Dict[str, Any]:
        """ Checks BehaviorSpec (Agent) has a discrete or continuous actionspace.

        Used to infer the actionspace at runtime.

        Args:
            unity_spec (Dict): BehaviorName received from the unity environment.

        Returns:
            Discrete
                A dictionary of string, int pairs.
            Continuous
                A dictionary of string, tuple pairs.
        """
        if unity_spec.is_action_discrete():
            return {
                'discrete': unity_spec.action_shape,
                'continuous': 0,
                'param': 0,
                'acs_space': unity_spec.action_shape
            }
        elif unity_spec.is_action_continuous():
            return {
                'discrete': 0,
                'continuous': (unity_spec.action_size,),
                'param': (unity_spec.action_size,),
                'acs_space': (unity_spec.action_size,)
            }
        else:
            assert "Something weird happened here..."

    def get_observation_space_from_unity_spec(self, unity_spec: object):
        """ This sums up the obeservation_shapes for the agents in a given BehaviorSpec

        Returns:
            Integer
        """
        # flatten the obs_shape, g.e. from [(56,), (56,)] to 112
        return sum([sum(obs_shape) for obs_shape in unity_spec.observation_shapes])

    def get_observations(self) -> List[np.array]:
        """ Returns observations from the current step of each agent.

        Returns:
            list of np.arrays
        """
        return list(self.observations.values())

    def get_actions(self) -> List[np.array]:
        """ Returns actions from the current step of each agent.

        Returns:
            list of np.arrays
        """
        return list(self.actions.values())

    def get_reward_episode(self) -> Dict[str, float]:
        """ Returns the episodic rewards organized in a dictionary by role names.

        Returns:
            Dictionary with roles and floats as key value pairs
        """
        episodic_reward = {}
        for role in self.roles:
            # take an average when there are many instances within one Unity simulation
            episodic_reward[role] = sum(self.reward_per_episode[role]) / len(self.reward_per_episode[role])
        return episodic_reward

    def get_rewards(self):
        return list(self.rewards.values())

<<<<<<< HEAD
    def create_buffers(self) -> None:
        """ Makes buffers for episodic trajectories to be stored in.

        Todo:
            -Not best approach but solves current issue with Unity step function
             Need a buffer for each Agent as they terminate at different times and could turn the Tensor buffer into undesired shapes,
             so here we keep a separate buffer for each individual Agent in the simulation
            -Secondary approach (possibly cheaper) could be to use a python list to collect data of current trajectory
             And convert to numpy before sending trajectory
             Test performance for Multiple environments within one single Unity simulation

        Returns:
            None
        """
=======
    def create_buffers(self, config=None):
        '''
        IMPORTANT
            Not best approach but solves current issue with Unity step function
            Need a buffer for each Agent as they *terminate at different times* and could turn the Tensor buffer into undesired shapes (not a rectangle!),
            so here we keep a separate buffer for each individual Agent in the simulation

            Secondary approach (possibly cheaper) could be to use a python list to collect data of current trajectory
            And convert to numpy before sending trajectory
            Test performance for Multiple environments within one single Unity simulation
        '''
        config = self.configs if config is None else config
        config['Buffer']['capacity'] += 1 # Unity specific...
>>>>>>> f2af784d
        self.trajectory_buffers = {}
        self._ready_trajectories = {}
        for role in self.roles:
            self.trajectory_buffers[role] = {}
            self._ready_trajectories[role] = {}
            for role_agent_id in self.role_agent_ids[role]:
                self.trajectory_buffers[role][role_agent_id] = MultiAgentTensorBuffer(1, # 1 because we are iterating on roles and role_agent_ids
                                                                                      self.observation_space[role],
                                                                                      sum(self.action_space[role]['acs_space']),
                                                                                      config
                                                                                      )
                self._ready_trajectories[role][role_agent_id] = []

    def reset_buffers(self) -> None:
        """ Empties the trajectory buffers for the next episode.

        Returns:
            None
        """
        for _, role_buffers in self.trajectory_buffers.items():
            for _, role_agent_buffer in role_buffers.items():
                role_agent_buffer.reset()

    def close(self):
        """ Closes the connection with the Unity Environment.
        Also deletes the environment attribute from the Class.
        Returns:
            None
        """
        self.Unity.close()
        delattr(self, 'Unity')

    def debug(self) -> None:
        """ Prints out Behavior Names, and Batched Steps

        Returns:
            None
        """
        try:
            print('self -->', self.__dict__)
            # print('UnityEnv -->', self.Unity.__dict__)
            print('RoleSpec -->', self.RoleSpec)
            print('BatchStepResults -->', self.batched_step_results.__dict__)
        except:
            print('debug except')<|MERGE_RESOLUTION|>--- conflicted
+++ resolved
@@ -23,6 +23,7 @@
     Returns:
         None
     """
+
     def __init__(self, config) -> None:
         # assert UnityEnvironment.API_VERSION == 'API-12', 'Shiva only support mlagents v12'
         self.on_policy = False
@@ -44,13 +45,13 @@
         np.random.seed(self.manual_seed)
         torch.manual_seed(self.manual_seed)
         self.Unity = UnityEnvironment(
-            file_name = self.exec,
-            base_port = self.port if hasattr(self, 'port') else 5005, # 5005 is Unity's default value
-            worker_id = self.worker_id,
-            seed = self.manual_seed,
-            side_channels = [self.channel['config'], self.channel['props']],
-            no_graphics = not self.render,
-            timeout_wait = self.timeout_wait if hasattr(self, 'timeout_wait') else 60
+            file_name=self.exec,
+            base_port=self.port if hasattr(self, 'port') else 5005,  # 5005 is Unity's default value
+            worker_id=self.worker_id,
+            seed=self.manual_seed,
+            side_channels=[self.channel['config'], self.channel['props']],
+            no_graphics=not self.render,
+            timeout_wait=self.timeout_wait if hasattr(self, 'timeout_wait') else 60
         )
         self.log(f"MANUAL SEED {self.manual_seed}")
         # https://github.com/Unity-Technologies/ml-agents/blob/master/docs/Python-API.md#environmentparameters
@@ -77,7 +78,8 @@
         self.RoleSpec = {role: self.Unity.get_behavior_spec(role) for role in self.roles}
 
         self.action_space = {role: self.get_action_space_from_unity_spec(self.RoleSpec[role]) for role in self.roles}
-        self.observation_space = {role: self.get_observation_space_from_unity_spec(self.RoleSpec[role]) for role in self.roles}
+        self.observation_space = {role: self.get_observation_space_from_unity_spec(self.RoleSpec[role]) for role in
+                                  self.roles}
 
         '''Init session cumulative metrics'''
         self.observations = {role: [] for role in self.roles}
@@ -91,7 +93,7 @@
         self.TerminalSteps = {role: None for role in self.roles}
         self.trajectory_ready_agent_ids = {role: [] for role in self.roles}
 
-        self.collect_step_data() # collect first environment state
+        self.collect_step_data()  # collect first environment state
         '''Assuming all Roles Agent IDs are given at the beginning of the first episode'''
         self.role_agent_ids = {role: self.DecisionSteps[role].agent_id.tolist() for role in self.roles}
 
@@ -116,9 +118,8 @@
         """
         if force:
             self.Unity.reset()
-            self.metric_reset(force=True)
-
-<<<<<<< HEAD
+        self.metric_reset(force=True)
+
     def metric_reset(self, force=False, *args, **kwargs) -> None:
         """ Re-initializes our metrics. Unity resets the environment on its own; called by Shiva Learner.
         Args:
@@ -127,13 +128,6 @@
         Returns:
             None
         """
-=======
-    def metric_reset(self, force=False, *args, **kwargs):
-        '''
-            To be called by Shiva Learner
-            It's just to reinitialize our metrics. Unity resets the environment on its own.
-        '''
->>>>>>> f2af784d
         self.temp_done_counter = 0
         for role in self.roles:
             for agent_id in self.role_agent_ids[role]:
@@ -142,6 +136,7 @@
                 self.trajectory_ready_agent_ids[role] = []
                 # maybe clear buffer?
 
+
     def reset_agent_id(self, role, agent_id) -> None:
         """ Empties the data accumulators for a specifc BehaviorName
 
@@ -154,6 +149,7 @@
         self.steps_per_episode[role][agent_ix] = 0
         self.reward_per_step[role][agent_ix] = 0
         self.reward_per_episode[role][agent_ix] = 0
+
 
     def step(self, actions) -> Tuple[List, List, List, Dict]:
         """ Steps in the Unity Environment
@@ -193,14 +189,15 @@
 
         '''Metrics are now updated withing self.collect_step_data()'''
         # for role in self.roles:
-            # for agent_ix, role_agent_id in enumerate(self.role_agent_ids[role]):
-                # self.steps_per_episode[role][agent_ix] += 1
-                # self.reward_per_step[role][agent_ix] = self.rewards[role][agent_ix]
-                # self.reward_per_episode[role][agent_ix] += self.rewards[role][agent_ix]
-            # self.reward_total[role] += sum(self.rewards[role]) / self.num_instances_per_role[role] # total average reward
-            # self.done_count[role] += sum(self.dones[role])
+        # for agent_ix, role_agent_id in enumerate(self.role_agent_ids[role]):
+        # self.steps_per_episode[role][agent_ix] += 1
+        # self.reward_per_step[role][agent_ix] = self.rewards[role][agent_ix]
+        # self.reward_per_episode[role][agent_ix] += self.rewards[role][agent_ix]
+        # self.reward_total[role] += sum(self.rewards[role]) / self.num_instances_per_role[role] # total average reward
+        # self.done_count[role] += sum(self.dones[role])
 
         return list(self.observations.values()), list(self.rewards.values()), list(self.dones.values()), {}
+
 
     def _unity_reshape(self, arr: np.ndarray) -> np.ndarray:
         """Unity reshape of the data - concats all same Role agents trajectories
@@ -214,104 +211,113 @@
         traj_length, num_agents, dim = arr.shape
         return np.reshape(arr, (traj_length * num_agents, dim))
 
+
     def collect_step_data(self) -> None:
-        """ Gets batches of data for the agents in the simulation.
-
-        Note:
-            Although this function doesn't return anything, the SARSA values are stored in internal data accumulator
-            structures.
-
-        Returns:
-            None
-        """
-
-        '''per @vincentpierre (MLAgents developer) - 
-        https://forum.unity.com/threads/decisionstep-vs-terminalstep.903227/#post-5927795 If an AgentId is both in 
-        DecisionStep and TerminalStep, it means that the Agent reseted in Unity and immediately requested a decision. 
-        In your example, Agents 1, 7 and 9 had their episode terminated, started a new episode and requested a new 
-        decision. All in the same call to env.step() '''
-
-        for role in self.roles:
-            self.DecisionSteps[role], self.TerminalSteps[role] = self.Unity.get_steps(role)
-
-            # try:
-            #     self.log(f"Step {self.steps_per_episode[role]} Role {role} Decision: {self.DecisionSteps[role].agent_id}, Terminal: {self.TerminalSteps[role].agent_id}", verbose_level=3)
-            # except:
-            #     pass
-
-            if len(self.TerminalSteps[role].agent_id) > 0:
-                '''Agents that are on a Terminal Step'''
-                # self.log(f"TerminalSteps {self.TerminalSteps[role].agent_id}", verbose_level=3)
-                self.terminal_observations[role] = self._flatten_observations(self.TerminalSteps[role].obs)
-                self.trajectory_ready_agent_ids[role] += self.TerminalSteps[role].agent_id.tolist()
-                for terminal_step_agent_ix, role_agent_id in enumerate(self.TerminalSteps[role].agent_id):
-                    agent_ix = self.role_agent_ids[role].index(role_agent_id)
-
-                    # Append to buffer last experience
-                    exp = list(map(torch.clone, (torch.tensor([self.observations[role][agent_ix]], dtype=torch.float64),
-                                                 torch.tensor([self.raw_actions[role][agent_ix]], dtype=torch.float64),
-                                                 torch.tensor([self.TerminalSteps[role].reward[terminal_step_agent_ix]], dtype=torch.float64).unsqueeze(dim=-1),
-                                                 torch.tensor([self.terminal_observations[role][terminal_step_agent_ix]], dtype=torch.float64),
-                                                 torch.tensor([[True]], dtype=torch.bool).unsqueeze(dim=-1)
-                                                 )))
-                    self.trajectory_buffers[role][role_agent_id].push(exp)
-
-                    # Update terminal metrics
-                    self.done_count[role] += 1
-                    self.steps_per_episode[role][agent_ix] += 1
-                    self.reward_per_step[role][agent_ix] = self.TerminalSteps[role].reward[terminal_step_agent_ix]
-                    self.reward_per_episode[role][agent_ix] += self.TerminalSteps[role].reward[terminal_step_agent_ix]
-                    self.reward_total[role] = self.reward_total[role] + (self.reward_per_episode[role][agent_ix] / self.num_instances_per_role[role]) # Incremental Means Method
-
-                    # Prepare trajectory for MPIEnv to send
-                    self._ready_trajectories[role][role_agent_id] += [[*map(self._unity_reshape, self.trajectory_buffers[role][role_agent_id].all_numpy())] + [self.get_role_metrics(role, role_agent_id, episodic=True)]]
-
-                    # Reset
-                    self.reset_agent_id(role, role_agent_id)
-                    self.trajectory_buffers[role][role_agent_id].reset()
-
-            # self.log(f"DecisionStep {self.DecisionSteps[role].reward} TerminalStep {self.TerminalSteps[role].reward}", verbose_level=-2)
-
-            if len(self.DecisionSteps[role].agent_id) > 0:
-                '''Agents who need a next action'''
-                # self.observations = {role:self._flatten_observations(self.DecisionSteps[role].obs) for role in self.roles} # unsure if needed to flatten observations???? This might be deprecated
-                # Should we just copy over the observations for the role?
-                self.previous_observation = self.observations.copy()
-                # Here we are just coping over the obsercations from the decisionstep for the specific role that we
-                # are currently looping through
-                self.observations[role] = self._flatten_observations(self.DecisionSteps[role].obs)
-                # self.log(f"{self.observations[role].shape}", verbose_level=1)
-
-                self.rewards[role] = self.DecisionSteps[role].reward
-                self.dones[role] = [False] * len(self.DecisionSteps[role].agent_id)
-                if hasattr(self, 'raw_actions'):
-                    self.request_actions = True
-
-                    for decision_step_agent_ix, role_agent_id in enumerate(self.DecisionSteps[role].agent_id):
-
-                        # Important IF statement because if Agent_ID is on both DecisionStep and TerminalStep
-                        # means that Unity automatically resetted the agent and it's on the very first state of the Env
-                        # (where we haven't taken an action yet!)
-                        if role_agent_id not in self.TerminalSteps[role].agent_id:
-
-                            agent_ix = self.role_agent_ids[role].index(role_agent_id)
-                            exp = list(map(torch.clone, (torch.tensor([self.previous_observation[role][agent_ix]], dtype=torch.float64),
-                                                         torch.tensor([self.raw_actions[role][agent_ix]], dtype=torch.float64),
-                                                         torch.tensor([self.rewards[role][agent_ix]], dtype=torch.float64).unsqueeze(dim=-1),
-                                                         torch.tensor([self.observations[role][agent_ix]], dtype=torch.float64),
-                                                         torch.tensor([[False]], dtype=torch.bool).unsqueeze(dim=-1)
-                                                         )))
-                            self.trajectory_buffers[role][role_agent_id].push(exp)
-
-                            # Update metrics at each agent step
-                            self.steps_per_episode[role][agent_ix] += 1
-                            self.reward_per_step[role][agent_ix] = self.rewards[role][agent_ix]
-                            self.reward_per_episode[role][agent_ix] += self.rewards[role][agent_ix]
+            """ Gets batches of data for the agents in the simulation.
+
+            Note:
+                Although this function doesn't return anything, the SARSA values are stored in internal data accumulator
+                structures.
+
+            Returns:
+                None
+            """
+
+            '''per @vincentpierre (MLAgents developer) - 
+            https://forum.unity.com/threads/decisionstep-vs-terminalstep.903227/#post-5927795 If an AgentId is both in 
+            DecisionStep and TerminalStep, it means that the Agent reseted in Unity and immediately requested a decision. 
+            In your example, Agents 1, 7 and 9 had their episode terminated, started a new episode and requested a new 
+            decision. All in the same call to env.step() '''
+
+            for role in self.roles:
+                self.DecisionSteps[role], self.TerminalSteps[role] = self.Unity.get_steps(role)
+
+                # try:
+                #     self.log(f"Step {self.steps_per_episode[role]} Role {role} Decision: {self.DecisionSteps[role].agent_id}, Terminal: {self.TerminalSteps[role].agent_id}", verbose_level=3)
+                # except:
+                #     pass
+
+                if len(self.TerminalSteps[role].agent_id) > 0:
+                    '''Agents that are on a Terminal Step'''
+                    # self.log(f"TerminalSteps {self.TerminalSteps[role].agent_id}", verbose_level=3)
+                    self.terminal_observations[role] = self._flatten_observations(self.TerminalSteps[role].obs)
+                    self.trajectory_ready_agent_ids[role] += self.TerminalSteps[role].agent_id.tolist()
+                    for terminal_step_agent_ix, role_agent_id in enumerate(self.TerminalSteps[role].agent_id):
+                        agent_ix = self.role_agent_ids[role].index(role_agent_id)
+
+                        # Append to buffer last experience
+                        exp = list(map(torch.clone, (torch.tensor([self.observations[role][agent_ix]], dtype=torch.float64),
+                                                     torch.tensor([self.raw_actions[role][agent_ix]], dtype=torch.float64),
+                                                     torch.tensor([self.TerminalSteps[role].reward[terminal_step_agent_ix]],
+                                                                  dtype=torch.float64).unsqueeze(dim=-1),
+                                                     torch.tensor([self.terminal_observations[role][terminal_step_agent_ix]],
+                                                                  dtype=torch.float64),
+                                                     torch.tensor([[True]], dtype=torch.bool).unsqueeze(dim=-1)
+                                                     )))
+                        self.trajectory_buffers[role][role_agent_id].push(exp)
+
+                        # Update terminal metrics
+                        self.done_count[role] += 1
+                        self.steps_per_episode[role][agent_ix] += 1
+                        self.reward_per_step[role][agent_ix] = self.TerminalSteps[role].reward[terminal_step_agent_ix]
+                        self.reward_per_episode[role][agent_ix] += self.TerminalSteps[role].reward[terminal_step_agent_ix]
+                        self.reward_total[role] = self.reward_total[role] + (
+                                self.reward_per_episode[role][agent_ix] / self.num_instances_per_role[
+                            role])  # Incremental Means Method
+
+                        # Prepare trajectory for MPIEnv to send
+                        self._ready_trajectories[role][role_agent_id] += [
+                            [*map(self._unity_reshape, self.trajectory_buffers[role][role_agent_id].all_numpy())] + [
+                                self.get_role_metrics(role, role_agent_id, episodic=True)]]
+
+                        # Reset
+                        self.reset_agent_id(role, role_agent_id)
+                        self.trajectory_buffers[role][role_agent_id].reset()
+
+                # self.log(f"DecisionStep {self.DecisionSteps[role].reward} TerminalStep {self.TerminalSteps[role].reward}", verbose_level=-2)
+
+                if len(self.DecisionSteps[role].agent_id) > 0:
+                    '''Agents who need a next action'''
+                    # self.observations = {role:self._flatten_observations(self.DecisionSteps[role].obs) for role in self.roles} # unsure if needed to flatten observations???? This might be deprecated
+                    # Should we just copy over the observations for the role?
+                    self.previous_observation = self.observations.copy()
+                    # Here we are just coping over the obsercations from the decisionstep for the specific role that we
+                    # are currently looping through
+                    self.observations[role] = self._flatten_observations(self.DecisionSteps[role].obs)
+                    # self.log(f"{self.observations[role].shape}", verbose_level=1)
+
+                    self.rewards[role] = self.DecisionSteps[role].reward
+                    self.dones[role] = [False] * len(self.DecisionSteps[role].agent_id)
+                    if hasattr(self, 'raw_actions'):
+                        self.request_actions = True
+
+                        for decision_step_agent_ix, role_agent_id in enumerate(self.DecisionSteps[role].agent_id):
+
+                            # Important IF statement because if Agent_ID is on both DecisionStep and TerminalStep
+                            # means that Unity automatically resetted the agent and it's on the very first state of the Env
+                            # (where we haven't taken an action yet!)
+                            if role_agent_id not in self.TerminalSteps[role].agent_id:
+                                agent_ix = self.role_agent_ids[role].index(role_agent_id)
+                                exp = list(map(torch.clone,
+                                               (torch.tensor([self.previous_observation[role][agent_ix]], dtype=torch.float64),
+                                                torch.tensor([self.raw_actions[role][agent_ix]], dtype=torch.float64),
+                                                torch.tensor([self.rewards[role][agent_ix]], dtype=torch.float64).unsqueeze(
+                                                    dim=-1),
+                                                torch.tensor([self.observations[role][agent_ix]], dtype=torch.float64),
+                                                torch.tensor([[False]], dtype=torch.bool).unsqueeze(dim=-1)
+                                                )))
+                                self.trajectory_buffers[role][role_agent_id].push(exp)
+
+                                # Update metrics at each agent step
+                                self.steps_per_episode[role][agent_ix] += 1
+                                self.reward_per_step[role][agent_ix] = self.rewards[role][agent_ix]
+                                self.reward_per_episode[role][agent_ix] += self.rewards[role][agent_ix]
 
     def _flatten_observations(self, obs) -> np.ndarray:
         """Turns the funky (2, 16, 56) array into a (16, 112)"""
         return np.concatenate([o for o in obs], axis=-1)
 
+
     def get_metrics(self, episodic=True) -> List[Dict.values]:
         """MultiAgent Metrics
 
@@ -323,8 +329,11 @@
         Returns:
             A list of metric values
         """
-        metrics = {role: [self.get_role_metrics(role, role_agent_id, episodic) for role_agent_id in self.role_agent_ids[role]] for ix, role in enumerate(self.roles)}
+        metrics = {
+            role: [self.get_role_metrics(role, role_agent_id, episodic) for role_agent_id in self.role_agent_ids[role]] for
+            ix, role in enumerate(self.roles)}
         return list(metrics.values())
+
 
     def get_role_metrics(self, role: str, role_agent_id: int, episodic: bool = True) -> List[Tuple[str, Any]]:
         """ Gets the metrics for a specific role
@@ -351,6 +360,7 @@
             ]
         return metrics
 
+
     def is_done(self, n_episodes: int = 0):
         """Check if there's any role-agent that has finished the episode
         Args:
@@ -359,6 +369,7 @@
         # self.log(f"DecisionSteps {self.DecisionSteps[self.roles[0]].agent_id}")
         # self.log(f"TerminalStep {self.TerminalSteps[self.roles[0]].agent_id}")
         return sum([len(self.trajectory_ready_agent_ids[role]) for role in self.roles]) > n_episodes
+
 
     def _clean_role_actions(self, role: str, role_actions: np.ndarray) -> np.ndarray:
         """ Converts discrete action probabilities into one hot encoding
@@ -382,6 +393,7 @@
             actions = np.array(role_actions)
         # self.log(f"Clean action: {actions}")
         return actions
+
 
     def get_action_space_from_unity_spec(self, unity_spec: Dict) -> Dict[str, Any]:
         """ Checks BehaviorSpec (Agent) has a discrete or continuous actionspace.
@@ -414,6 +426,7 @@
         else:
             assert "Something weird happened here..."
 
+
     def get_observation_space_from_unity_spec(self, unity_spec: object):
         """ This sums up the obeservation_shapes for the agents in a given BehaviorSpec
 
@@ -423,6 +436,7 @@
         # flatten the obs_shape, g.e. from [(56,), (56,)] to 112
         return sum([sum(obs_shape) for obs_shape in unity_spec.observation_shapes])
 
+
     def get_observations(self) -> List[np.array]:
         """ Returns observations from the current step of each agent.
 
@@ -431,6 +445,7 @@
         """
         return list(self.observations.values())
 
+
     def get_actions(self) -> List[np.array]:
         """ Returns actions from the current step of each agent.
 
@@ -438,6 +453,7 @@
             list of np.arrays
         """
         return list(self.actions.values())
+
 
     def get_reward_episode(self) -> Dict[str, float]:
         """ Returns the episodic rewards organized in a dictionary by role names.
@@ -451,11 +467,12 @@
             episodic_reward[role] = sum(self.reward_per_episode[role]) / len(self.reward_per_episode[role])
         return episodic_reward
 
+
     def get_rewards(self):
         return list(self.rewards.values())
 
-<<<<<<< HEAD
-    def create_buffers(self) -> None:
+
+    def create_buffers(self, config=None):
         """ Makes buffers for episodic trajectories to be stored in.
 
         Todo:
@@ -469,33 +486,24 @@
         Returns:
             None
         """
-=======
-    def create_buffers(self, config=None):
-        '''
-        IMPORTANT
-            Not best approach but solves current issue with Unity step function
-            Need a buffer for each Agent as they *terminate at different times* and could turn the Tensor buffer into undesired shapes (not a rectangle!),
-            so here we keep a separate buffer for each individual Agent in the simulation
-
-            Secondary approach (possibly cheaper) could be to use a python list to collect data of current trajectory
-            And convert to numpy before sending trajectory
-            Test performance for Multiple environments within one single Unity simulation
-        '''
         config = self.configs if config is None else config
-        config['Buffer']['capacity'] += 1 # Unity specific...
->>>>>>> f2af784d
+        config['Buffer']['capacity'] += 1  # Unity specific...
         self.trajectory_buffers = {}
         self._ready_trajectories = {}
         for role in self.roles:
             self.trajectory_buffers[role] = {}
             self._ready_trajectories[role] = {}
             for role_agent_id in self.role_agent_ids[role]:
-                self.trajectory_buffers[role][role_agent_id] = MultiAgentTensorBuffer(1, # 1 because we are iterating on roles and role_agent_ids
-                                                                                      self.observation_space[role],
-                                                                                      sum(self.action_space[role]['acs_space']),
-                                                                                      config
-                                                                                      )
+                self.trajectory_buffers[role][role_agent_id] = MultiAgentTensorBuffer(
+                    config['capacity'],
+                    config['batch_size'],
+                    1,  # 1 because we are iterating on roles and role_agent_ids
+                    self.observation_space[role],
+                    sum(self.action_space[role]['acs_space']),
+                    config
+                )
                 self._ready_trajectories[role][role_agent_id] = []
+
 
     def reset_buffers(self) -> None:
         """ Empties the trajectory buffers for the next episode.
@@ -507,6 +515,7 @@
             for _, role_agent_buffer in role_buffers.items():
                 role_agent_buffer.reset()
 
+
     def close(self):
         """ Closes the connection with the Unity Environment.
         Also deletes the environment attribute from the Class.
@@ -515,6 +524,7 @@
         """
         self.Unity.close()
         delattr(self, 'Unity')
+
 
     def debug(self) -> None:
         """ Prints out Behavior Names, and Batched Steps
