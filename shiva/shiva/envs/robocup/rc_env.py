import numpy as np
import time
import threading
import pandas as pd
import math
import os, subprocess, time, signal
from .HFO import hfo
from .HFO.hfo import hfo as hfo_env
from .misc import zero_params
from torch.autograd import Variable
import torch

possession_side = 'N'

class rc_env:
    '''
        Description
            Class to run the RoboCup Environment. This class runs each agent on
            its own thread and uses Barriers to make the agents run 
            synchronously ergo take an action together at each timestep.

        Inputs
            @config     Contains various Env parameters
            @port       Required for the robocup server
    '''

    def __init__(self, config, port=None):

        if 'MetaLearner' in config:
            {setattr(self, k, v) for k,v in config['Environment'].items()}
        else:
            {setattr(self, k, v) for k,v in config.items()}

        self.port = port
        self.hfo_path = hfo.get_hfo_path()
        # self.seed = np.random.randint(1000)
        self.viewer = None

        self.left_action_option = None
        self.right_action_option = None

        if self.action_level == 'low':
            #                   pow,deg   deg       deg         pow,deg    
            #self.action_list = [hfo.DASH, hfo.TURN, hfo.TACKLE, hfo.KICK]
            self.action_list = [hfo_env.DASH, hfo_env.TURN, hfo_env.KICK]
            self.kick_actions = [hfo_env.KICK] # actions that require the ball to be kickable
            self.acs_dim = len(self.action_list)
            self.acs_param_dim = 5 # 2 for dash and kick 1 for turn and tackle
            self.left_action_option = np.asarray([[0.0]*self.acs_param_dim for i in range(self.num_left)])
            # self.left_actions_OH = np.empty([self.num_left, 8],dtype=float)
            self.right_action_option = np.asarray([[0.0]*self.acs_param_dim for i in range(self.num_right)])
            # self.right_actions_OH = np.empty([self.num_right, 8],dtype=float)
        elif self.action_level == 'discretized':
            
            self.action_list = [hfo_env.DASH , hfo_env.TURN , hfo_env.KICK]
            power_discretization = np.linspace(0,100,21).tolist()
            degree_discretization = np.linspace(-180,180,17).tolist()

            self.pow_step = power_discretization[1]-power_discretization[0]
            self.degree_step = degree_discretization[1]-degree_discretization[0]

            # Reference Tables
            # self.DASH_TABLE = []
            # self.KICK_TABLE = []
            # self.TURN_TABLE = self.degree_discretization
            self.ACTION_DICT = {}
            self.REVERSE_ACTION_DICT = {}
            dis_ctr = 0
            rev_ctr = 0
            turn_dict = kick_dict = {}
            for dash_power in power_discretization:
                for dash_degree in degree_discretization:
                    self.ACTION_DICT[dis_ctr] = (dash_power, dash_degree)
                    dis_ctr += 1
            
            self.dash_idx = dis_ctr
            
            self.REVERSE_ACTION_DICT[rev_ctr] = dict(zip(self.ACTION_DICT.values(), self.ACTION_DICT.keys()))
            rev_ctr += 1
            for turn_degree in degree_discretization:
                turn_dict[dis_ctr] = (turn_degree,)
                self.ACTION_DICT[dis_ctr] = (turn_degree,)
                dis_ctr += 1
            
            self.turn_idx = dis_ctr

            self.REVERSE_ACTION_DICT[rev_ctr] = dict(zip(turn_dict.values(), turn_dict.keys()))
            rev_ctr += 1
            for kick_power in power_discretization:
                for kick_degree in degree_discretization:
                    kick_dict[dis_ctr] = (kick_power, kick_degree)
                    self.ACTION_DICT[dis_ctr] = (kick_power, kick_degree)
                    dis_ctr += 1

            self.REVERSE_ACTION_DICT[rev_ctr] = dict(zip(kick_dict.values(), kick_dict.keys()))
            # for a in range(len(self.action_list)):
            #     if a == 0:
            #         self.ACTION_DICT[a] = dash_dict
            #     elif a == 1:
            #         self.ACTION_DICT[a] = turn_dict
            #     else:
            #         self.ACTION_DICT[a] = kick_dict

            # for dash_power in self.power_discretization:
            #     for dash_degree in self.degree_discretization:
            #         self.DASH_TABLE.append((dash_power,dash_degree))
            #         self.KICK_TABLE.append((dash_power,dash_degree))

            
            self.left_action_option = [0]*self.num_left
            self.right_action_option = [0]*self.num_right

            # self.ACTION_MATRIX = self.DASH_TABLE + self.TURN_TABLE + self.KICK_TABLE
            # self.kick_actions = self.KICK_TABLE

            # self.acs_dim = len(self.DASH_TABLE) + len(self.TURN_TABLE) + len(self.KICK_TABLE)
            self.acs_dim =  dis_ctr
            self.acs_param_dim = 0

        elif self.action_level == 'high':
            self.action_list = [hfo_env.DRIBBLE, hfo_env.SHOOT, hfo_env.REORIENT, hfo_env.GO_TO_BALL, hfo_env.MOVE]
            self.kick_actions = [hfo_env.DRIBBLE, hfo_env.SHOOT, hfo_env.PASS] # actions that require the ball to be kickable

        self.num_actions = len(self.action_list)
        self.set_observation_indexes()

        if self.feature_level == 'low':
            #For new obs reorganization without vailds, changed hfo obs from 59 to 56
            # self.left_features = 56 + 13*(self.num_left-1) + 12*self.num_right + 4 + 1 + 2 + 1
            # self.right_features = 56 + 13*(self.num_right-1) + 12*self.num_left + 4 + 1 + 2 + 1
            self.left_features = 16
            self.right_features = 16
        elif self.feature_level == 'high':
            self.left_features = (6*self.num_left) + (3*self.num_right) + (3*self.num_r_bot) + 6
            self.right_features = (6*self.num_right) + (3*self.num_left) + (3*self.num_r_bot) + 6
        elif self.feature_level == 'simple':
            # 16 - land_feats + 12 - basic feats + 6 per (left/right)
            # Feature indexes by name
            self.left_features = 28 + (6 * ((self.num_left-1) + self.num_right))
            self.right_features = 28 + (6 * ((self.num_right-1) + self.num_left))

        self.left_envs = None
        self.right_envs = None

        # flag that says when the episode is done
        self.d = 0
        # flag to wait for all the agents to load
        self.start = False
        self.close = False

        # Various Barriers to keep all agents actions in sync
        self.sync_after_queue = threading.Barrier(self.num_left+self.num_right+1)
        self.sync_before_step = threading.Barrier(self.num_left+self.num_right+1)
        self.sync_at_status = threading.Barrier(self.num_left+self.num_right)
        self.sync_at_reward = threading.Barrier(self.num_left+self.num_right)

        # Left side actions, obs, rewards
        self.left_actions = np.array([0]*self.num_left)
        self.left_obs = np.empty([self.num_left,self.left_features],dtype=float)
        self.left_obs_previous = np.empty([self.num_left,self.left_features],dtype=float)
        self.left_rewards = np.zeros(self.num_left)
        self.left_kickable = [0] * self.num_left
        self.left_agent_possession = ['N'] * self.num_left
        self.left_passer = [0]*self.num_left
        self.left_lost_possession = [0]*self.num_left

        # Right side actions, obs, rewards
        self.right_actions = np.array([0]*self.num_right)
        self.right_obs = np.empty([self.num_right,self.right_features],dtype=float)
        self.right_obs_previous = np.empty([self.num_right,self.right_features],dtype=float)
        self.right_rewards = np.zeros(self.num_right)
        self.right_kickable = [0] * self.num_right
        self.right_agent_possession = ['N'] * self.num_right
        self.right_passer = [0]*self.num_right
        self.right_lost_possession = [0]*self.num_right

        self.world_status = 0
        self.left_base = 'base_left'
        self.right_base = 'base_right'

        self.left_agent_possesion = ['N'] * self.num_left

    def set_observation_indexes(self):

        if self.feature_level == 'low':

            self.ball_x = 0
            self.ball_y = 1
            self.goal_x = 2
            self.goal_y = 3
            self.x = 4
            self.y = 5
            self.stamina = 6
            self.kickable = 7

        elif self.feature_level == 'simple':
            self.stamina = 26
            self.ball_x = 16
            self.ball_y = 17
            self.ball_x_vel = 18
            self.ball_y_vel = 19
            self.x = 20
            self.y = 21
            self.x_vel = 22
            self.y_vel = 23
            self.opp_goal_top_x = 12
            self.opp_goal_top_y = 13
            self.opp_goal_bot_x = 14
            self.opp_goal_bot_y = 15

    def launch(self):
        '''
            Description
                1. Runs the HFO server with all of its given commands (cmd).
                2. Then runs an HFOEnv per each agent which is the bridge between
                the C++ code and python code refer to hfo.py to find this class.
                3. Both for loops create threads for each agent via the connect
                method which connects to the server and can be further described
                below.
                4. NOTE certain sleep timers are required to keep things in sync
                depending on your computers processing power you may need to
                adjust these times based off how many agents you are running.
                5. When self.start is set to True the while loop is entered
                in the connect method.
        '''

        self._start_hfo_server()
        self.left_envs = [hfo_env.HFOEnvironment() for i in range(self.num_left)]
        self.right_envs = [hfo_env.HFOEnvironment() for i in range(self.num_right)]
        
        # Create thread(s) for left side
        for i in range(self.num_left):
            print("Connecting player %i" % i , "on left %s to the server" % self.left_base)
            if i == 0:
                t = threading.Thread(target=self.connect, args=(self.port,self.feature_level, self.left_base,
                                                self.goalie,i,self.ep_length,self.action_level,self.left_envs,))
            else:
                t = threading.Thread(target=self.connect, args=(self.port,self.feature_level, self.left_base,
                                                False,i,self.ep_length,self.action_level,self.left_envs,))
            t.start()
            time.sleep(1.5)
        
        for i in range(self.num_right):
            print("Connecting player %i" % i , "on right %s to the server" % self.right_base)
            if i == 0:
                t = threading.Thread(target=self.connect, args=(self.port,self.feature_level, self.right_base,
                                                self.goalie,i,self.ep_length,self.action_level,self.right_envs,))
            else:
                t = threading.Thread(target=self.connect, args=(self.port,self.feature_level, self.right_base,
                                                False,i,self.ep_length,self.action_level,self.right_envs,))
            t.start()
            time.sleep(1.5)

        print("All players connected to server")
        print('This is getting set to True')
        self.start = True

    def Observation(self,agent_id,side):
        '''
            Input
                @agent_id specifies agent ob in a given list
                @side left or right

            Returns
                Observation for the right or left depending on the side
                provided.
        '''

        if side == 'left':
            return self.left_obs[agent_id]
        elif side == 'right':
            return self.right_obs[agent_id]

    def getImitObsMsg(self):
        obsMsg = ""
        obsMsg += str(self.left_envs[0].getBallX()) + " "
        obsMsg += str(self.left_envs[0].getBallY()) + " "
        obsMsg += str(self.left_envs[0].getBallVelX()) + " "
        obsMsg += str(self.left_envs[0].getBallVelY()) + " "

        for env in self.left_envs:
            obsMsg += str(env.side()) + " "
            obsMsg += str(env.getUnum()) + " "
            obsMsg += str(env.getSelfX()) + " "
            obsMsg += str(env.getSelfY()) + " "
            obsMsg += str(env.getSelfAng()) + " "
            obsMsg += str(env.getSelfVelX()) + " "
            obsMsg += str(env.getSelfVelY()) + " "
            obsMsg += str(env.getStamina()) + " "
        
        # for env in self.right_envs:
        #     obsMsg += str(env.side()) + " "
        #     obsMsg += str(env.getUnum()) + " "
        #     obsMsg += str(env.getSelfX()) + " "
        #     obsMsg += str(env.getSelfY()) + " "
        #     obsMsg += str(env.getSelfAng()) + " "
        #     obsMsg += str(env.getSelfVelX()) + " "
        #     obsMsg += str(env.getSelfVelY()) + " "
        #     obsMsg += str(env.getStamina()) + " "

        return str(obsMsg).encode("utf-8")

    def Reward(self,agent_id,side):
        '''
            Inputs
                @agent_id specifies agent rew in a given list
                @side left or right

            Returns
                Reward for the right or left depending on the side
                provided.
        '''

        if side == 'left':
            return self.left_rewards[agent_id]
        elif side == 'right':
            return self.right_rewards[agent_id]


    def Step(self, left_actions=[], right_actions=[], left_options=[], 
            right_options=[], left_actions_OH = [], right_actions_OH = []):
        '''
            Description
                Method for the agents to take a single step in the environment.
                The actions are first queued then the Barrier waits for
                all the agents to take an action. The next Barrier syncs up all
                the agents together before taking a step and returning
                the values. Thus the while loop in connect will start another
                iteration.
            
            Inputs
                @left_actions list of left actions
                @right_actions list of right actions
                @left_params list of params corresponding to each action
                @right_params similar to left_params
                @*_OH one-hot-encoded actions
            
            Returns
                Observations
                Rewards
                Done Flag: Signals when the episode is over
                World Status: Determines if the Done Flag is set
        '''

        # for i in range(self.num_left):
        #     self.left_actions_OH[i] = misc.zero_params(left_actions_OH[i].reshape(-1))
        
        # for i in range(self.num_right):
        #     self.right_actions_OH[i] = misc.zero_params(right_actions_OH[i].reshape(-1))

        print('left', left_actions)
        print('right', right_actions)
        [self.Queue_action(i,self.left_base,left_actions[i],left_options) for i in range(len(left_actions))]
        [self.Queue_action(j,self.right_base,right_actions[j],right_options) for j in range(len(right_actions))]

        print('Stuck here')

        self.sync_after_queue.wait()
        self.sync_before_step.wait()
        
        return self.left_obs, self.left_rewards, self.right_obs, self.right_rewards, self.d, self.world_status

    def Queue_action(self,agent_id,base,action,options=[]):
        '''
            Description
                Queue up the actions and params for the agents before 
                taking a step in the environment.
        '''

        if self.left_base == base:
            acts = self.left_actions
            ops = self.left_action_option
        else:
            acts = self.right_actions
            ops = self.right_action_option

        acts[agent_id] = action
        if self.action_level == 'low':
            for p in range(len(options)):
                ops[agent_id][p] = options[agent_id][p]
        # i was thinking that maybe I could choose the action here        
        elif self.action_level == 'discretized':
            for op in options:
                ops[agent_id] = op

        # if self.left_base == base:
        #     self.left_actions[agent_id] = action
        #     if self.action_level == 'low':
        #         for p in range(len(options)):
        #             self.left_action_option[agent_id][p] = options[agent_id][p]
        #     # i was thinking that maybe I could choose the action here        
        #     elif self.action_level == 'discretized':
        #         for op in options:
        #             self.left_action_option[agent_id] = op
        # else:
        #     self.right_actions[agent_id] = action
        #     if self.action_level == 'low':
        #         for p in range(len(options)):
        #             self.right_action_option[agent_id][p] = options[agent_id][p]
        #     elif self.action_level == 'discretized':
        #         for op in options:
        #             self.right_action_option[agent_id] = op
    
    def descritize_action(self, action):
        '''
        Descritize a parameterized action
        '''
        act_choice = torch.argmax(action[:self.num_actions])
        params = action[self.num_actions:]

        if act_choice == 0: # Dash
            power = params[0].clamp(-1,1)*100
            degree = params[1].clamp(-1,1)*180
            return self.REVERSE_ACTION_DICT[act_choice.item()][((self.pow_step*torch.round(power/self.pow_step)).item(), (self.degree_step*torch.round(degree/self.degree_step)).item())]
        elif act_choice == 1: # Turn
            degree = params[2].clamp(-1,1)*180
            return self.REVERSE_ACTION_DICT[act_choice.item()][((self.degree_step*torch.round(degree/self.degree_step)).item(),)]
        else: # Kick
            power = ((params[3].clamp(-1,1) + 1)/2)*100
            degree = params[4].clamp(-1,1)*180
            return self.REVERSE_ACTION_DICT[act_choice.item()][((self.pow_step*torch.round(power/self.pow_step)).item(), (self.degree_step*torch.round(degree/self.degree_step)).item())]

    def get_valid_discrete_value(self, agentID, base):
        if self.left_base == base:
            discrete_action = self.left_action_option[agentID]
        else:
            discrete_action = self.right_action_option[agentID]

<<<<<<< HEAD
        # if 0 <= int(action_params[agentID][0]) <= 188:
        #     return self.ACTION_MATRIX[int(action_params[agentID][0])]
        # elif 189 <= int(action_params[agentID][0]) <= 197:
        #     return (self.ACTION_MATRIX[int(action_params[agentID][0])],)
        # else:
        #     return self.ACTION_MATRIX[int(action_params[agentID][0])]
        # print('action', self.ACTION_DICT[discrete_action])
        # print('discrete action', discrete_action)
=======
>>>>>>> 51ae6636
        return self.ACTION_DICT[discrete_action.item()]

    # takes param index (0-4)
    def get_valid_scaled_param(self,agentID,ac_index,base):
        '''
            Description
            
        '''

        if self.left_base == base:
            action_params = self.left_action_option
        else:
            action_params = self.right_action_option

        if ac_index == 0: # dash power, degree

            dash_power =  action_params[agentID][0].clip(-1,1)*100
            dash_degree = action_params[agentID][1].clip(-1,1)*180
            return (dash_power, dash_degree)

        elif ac_index == 1: # turn degree

            turn_degree = action_params[agentID][2].clip(-1,1)*180
            return (turn_degree,)

        elif ac_index == 2: # kick power, degree

            kick_power = ((action_params[agentID][3].clip(-1,1) + 1)/2)*100
            kick_degree = action_params[agentID][4].clip(-1,1)*180
            return (kick_power, kick_degree)

    # ~~~~~~~~~~~~~~~~~~~~~~~~~~~~~~~~~~~~~~~~~~~~~~~~~~~~~~~~~~~~~~~~~~~~~~~~~~~~~~~~~~~~~~~~~~~~~~~

    def connect(self,port,feat_lvl, base, goalie, agent_ID,ep_length,act_lvl,envs):
        '''
        Description
            Connect threaded agent to server. And run agents through
            environment loop ergo recieve an observation, take an action,
            recieve a new observation, world status, and reward then start
            all over again. The world status dictates if the done flag
            should change.
            
        Inputs
            feat_lvl: Feature level to use. ('high', 'low', 'simple')
            base: Which base to launch agent to. ('base_left', 'base_right)
            goalie: Play goalie. (True, False)
            agent_ID: Integer representing agent index. (0-11)
            ep_length: Episode length
            act_lvl: Action level to use. ('high', 'low')
            envs: left or right agent environments

        Returns
            None, thread runs on server continually.
        '''

        if feat_lvl == 'low':
            feat_lvl = hfo_env.LOW_LEVEL_FEATURE_SET
        elif feat_lvl == 'high':
            feat_lvl = hfo_env.HIGH_LEVEL_FEATURE_SET
        elif feat_lvl == 'simple':
            feat_lvl = hfo_env.SIMPLE_LEVEL_FEATURE_SET

        config_dir = hfo.get_config_path() 
        recorder_dir = 'log/'
        envs[agent_ID].connectToServer(feat_lvl, config_dir=config_dir,
                            server_port=port, server_addr='localhost', team_name=base,
                                                play_goalie=goalie,record_dir =recorder_dir)
        
        if base == 'base_left':
            obs_prev = self.left_obs_previous
            obs = self.left_obs
            actions = self.left_actions
            rews = self.left_rewards
        else:
            print('Getting in here')
            obs_prev = self.right_obs_previous
            obs = self.right_obs
            actions = self.right_actions
            rews = self.right_rewards

        ep_num = 0
        while(True):
            print('Entering the while', self.start)
            while(self.start):
                print('Entering the start')
                ep_num += 1
                j = 0 # j to maximum episode length

                obs_prev[agent_ID] = envs[agent_ID].getState() # Get initial state
                obs[agent_ID] = envs[agent_ID].getState() # Get initial state

                # self.been_kicked_left = False
                # self.been_kicked_right = False
                while j < ep_length:

                    self.sync_after_queue.wait()
                    
                    # take the action
                    a = actions[agent_ID]

                    if act_lvl == 'high':
                        envs[agent_ID].act(self.action_list[a]) # take the action
                    elif act_lvl == 'low':
                        # without tackle
                        envs[agent_ID].act(self.action_list[a], *self.get_valid_scaled_param(agent_ID,a,base))
                    elif act_lvl == 'discretized':
                        envs[agent_ID].act(self.action_list[a], *self.get_valid_discrete_value(agent_ID,base))
                        # t = self.left_action_option[agent_ID][0]
                        # # print("t right before .act():",t)
                        
                        # if 0 <= t <= 188:
                        #     envs[agent_ID].act(0, *self.get_valid_scaled_param(agent_ID, a, base))
                        # elif 189 <= t <= 197:
                        #     envs[agent_ID].act(1, *self.get_valid_scaled_param(agent_ID, a, base))
                        # else:
                        #     envs[agent_ID].act(3, *self.get_valid_scaled_param(agent_ID, a, base))

                    self.sync_at_status.wait()
                    
                    obs_prev[agent_ID] = obs[agent_ID]
                    self.world_status = envs[agent_ID].step() # update world                        
                    obs[agent_ID] = envs[agent_ID].getState() # update obs after all agents have acted
                    # obs[agent_ID] = actions_OH[agent_ID]

                    self.sync_at_reward.wait()

                    if self.world_status == hfo_env.IN_GAME:
                        self.d = 0
                    else:
                        self.d = 1

                    rews[agent_ID] = self.getReward(
                        envs[agent_ID].statusToString(self.world_status),
                        agent_ID,
                        base,
                        ep_num
                    ) # update reward

                    j+=1
                    self.sync_before_step.wait()

                    # Break if episode done
                    if self.d == True:
                        break
            if self.close:
                break

# ~~~~~~~~~~~~~~~~~~~~~~~~~~~~~~~~~~~~~~~~~~~~~~~~~~~~~~~~~~~~~~~~~~~~~~~~~~~~~~~~~~~~~~~~~~~~~~~
    def _start_hfo_server(self):
            '''
                Description
                    Runs the HFO command to pass parameters to the server. 
                    Refer to `HFO/bin/HFO` to see how these params are added.
            '''
            cmd = self.hfo_path + \
                  " --headless --frames-per-trial %i --untouched-time %i --offense-agents %i"\
                  " --defense-agents %i --offense-npcs %i --defense-npcs %i"\
                  " --port %i --offense-on-ball %i --seed %i --ball-x-min %f"\
                  " --ball-x-max %f --ball-y-min %f --ball-y-max %f"\
                  " --log-dir %s --seed %i --message-size 256"\
                  % (self.ep_length, self.untouched, self.num_left,
                     self.num_right, self.num_l_bot, self.num_r_bot, self.port,
                     self.offense_ball, self.seed, self.ball_x_min, self.ball_x_max,
                     self.ball_y_min, self.ball_y_max, self.log, self.seed)
            #Adds the binaries when offense and defense npcs are in play, must be changed to add agent vs binary npc
            if self.num_l_bot > 0:   cmd += " --offense-team %s" \
                % (self.left_bin)
            if self.num_r_bot > 0:   cmd += " --defense-team %s" \
                % (self.right_bin)
            if not self.sync_mode:      cmd += " --no-sync"
            if self.fullstate:          cmd += " --fullstate"
            if self.determ:      cmd += " --deterministic"
            if self.verbose:            cmd += " --verbose"
            if not self.rcss_log:  cmd += " --no-logging"
            if self.hfo_log:       cmd += " --hfo-logging"
            if self.record_lib:             cmd += " --record"
            if self.record_serv:      cmd += " --log-gen-pt"
            if self.run_imit:         cmd += " --run-bots"
            if self.init_env:
                cmd += " --agents-x-min %f --agents-x-max %f --agents-y-min %f --agents-y-max %f"\
                        " --change-every-x-ep %i --change-agents-x %f --change-agents-y %f"\
                        " --change-balls-x %f --change-balls-y %f --control-rand-init"\
                        % (self.agents_x_min, self.agents_x_max, self.agents_y_min, self.agents_y_max,
                            self.change_every_x, self.change_agents_x, self.change_agents_y,
                            self.change_ball_x, self.change_ball_y)

            print('Starting server with command: %s' % cmd)
            self.server_process = subprocess.Popen(cmd.split(' '), shell=False)
            time.sleep(3) # Wait for server to startup before connecting a player

    def _start_viewer(self):
        '''
        Starts the SoccerWindow visualizer. Note the viewer may also be
        used with a *.rcg logfile to replay a game. See details at
        https://github.com/LARG/HFO/blob/master/doc/manual.pdf.
        '''
        
        if self.viewer is not None:
            os.kill(self.viewer.pid, signal.SIGKILL)
        cmd = hfo.get_viewer_path() +\
              " --connect --port %d" % (self.port)
        self.viewer = subprocess.Popen(cmd.split(' '), shell=False)
    
    def checkGoal(self):
        return self.left_envs[0].statusToString(self.world_status) == 'Goal_By_Left'

    def getReward(self, s, agentID, base, ep_num):
        '''
            Reward Engineering - Needs work!

            Input
                s           world status message
                agentId     
                base        left_base or right_base
                ep_num      episode number
            
        '''
        reward=0.0
        team_reward = 0.0
        goal_points = 10.0
        #---------------------------
        global possession_side
        if self.d:
            if self.left_base == base:
            # ------- If done with episode, don't calculate other rewards (reset of positioning messes with deltas) ----

                if s=='Goal_By_Left' and self.left_agent_possesion[agentID] == 'L':
                    reward+= goal_points
                elif s=='Goal_By_Left':
                    reward+= goal_points # teammates get 10% of pointsssss
                    print("GOAL!")
                elif s=='Goal_By_Right':
                    reward+=-goal_points
                elif s=='OutOfBounds' and self.left_agent_possesion[agentID] == 'L':
                    reward+=-0.5
                elif s=='CapturedByLeftGoalie':
                    reward+=goal_points/5.0
                elif s=='CapturedByRightGoalie':
                    reward+= 0 #-goal_points/4.0
                possession_side = 'N' # at the end of each episode we set this to none
                self.left_agent_possesion = ['N'] * self.num_left
                return reward
            else:
                if s=='Goal_By_Right' and self.right_agent_possesion[agentID] == 'R':
                    reward+=goal_points
                elif s=='Goal_By_Right':
                    reward+=goal_points
                elif s=='Goal_By_Left':
                    reward+=-goal_points
                elif s=='OutOfBounds' and self.right_agent_possesion[agentID] == 'R':
                    reward+=-0.5
                elif s=='CapturedByRightGoalie':
                    reward+=goal_points/5.0
                elif s=='CapturedByLeftGoalie':
                    reward+= 0 #-goal_points/4.0

                possession_side = 'N'
                self.right_agent_possesion = ['N'] * self.num_right
                return reward
        
        if self.left_base == base:
            team_actions = self.left_actions
            team_obs = self.left_obs
            team_obs_previous = self.left_obs_previous
            opp_obs = self.right_obs
            opp_obs_previous = self.right_obs_previous
            num_ag = self.num_left
            env = self.left_envs[agentID]
            kickable = self.left_kickable[agentID]
            self.left_kickable[agentID] = self.get_kickable_status(agentID,env)
        else:
            team_actions = self.right_actions
            team_obs = self.right_obs
            team_obs_previous = self.right_obs_previous
            opp_obs = self.left_obs
            opp_obs_previous = self.left_obs_previous
            num_ag = self.num_right
            env = self.right_envs[agentID]
            kickable = self.right_kickable[agentID]
            self.right_kickable[agentID] = self.get_kickable_status(agentID,env)# update kickable status (it refers to previous timestep, e.g., it WAS kickable )

        # so this appears to be working, maybe just because the agent doesn't really have to run to it
        # will verify after I fix HPI
        if team_obs[agentID][self.stamina] < 0.0 : # LOW STAMINA
            reward -= 1
            team_reward -= 1
            # print("agent is getting penalized for having low stamina")

        ############ Kicked Ball #################

        # print("kickable is {} ".format(kickable))
        # print(self.action_list[team_actions[agentID]] in self.kick_actions)
        # print(self.num_right > 0)
        self.right_agent_possesion = 'N'


        # print("team_actions agent", team_actions[agentID])

        # So the changes i made to action list broke this for discretized, i think this should still work for nondiscretized

        # print(team_obs[agentID][self.stamina])
        # input()

        # this won't work because of the changes I made, I'd have to get the action inside of action_list somehow
        # i dont think i should murder myself trying to get this perfect, as long as it gets rewards for the current possible actions
        # just check for the value inside of action list
        # if self.action_list[team_actions[agentID]] in self.kick_actions and not kickable:

        if self.action_list[team_actions[agentID]] == 3 and not kickable:

            reward -= 0.1
            # print("agent is getting penalized for kicking when not kickable")

        
        # it looks like this is broken for discretized as well
        # so its not getting any rewards for kicking 
        # print(self.action_list)
        # print(self.kick_actions)
        # input()
        # if self.action_list[team_actions[agentID]] in self.kick_actions and kickable:    
        if self.action_list[team_actions[agentID]] == 3 and kickable:    

            # if True:        
            # if self.num_right > 0:
            # print(self.left_agent_possesion)
            if (np.array(self.left_agent_possesion) == 'N').all() and (np.array(self.right_agent_possesion) == 'N').all():
                print("First Kick")
                reward += 1
                team_reward += 1.5

            # set initial ball position after kick
            if self.left_base == base:
                self.BL_ball_pos_x = team_obs[agentID][self.ball_x]
                self.BL_ball_pos_y = team_obs[agentID][self.ball_y]
            else:
                self.BR_ball_pos_x = team_obs[agentID][self.ball_x]
                self.BR_ball_pos_y = team_obs[agentID][self.ball_y]
                    

            # track ball delta in between kicks
            if self.left_base == base:
                self.BL_ball_pos_x = team_obs[agentID][self.ball_x]
                self.BL_ball_pos_y = team_obs[agentID][self.ball_y]
            else:
                self.BR_ball_pos_x = team_obs[agentID][self.ball_x]
                self.BR_ball_pos_y = team_obs[agentID][self.ball_y]

            new_x = team_obs[agentID][self.ball_x]
            new_y = team_obs[agentID][self.ball_y]
            
            if self.left_base == base:
                ball_delta = math.sqrt((self.BL_ball_pos_x-new_x)**2+ (self.BL_ball_pos_y-new_y)**2)
                self.BL_ball_pos_x = new_x
                self.BL_ball_pos_y = new_y
            else:
                ball_delta = math.sqrt((self.BR_ball_pos_x-new_x)**2+ (self.BR_ball_pos_y-new_y)**2)
                self.BR_ball_pos_x = new_x
                self.BR_ball_pos_y = new_y
            
            self.pass_reward = ball_delta * 5.0

        #     ######## Pass Receiver Reward #########
            if self.left_base == base:
                if (np.array(self.left_agent_possesion) == 'L').any():
                    prev_poss = (np.array(self.left_agent_possesion) == 'L').argmax()
                    if not self.left_agent_possesion[agentID] == 'L':
                        self.left_passer[prev_poss] += 1 # sets passer flag to whoever passed
                        # Passer reward is added in step function after all agents have been checked
                       
                        # reward += self.pass_reward
                        # team_reward += self.pass_reward
                        #print("received a pass worth:",self.pass_reward)
        #               #print('team pass reward received ')
        #         #Remove this check when npc ball posession can be measured
                if self.num_right > 0:
                    if (np.array(self.right_agent_possesion) == 'R').any():
                        enemy_possessor = (np.array(self.right_agent_possesion) == 'R').argmax()
                        self.right_lost_possession[enemy_possessor] -= 1.0
                        self.left_lost_possession[agentID] += 1.0
                        # print('BR lost possession')
                        self.pass_reward = 0

        #         ###### Change Possession Reward #######
                self.left_agent_possesion = ['N'] * self.num_left
                self.right_agent_possesion = ['N'] * self.num_right
                self.left_agent_possesion[agentID] = 'L'
                if possession_side != 'L':
                    possession_side = 'L'    
                    #reward+=1
                    #team_reward+=1
            else:
                # self.opp_possession_counter[agentID] += 1
                if (np.array(self.right_agent_possesion) == 'R').any():
                    prev_poss = (np.array(self.right_agent_possesion) == 'R').argmax()
                    if not self.right_agent_possesion[agentID] == 'R':
                        self.right_passer[prev_poss] += 1 # sets passer flag to whoever passed
                        # reward += self.pass_reward
                        # team_reward += self.pass_reward
                        # print('opp pass reward received ')

                if (np.array(self.left_agent_possesion) == 'L').any():
                    enemy_possessor = (np.array(self.left_agent_possesion) == 'L').argmax()
                    self.left_lost_possession[enemy_possessor] -= 1.0
                    self.right_lost_possession[agentID] += 1.0
                    self.pass_reward = 0
      #             # print('BL lost possession ')

                self.left_agent_possesion = ['N'] * self.num_left
                self.right_agent_possesion = ['N'] * self.num_right
                self.right_agent_possesion[agentID] = 'R'
                if possession_side != 'R':
                    possession_side = 'R'
                    #reward+=1
                    #team_reward+=1

        ####################### reduce distance to ball - using delta  ##################
        # all agents rewarded for closer to ball
        # dist_cur = self.distance_to_ball(team_obs[agentID])
        # dist_prev = self.distance_to_ball(team_obs_previous[agentID])
        # d = (0.5)*(dist_prev - dist_cur) # if cur > prev --> +   
        # if delta > 0:
        #     reward  += delta
        #     team_reward += delta
            
        ####################### Rewards the closest player to ball for advancing toward ball ############
        distance_cur, closest_agent = self.closest_player_to_ball(team_obs, num_ag)
        distance_prev, _ = self.closest_player_to_ball(team_obs_previous, num_ag)
        if agentID == closest_agent:
            delta = (distance_prev - distance_cur)*0
            #if delta > 0:    
            if True:
                team_reward += delta
                reward+= delta * 5
                # print("distance to ball reward")
                # print(distance_cur, delta)
                pass
            
        ##################################################################################
            
        ####################### reduce ball distance to goal ##################
        # base left kicks
        r = self.ball_distance_to_goal(team_obs[agentID]) 
        r_prev = self.ball_distance_to_goal(team_obs_previous[agentID]) 
        if ((self.left_base == base) and possession_side =='L'):
            team_possessor = (np.array(self.left_agent_possesion) == 'L').argmax()
            if agentID == team_possessor:
                delta = (2*self.num_left)*(r_prev - r)* 0
                if True:
                # if delta > 0:
                    reward += delta * 10
                    team_reward += delta
                    # print("ball distance to goal reward.")
                    # pass

        # base right kicks
        elif self.right_base == base and possession_side == 'R':
            team_possessor = (np.array(self.right_agent_possesion) == 'R').argmax()
            if agentID == team_possessor:
                delta = (2*self.num_left)*(r_prev - r)
                if True:
                #if delta > 0:
                    # reward += delta
                    # team_reward += delta
                    pass
        # non-possessor reward for ball delta toward goal
        else:
            delta = (0*self.num_left)*(r_prev - r)
            if True:
            #if delta > 0:
                # reward += delta
                # team_reward += delta  
                pass  
        '''
            Reward agent for maximizing it's proximity to the ball
        '''
        # reward += team_obs[agentID][self.ball_proximity]

        # print(team_obs[agentID][self.ball_x])
        # print(team_obs[agentID][self.ball_y])
        return reward
        # rew_percent = 1.0*max(0,(self.reward_anneal - ep_num))/self.reward_anneal
        # return ((1.0 - rew_percent)*team_reward) + (reward * rew_percent)

    '''

        Below are function utilities for the Reward Engineering

    '''

    def get_kickable_status(self,agentID,env):
        ball_kickable = False
        ball_kickable = env.isKickable()
        #print("no implementation")
        return ball_kickable

    def closest_player_to_ball(self, team_obs, num_agents):
        '''
        teams receive reward based on the distance of their closest agent to the ball
        '''
        closest_player_index = 0
        ball_distance = self.distance_to_ball(team_obs[0])
        for i in range(1, num_agents):
            temp_distance = self.distance_to_ball(team_obs[i])
            if temp_distance < ball_distance:
                closest_player_index = i
                ball_distance = temp_distance
        return ball_distance, closest_player_index

    def distance_to_ball(self, obs):
        relative_x = obs[self.x]-obs[self.ball_x]
        relative_y = obs[self.y]-obs[self.ball_y]
        ball_distance = math.sqrt(relative_x**2+relative_y**2)
        
        return ball_distance

    def ball_distance_to_goal(self,obs):
        goal_center_x = 1.0
        goal_center_y = 0.0
        relative_x = obs[self.ball_x] - goal_center_x
        relative_y = obs[self.ball_y] - goal_center_y
        ball_distance_to_goal = math.sqrt(relative_x**2 + relative_y**2)
        return ball_distance_to_goal

    def prox_2_dist(self, prox):
        return (prox+.8)/1.8<|MERGE_RESOLUTION|>--- conflicted
+++ resolved
@@ -426,17 +426,6 @@
         else:
             discrete_action = self.right_action_option[agentID]
 
-<<<<<<< HEAD
-        # if 0 <= int(action_params[agentID][0]) <= 188:
-        #     return self.ACTION_MATRIX[int(action_params[agentID][0])]
-        # elif 189 <= int(action_params[agentID][0]) <= 197:
-        #     return (self.ACTION_MATRIX[int(action_params[agentID][0])],)
-        # else:
-        #     return self.ACTION_MATRIX[int(action_params[agentID][0])]
-        # print('action', self.ACTION_DICT[discrete_action])
-        # print('discrete action', discrete_action)
-=======
->>>>>>> 51ae6636
         return self.ACTION_DICT[discrete_action.item()]
 
     # takes param index (0-4)
