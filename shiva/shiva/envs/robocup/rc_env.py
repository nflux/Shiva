import numpy as np
import time
import threading
import pandas as pd
import math
import os, subprocess, time, signal
from .HFO import hfo
from .HFO.hfo import hfo as hfo_env
from .misc import zero_params
from torch.autograd import Variable
import torch

possession_side = 'N'

class rc_env:
    '''
        Description
            Class to run the RoboCup Environment. This class runs each agent on
            its own thread and uses Barriers to make the agents run 
            synchronously ergo take an action together at each timestep.

        Inputs
            @config     Contains various Env parameters
            @port       Required for the robocup server
    '''

    def __init__(self, config):
        self.config = config
        self.untouched = config['untouched']
        self.goalie = config['goalie']
        self.port = config['port']
        self.hfo_path = hfo.get_hfo_path()
        self.seed = np.random.randint(1000)
        self.viewer = None

        self.rew_anneal_ep = config['reward_anneal']

        self.num_left = config['num_left']
        self.num_right = config['num_right']
        self.num_leftBot = config['num_l_bot']
        self.num_rightBot = config['num_r_bot']

        # Feature indexes by name
        self.stamina = 26
        self.ball_x = 16
        self.ball_y = 17
        self.ball_x_vel = 18
        self.ball_y_vel = 19
        self.x = 20
        self.y = 21
        self.x_vel = 22
        self.y_vel = 23
        self.opp_goal_top_x = 12
        self.opp_goal_top_y = 13
        self.opp_goal_bot_x = 14
        self.opp_goal_bot_y = 15

        if config['action_level'] == 'low':
            #                   pow,deg   deg       deg         pow,deg    
            #self.action_list = [hfo.DASH, hfo.TURN, hfo.TACKLE, hfo.KICK]
            self.action_list = [hfo_env.DASH, hfo_env.TURN, hfo_env.KICK]
            self.kick_actions = [hfo_env.KICK] # actions that require the ball to be kickable
            self.acs_param_dim = 5
        elif config['action_level'] == 'high':
            self.action_list = [hfo_env.DRIBBLE, hfo_env.SHOOT, hfo_env.REORIENT, hfo_env.GO_TO_BALL, hfo_env.MOVE]
            self.kick_actions = [hfo_env.DRIBBLE, hfo_env.SHOOT, hfo_env.PASS] # actions that require the ball to be kickable
            # self.acs_param_dim = ????

        self.acs_dim = len(self.action_list)

        self.fpt = config['ep_length']

        self.act_lvl = config['action_level']
        self.feat_lvl = config['feature_level']

        self.set_observation_indexes(config['feature_level'])

        if config['feature_level'] == 'low':
            #For new obs reorganization without vailds, changed hfo obs from 59 to 56
            # self.left_features = 56 + 13*(self.num_left-1) + 12*self.num_right + 4 + 1 + 2 + 1
            # self.right_features = 56 + 13*(self.num_right-1) + 12*self.num_left + 4 + 1 + 2 + 1
            self.left_features = 16
            self.right_features = 16
        elif config['feature_level'] == 'high':
            self.left_features = (6*self.num_left) + (3*self.num_right) + (3*self.num_rightBot) + 6
            self.right_features = (6*self.num_right) + (3*self.num_left) + (3*self.num_rightBot) + 6
        elif config['feature_level'] == 'simple':
            # 16 - land_feats + 12 - basic feats + 6 per (left/right)
            # Feature indexes by name
            self.left_features = 28 + (6 * ((self.num_left-1) + self.num_right))
            self.right_features = 28 + (6 * ((self.num_right-1) + self.num_left))

        self.left_envs = None
        self.right_envs = None

        # flag that says when the episode is done
        self.d = 0
        # flag to wait for all the agents to load
        self.start = False

        # Various Barriers to keep all agents actions in sync
        self.sync_after_queue = threading.Barrier(self.num_left+self.num_right+1)
        self.sync_before_step = threading.Barrier(self.num_left+self.num_right+1)
        self.sync_at_status = threading.Barrier(self.num_left+self.num_right)
        self.sync_at_reward = threading.Barrier(self.num_left+self.num_right)

        # params for low level actions
        num_action_params = 5 # 2 for dash and kick 1 for turn and tackle

        # Left side actions, obs, rewards
        self.left_actions = np.array([2]*self.num_left)
        self.left_action_params = np.asarray([[0.0]*num_action_params for i in range(self.num_left)])
        # self.left_actions_OH = np.empty([self.num_left, 8],dtype=float)
        self.left_obs = np.empty([self.num_left,self.left_features],dtype=float)
        self.left_obs_previous = np.empty([self.num_left,self.left_features],dtype=float)
        self.left_rewards = np.zeros(self.num_left)
        self.left_kickable = [0] * self.num_left
        self.left_agent_possession = ['N'] * self.num_left
        self.left_passer = [0]*self.num_left
        self.left_lost_possession = [0]*self.num_left

        # Right side actions, obs, rewards
        self.right_actions = np.array([2]*self.num_right)
        self.right_action_params = np.asarray([[0.0]*num_action_params for i in range(self.num_right)])
        # self.right_actions_OH = np.empty([self.num_right, 8],dtype=float)
        self.right_obs = np.empty([self.num_right,self.right_features],dtype=float)
        self.right_obs_previous = np.empty([self.num_right,self.right_features],dtype=float)
        self.right_rewards = np.zeros(self.num_right)
        self.right_kickable = [0] * self.num_right
        self.right_agent_possession = ['N'] * self.num_right
        self.right_passer = [0]*self.num_right
        self.right_lost_possession = [0]*self.num_right

        self.world_status = 0
        self.left_base = 'base_left'
        self.right_base = 'base_right'


        self.left_agent_possesion = ['N'] * self.num_left

    def set_observation_indexes(self, feature_level):

        if feature_level == 'low':

            self.ball_x = 0
            self.ball_y = 1
            self.goal_x = 2
            self.goal_y = 3
            self.x = 4
            self.y = 5
            self.stamina = 6
            self.kickable = 7

            # '''
            #     Agent Values
            
            # '''
            # self.agent_angle_vel_y_rad = 1
            # self.agent_angle_vel_x_rad = 2
            # self.agent_vel_mag = 3
            # self.agent_angle_global_x_rad = 4
            # self.agent_angle_global_y_rad = 5
            # self.agent_stamina = 6
            # self.agent_frozen = 7
            # self.agent_collision_with_ball = 8
            # self.agent_collision_with_player = 9
            # self.agent_collision_with_post = 10
            # self.agent_kickable = 11

            # '''
            #     Goal Values

            # '''
            # # center of goal
            # self.goal_opp_cent_y = 12
            # self.goal_opp_cent_x = 13
            # self.goal_opp_cent_proximity = 14

            # # top of goal
            # self.goal_opp_top_y = 15
            # self.goal_opp_top_x = 16
            # self.goal_opp_top_proximity = 17

            # # bottom of goal
            # self.goal_opp_bot_y = 18
            # self.goal_opp_bot_x = 19
            # self.goal_opp_bot_proximity = 20

            # '''
            #     Field Values
            
            # '''
            # # center of field
            # self.field_center_y_rad = 30
            # self.field_center_x_rad = 31
            # self.field_center_proximity = 32

            # # top left field
            # self.field_top_left_y_rad = 33
            # self.field_top_left_x_rad = 34
            # self.field_top_left_proximity = 35

            # # top right field
            # self.field_top_right_y_rad = 36
            # self.field_top_right_x_rad = 37
            # self.field_top_right_proximity = 38

            # # bottom right field
            # self.field_bot_right_y_rad = 39
            # self.field_bot_right_x_rad = 40
            # self.field_bot_right_proximity = 41

            # # bottom left field
            # self.field_bot_left_y_rad = 42
            # self.field_bot_left_x_rad = 43
            # self.field_bot_left_proximity = 44

            # # proximities to sides
            # self.field_left_proximity = 45
            # self.field_right_proximity = 46
            # self.field_top_proximity = 47
            # self.field_bottom_proximity = 48

            # '''
            #     Ball Values

            # '''
            # self.ball_angle_y_rad = 49
            # self.ball_angle_x_rad = 50
            # self.ball_proximity = 51  
            # self.ball_vel_mag = 52
            # self.ball_vel_y_rad = 53
            # self.ball_vel_x_rad = 54
            # self.ball_x = 55
            # self.ball_y = 56

        elif feature_level == 'simple':

            self.stamina = 26
            self.ball_x = 16
            self.ball_y = 17
            self.ball_x_vel = 18
            self.ball_y_vel = 19
            self.x = 20
            self.y = 21
            self.x_vel = 22
            self.y_vel = 23
            self.opp_goal_top_x = 12
            self.opp_goal_top_y = 13
            self.opp_goal_bot_x = 14
            self.opp_goal_bot_y = 15

        
    def launch(self):
        '''
            Description
                1. Runs the HFO server with all of its given commands (cmd).
                2. Then runs an HFOEnv per each agent which is the bridge between
                the C++ code and python code refer to hfo.py to find this class.
                3. Both for loops create threads for each agent via the connect
                method which connects to the server and can be further described
                below.
                4. NOTE certain sleep timers are required to keep things in sync
                depending on your computers processing power you may need to
                adjust these times based off how many agents you are running.
                5. When self.start is set to True the while loop is entered
                in the connect method.
        '''

        self._start_hfo_server()
        self.left_envs = [hfo_env.HFOEnvironment() for i in range(self.num_left)]
        self.right_envs = [hfo_env.HFOEnvironment() for i in range(self.num_right)]
        
        # Create thread(s) for left side
        for i in range(self.num_left):
            print("Connecting player %i" % i , "on left %s to the server" % self.left_base)
            if i == 0:
                t = threading.Thread(target=self.connect, args=(self.port,self.feat_lvl, self.left_base,
                                                self.goalie,i,self.fpt,self.act_lvl,self.left_envs,))
            else:
                t = threading.Thread(target=self.connect, args=(self.port,self.feat_lvl, self.left_base,
                                                False,i,self.fpt,self.act_lvl,self.left_envs,))
            t.start()
            time.sleep(1.5)
        
        for i in range(self.num_right):
            print("Connecting player %i" % i , "on rightonent %s to the server" % self.right_base)
            if i == 0:
                t = threading.Thread(target=self.connect, args=(self.port,self.feat_lvl, self.right_base,
                                                self.goalie,i,self.fpt,self.act_lvl,self.right_envs,))
            else:
                t = threading.Thread(target=self.connect, args=(self.port,self.feat_lvl, self.right_base,
                                                False,i,self.fpt,self.act_lvl,self.right_envs,))
            t.start()
            time.sleep(1.5)

        print("All players connected to server")
        self.start = True

    def Observation(self,agent_id,side):
        '''
            Input
                @agent_id specifies agent ob in a given list
                @side left or right

            Returns
                Observation for the right or left depending on the side
                provided.
        '''

        if side == 'left':
            return self.left_obs[agent_id]
        elif side == 'right':
            return self.right_obs[agent_id]

    def Reward(self,agent_id,side):
        '''
            Inputs
                @agent_id specifies agent rew in a given list
                @side left or right

            Returns
                Reward for the right or left depending on the side
                provided.
        '''

        if side == 'left':
            return self.left_rewards[agent_id]
        elif side == 'right':
            return self.right_rewards[agent_id]


    def Step(self, left_actions=[], right_actions=[], left_params=[], 
            right_params=[], left_actions_OH = [], right_actions_OH = []):
        '''
            Description
                Method for the agents to take a single step in the environment.
                The actions are first queued then the Barrier waits for
                all the agents to take an action. The next Barrier syncs up all
                the agents together before taking a step and returning
                the values. Thus the while loop in connect will start another
                iteration.
            
            Inputs
                @left_actions list of left actions
                @right_actions list of right actions
                @left_params list of params corresponding to each action
                @right_params similar to left_params
                @*_OH one-hot-encoded actions
            
            Returns
                Observations
                Rewards
                Done Flag: Signals when the episode is over
                World Status: Determines if the Done Flag is set
        '''

        # for i in range(self.num_left):
        #     self.left_actions_OH[i] = misc.zero_params(left_actions_OH[i].reshape(-1))
        
        # for i in range(self.num_right):
        #     self.right_actions_OH[i] = misc.zero_params(right_actions_OH[i].reshape(-1))

        [self.Queue_action(i,self.left_base,left_actions[i],left_params) for i in range(len(left_actions))]
        [self.Queue_action(j,self.right_base,right_actions[j],right_params) for j in range(len(right_actions))]

        self.sync_after_queue.wait()
        self.sync_before_step.wait()
        
        return np.asarray(self.left_obs), self.left_rewards, np.asarray(self.right_obs), self.right_rewards, self.d, self.world_status

    def Queue_action(self,agent_id,base,action,params=[]):
        '''
            Description
                Queue up the actions and params for the agents before 
                taking a step in the environment.
        '''

        if self.left_base == base:
            self.left_actions[agent_id] = action
            # print("rc_env action:", action)
            # input()
            if self.act_lvl == 'low':
                for p in range(params.shape[1]):
                    self.left_action_params[agent_id][p] = params[agent_id][p]
        else:
            self.right_actions[agent_id] = action
            if self.act_lvl == 'low':
                for p in range(params.shape[1]):
                    self.right_action_params[agent_id][p] = params[agent_id][p]
    
    # takes param index (0-4)
    def get_valid_scaled_param(self,agentID,ac_index,base):
        '''
        Description
            
        '''

        if self.left_base == base:
            action_params = self.left_action_params
        else:
            action_params = self.right_action_params
        
        if ac_index == 0: # dash power, degree
            return (action_params[agentID][0].clip(-1,1)*100,
                    action_params[agentID][1].clip(-1,1)*180)
        elif ac_index == 1: # turn degree
            return (action_params[agentID][2].clip(-1,1)*180,)
        elif ac_index == 2: # kick power, degree
            return (((action_params[agentID][3].clip(-1,1) + 1)/2)*100,
                    action_params[agentID][4].clip(-1,1)*180)

    # ~~~~~~~~~~~~~~~~~~~~~~~~~~~~~~~~~~~~~~~~~~~~~~~~~~~~~~~~~~~~~~~~~~~~~~~~~~~~~~~~~~~~~~~~~~~~~~~

    def connect(self,port,feat_lvl, base, goalie, agent_ID,fpt,act_lvl,envs):
        '''
        Description
            Connect threaded agent to server. And run agents through
            environment loop ergo recieve an observation, take an action,
            recieve a new observation, world status, and reward then start
            all over again. The world status dictates if the done flag
            should change.
            
        Inputs
            feat_lvl: Feature level to use. ('high', 'low', 'simple')
            base: Which base to launch agent to. ('base_left', 'base_right)
            goalie: Play goalie. (True, False)
            agent_ID: Integer representing agent index. (0-11)
            fpt: Episode length
            act_lvl: Action level to use. ('high', 'low')
            envs: left or right agent environments

        Returns
            None, thread runs on server continually.
        '''

        if feat_lvl == 'low':
            feat_lvl = hfo_env.LOW_LEVEL_FEATURE_SET
        elif feat_lvl == 'high':
            feat_lvl = hfo_env.HIGH_LEVEL_FEATURE_SET
        elif feat_lvl == 'simple':
            feat_lvl = hfo_env.SIMPLE_LEVEL_FEATURE_SET

        config_dir = hfo.get_config_path() 
        recorder_dir = 'log/'
        envs[agent_ID].connectToServer(feat_lvl, config_dir=config_dir,
                            server_port=port, server_addr='localhost', team_name=base,
                                                play_goalie=goalie,record_dir =recorder_dir)
        
        if base == 'base_left':
            obs_prev = self.left_obs_previous
            obs = self.left_obs
            actions = self.left_actions
            rews = self.left_rewards
        else:
            obs_prev = self.right_obs_previous
            obs = self.right_obs
            actions = self.right_actions
            rews = self.right_rewards

        ep_num = 0
        while(True):
            while(self.start):
                ep_num += 1
                
                j = 0 # j to maximum episode length

                obs_prev[agent_ID] = envs[agent_ID].getState() # Get initial state

                obs[agent_ID] = envs[agent_ID].getState() # Get initial state

                # self.been_kicked_left = False
                # self.been_kicked_right = False
                while j < fpt:

                    self.sync_after_queue.wait()
                    
                    # take the action
                    a = actions[agent_ID]
                    if act_lvl == 'high':
                        envs[agent_ID].act(self.action_list[a]) # take the action
                    elif act_lvl == 'low':
                        # without tackle
                        # print('action:', a)
                        envs[agent_ID].act(self.action_list[a], *self.get_valid_scaled_param(agent_ID,a,base))

                    self.sync_at_status.wait()
                    
                    obs_prev[agent_ID] = obs[agent_ID]
                    self.world_status = envs[agent_ID].step() # update world                        
                    obs[agent_ID] = envs[agent_ID].getState() # update obs after all agents have acted

                    # print("rc_env obs agent", obs[agent_ID])
                    # input()

                    # obs[agent_ID] = actions_OH[agent_ID]

                    self.sync_at_reward.wait()

                    if self.world_status == hfo_env.IN_GAME:
                        self.d = 0
                    else:
                        self.d = 1

                    rews[agent_ID] = self.getReward(
                        envs[agent_ID].statusToString(self.world_status),
                        agent_ID,
                        base,
                        ep_num
                    ) # update reward

                    j+=1
                    self.sync_before_step.wait()

                    # Break if episode done
                    if self.d == True:
                        break

# ~~~~~~~~~~~~~~~~~~~~~~~~~~~~~~~~~~~~~~~~~~~~~~~~~~~~~~~~~~~~~~~~~~~~~~~~~~~~~~~~~~~~~~~~~~~~~~~
    def _start_hfo_server(self):
            '''
                Description
                    Runs the HFO command to pass parameters to the server. 
                    Refer to `HFO/bin/HFO` to see how these params are added.
            '''
            cmd = self.hfo_path + \
                  " --headless --frames-per-trial %i --untouched-time %i --offense-agents %i"\
                  " --defense-agents %i --offense-npcs %i --defense-npcs %i"\
                  " --port %i --offense-on-ball %i --seed %i --ball-x-min %f"\
                  " --ball-x-max %f --ball-y-min %f --ball-y-max %f"\
                  " --log-dir %s --message-size 256"\
                  % (self.fpt, self.untouched, self.num_left,
                     self.num_right, self.num_leftBot, self.num_rightBot, self.port,
                     self.config['offense_ball'], self.seed, self.config['ball_x_min'], self.config['ball_x_max'],
                     self.config['ball_y_min'], self.config['ball_y_max'], self.config['log'])
            #Adds the binaries when offense and defense npcs are in play, must be changed to add agent vs binary npc
            if self.num_leftBot > 0:   cmd += " --offense-left %s" \
                % (self.config['left_bin'])
            if self.num_rightBot > 0:   cmd += " --defense-left %s" \
                % (self.config['right_bin'])
            if not self.config['sync_mode']:      cmd += " --no-sync"
            if self.config['fullstate']:          cmd += " --fullstate"
            if self.config['determ']:      cmd += " --deterministic"
            if self.config['verbose']:            cmd += " --verbose"
            if not self.config['rcss_log']:  cmd += " --no-logging"
            if self.config['hfo_log']:       cmd += " --hfo-logging"
            if self.config['record_lib']:             cmd += " --record"
            if self.config['record_serv']:      cmd += " --log-gen-pt"
            if self.config['init_env']:
                cmd += " --agents-x-min %f --agents-x-max %f --agents-y-min %f --agents-y-max %f"\
                        " --change-every-x-ep %i --change-agents-x %f --change-agents-y %f"\
                        " --change-balls-x %f --change-balls-y %f --control-rand-init"\
                        % (self.config['agents_x_min'], self.config['agents_x_max'], self.config['agents_y_min'], self.config['agents_y_max'],
                            self.config['change_every_x'], self.config['change_agents_x'], self.config['change_agents_y'],
                            self.config['change_ball_x'], self.config['change_ball_y'])

            print('Starting server with command: %s' % cmd)
            self.server_process = subprocess.Popen(cmd.split(' '), shell=False)
            time.sleep(3) # Wait for server to startup before connecting a player

    def _start_viewer(self):
        '''
        Starts the SoccerWindow visualizer. Note the viewer may also be
        used with a *.rcg logfile to replay a game. See details at
        https://github.com/LARG/HFO/blob/master/doc/manual.pdf.
        '''
        
        if self.viewer is not None:
            os.kill(self.viewer.pid, signal.SIGKILL)
        cmd = hfo.get_viewer_path() +\
              " --connect --port %d" % (self.port)
        self.viewer = subprocess.Popen(cmd.split(' '), shell=False)


<<<<<<< HEAD
=======
    '''
    Try to reward kinda like sequential kicks and give rewards based on the delta distance the ball moved.
    '''

>>>>>>> b98ab355
    def getReward(self, s, agentID, base, ep_num):
        '''
            Reward Engineering - Needs work!

            Input
<<<<<<< HEAD
                s           world status? Not sure...
=======
                s           world status message
>>>>>>> b98ab355
                agentId     
                base        left_base or right_base
                ep_num      episode number
            
        '''
        reward=0.0
        team_reward = 0.0
<<<<<<< HEAD
        goal_points = 20.0
=======
        goal_points = 300.0
>>>>>>> b98ab355
        #---------------------------
        global possession_side
        if self.d:
            if self.left_base == base:
            # ------- If done with episode, don't calculate other rewards (reset of positioning messes with deltas) ----
<<<<<<< HEAD
                if s=='Goal_By_Left' and self.left_agent_possesion[agentID] == 'L':
                    reward+= goal_points
                elif s=='Goal_By_Left':
                    reward+= goal_points # teammates get 10% of points
                elif s=='Goal_By_Right':
                    reward+=-goal_points
=======

                if s=='Goal_By_Left' and self.left_agent_possesion[agentID] == 'L':
                    reward+= goal_points
                    print("this ran")
                elif s=='Goal_By_Left':
                    reward+= goal_points # teammates get 10% of points

                # doesn't seem that this if statement is working
                elif s=='Goal_By_Right':
                    reward+=-goal_points

>>>>>>> b98ab355
                elif s=='OutOfBounds' and self.left_agent_possesion[agentID] == 'L':
                    reward+=-0.5
                elif s=='CapturedByLeftGoalie':
                    reward+=goal_points/5.0
                elif s=='CapturedByRightGoalie':
                    reward+= 0 #-goal_points/4.0
<<<<<<< HEAD

=======
>>>>>>> b98ab355
                possession_side = 'N' # at the end of each episode we set this to none
                self.left_agent_possesion = ['N'] * self.num_left
                return reward
            else:
                if s=='Goal_By_Right' and self.right_agent_possesion[agentID] == 'R':
                    reward+=goal_points
                elif s=='Goal_By_Right':
                    reward+=goal_points
                elif s=='Goal_By_Left':
                    reward+=-goal_points
                elif s=='OutOfBounds' and self.right_agent_possesion[agentID] == 'R':
                    reward+=-0.5
                elif s=='CapturedByRightGoalie':
                    reward+=goal_points/5.0
                elif s=='CapturedByLeftGoalie':
                    reward+= 0 #-goal_points/4.0

                possession_side = 'N'
                self.right_agent_possesion = ['N'] * self.num_right
                return reward
        
<<<<<<< HEAD

        
=======
>>>>>>> b98ab355
        if self.left_base == base:
            team_actions = self.left_actions
            team_obs = self.left_obs
            team_obs_previous = self.left_obs_previous
            opp_obs = self.right_obs
            opp_obs_previous = self.right_obs_previous
            num_ag = self.num_left
            env = self.left_envs[agentID]
            kickable = self.left_kickable[agentID]
            self.left_kickable[agentID] = self.get_kickable_status(agentID,env)
        else:
            team_actions = self.right_actions
            team_obs = self.right_obs
            team_obs_previous = self.right_obs_previous
            opp_obs = self.left_obs
            opp_obs_previous = self.left_obs_previous
            num_ag = self.num_right
            env = self.right_envs[agentID]
            kickable = self.right_kickable[agentID]
            self.right_kickable[agentID] = self.get_kickable_status(agentID,env)# update kickable status (it refers to previous timestep, e.g., it WAS kickable )

        # Low stamina - seems that needs to be implemented (Ezequiel)

<<<<<<< HEAD
        # if team_obs[agentID][self.stamina] < 0.0 : # LOW STAMINA
        #     reward -= 0.003
        #     team_reward -= 0.003
        #     # print ('low stamina')
        


        ############ Kicked Ball #################
        
        if self.action_list[team_actions[agentID]] in self.kick_actions and kickable:            
            if self.num_right > 0:
                if (np.array(self.left_agent_possesion) == 'N').all() and (np.array(self.right_agent_possesion) == 'N').all():
                     #print("First Kick")
                    reward += 1.5
                    team_reward +=1.5
=======
        if team_obs[agentID][self.stamina] < 0.0 : # LOW STAMINA
            reward -= 1
            team_reward -= 1
            # print ('low stamina')
            pass
        
        # print('sin:', team_obs[agentID][49], '\ncos:', team_obs[agentID][50], '\nprox:', team_obs[agentID][51])

        ############ Kicked Ball #################

        # print(kickable)
        # print(self.action_list[team_actions[agentID]] in self.kick_actions)
        # print(self.num_right > 0)
        self.right_agent_possesion = 'N'


        if self.action_list[team_actions[agentID]] in self.kick_actions and not kickable:
            reward -= 1
            # pass

        
        if self.action_list[team_actions[agentID]] in self.kick_actions and kickable:    
            if True:        
            # if self.num_right > 0:
                if (np.array(self.left_agent_possesion) == 'N').all() and (np.array(self.right_agent_possesion) == 'N').all():
                    print("First Kick")
                    reward += 200.0
                    team_reward += 200.0
>>>>>>> b98ab355
                # set initial ball position after kick
                    if self.left_base == base:
                        self.BL_ball_pos_x = team_obs[agentID][self.ball_x]
                        self.BL_ball_pos_y = team_obs[agentID][self.ball_y]
                    else:
                        self.BR_ball_pos_x = team_obs[agentID][self.ball_x]
                        self.BR_ball_pos_y = team_obs[agentID][self.ball_y]
                        

<<<<<<< HEAD
        #     # track ball delta in between kicks
=======
            # track ball delta in between kicks
>>>>>>> b98ab355
            if self.left_base == base:
                self.BL_ball_pos_x = team_obs[agentID][self.ball_x]
                self.BL_ball_pos_y = team_obs[agentID][self.ball_y]
            else:
                self.BR_ball_pos_x = team_obs[agentID][self.ball_x]
                self.BR_ball_pos_y = team_obs[agentID][self.ball_y]

            new_x = team_obs[agentID][self.ball_x]
            new_y = team_obs[agentID][self.ball_y]
            
            if self.left_base == base:
                ball_delta = math.sqrt((self.BL_ball_pos_x-new_x)**2+ (self.BL_ball_pos_y-new_y)**2)
                self.BL_ball_pos_x = new_x
                self.BL_ball_pos_y = new_y
            else:
                ball_delta = math.sqrt((self.BR_ball_pos_x-new_x)**2+ (self.BR_ball_pos_y-new_y)**2)
                self.BR_ball_pos_x = new_x
                self.BR_ball_pos_y = new_y
            
            self.pass_reward = ball_delta * 5.0

        #     ######## Pass Receiver Reward #########
            if self.left_base == base:
                if (np.array(self.left_agent_possesion) == 'L').any():
                    prev_poss = (np.array(self.left_agent_possesion) == 'L').argmax()
                    if not self.left_agent_possesion[agentID] == 'L':
                        self.left_passer[prev_poss] += 1 # sets passer flag to whoever passed
                        # Passer reward is added in step function after all agents have been checked
                       
<<<<<<< HEAD
                        reward += self.pass_reward
                        team_reward += self.pass_reward
=======
                        # reward += self.pass_reward
                        # team_reward += self.pass_reward
>>>>>>> b98ab355
                        #print("received a pass worth:",self.pass_reward)
        #               #print('team pass reward received ')
        #         #Remove this check when npc ball posession can be measured
                if self.num_right > 0:
                    if (np.array(self.right_agent_possesion) == 'R').any():
                        enemy_possessor = (np.array(self.right_agent_possesion) == 'R').argmax()
                        self.right_lost_possession[enemy_possessor] -= 1.0
                        self.left_lost_possession[agentID] += 1.0
                        # print('BR lost possession')
                        self.pass_reward = 0

        #         ###### Change Possession Reward #######
                self.left_agent_possesion = ['N'] * self.num_left
                self.right_agent_possesion = ['N'] * self.num_right
                self.left_agent_possesion[agentID] = 'L'
                if possession_side != 'L':
                    possession_side = 'L'    
                    #reward+=1
                    #team_reward+=1
            else:
                # self.opp_possession_counter[agentID] += 1
                if (np.array(self.right_agent_possesion) == 'R').any():
                    prev_poss = (np.array(self.right_agent_possesion) == 'R').argmax()
                    if not self.right_agent_possesion[agentID] == 'R':
                        self.right_passer[prev_poss] += 1 # sets passer flag to whoever passed
<<<<<<< HEAD
                        reward += self.pass_reward
                        team_reward += self.pass_reward
        #                 # print('opp pass reward received ')
=======
                        # reward += self.pass_reward
                        # team_reward += self.pass_reward
                        # print('opp pass reward received ')
>>>>>>> b98ab355

                if (np.array(self.left_agent_possesion) == 'L').any():
                    enemy_possessor = (np.array(self.left_agent_possesion) == 'L').argmax()
                    self.left_lost_possession[enemy_possessor] -= 1.0
                    self.right_lost_possession[agentID] += 1.0
                    self.pass_reward = 0
      #             # print('BL lost possession ')

                self.left_agent_possesion = ['N'] * self.num_left
                self.right_agent_possesion = ['N'] * self.num_right
                self.right_agent_possesion[agentID] = 'R'
                if possession_side != 'R':
                    possession_side = 'R'
                    #reward+=1
                    #team_reward+=1

        ####################### reduce distance to ball - using delta  ##################
        # all agents rewarded for closer to ball
        # dist_cur = self.distance_to_ball(team_obs[agentID])
        # dist_prev = self.distance_to_ball(team_obs_previous[agentID])
        # d = (0.5)*(dist_prev - dist_cur) # if cur > prev --> +   
        # if delta > 0:
        #     reward  += delta
        #     team_reward += delta
            
        ####################### Rewards the closest player to ball for advancing toward ball ############
<<<<<<< HEAD
        distance_cur,_ = self.closest_player_to_ball(team_obs, num_ag)
        distance_prev, closest_agent = self.closest_player_to_ball(team_obs_previous, num_ag)
        if agentID == closest_agent:
            delta = (distance_prev - distance_cur)*1.0
            #if delta > 0:    
            if True:
                team_reward += delta
                reward+= delta
=======
        distance_cur, closest_agent = self.closest_player_to_ball(team_obs, num_ag)
        distance_prev, _ = self.closest_player_to_ball(team_obs_previous, num_ag)
        if agentID == closest_agent:
            delta = (distance_prev - distance_cur)*1.0
            if delta > 0:    
            # if True:
                reward+= delta * 10.0
            else:
                reward += delta * 5
                # print(distance_cur, delta)
                pass
>>>>>>> b98ab355
            
        ##################################################################################
            
        ####################### reduce ball distance to goal ##################
        # base left kicks
        r = self.ball_distance_to_goal(team_obs[agentID]) 
        r_prev = self.ball_distance_to_goal(team_obs_previous[agentID]) 
        if ((self.left_base == base) and possession_side =='L'):
            team_possessor = (np.array(self.left_agent_possesion) == 'L').argmax()
            if agentID == team_possessor:
<<<<<<< HEAD
                delta = (2*self.num_left)*(r_prev - r)
                if True:
                #if delta > 0:
                    reward += delta
                    team_reward += delta

        # base right kicks
        elif  ((self.right_base == base) and possession_side == 'R'):
=======
                delta = (r_prev - r)
                # if True:
                if delta > 0:
                    reward += delta * 30.0
                    # team_reward += delta * 10.0
                else:
                    # reward += delta * 10
                    pass

        # base right kicks
        elif self.right_base == base and possession_side == 'R':
>>>>>>> b98ab355
            team_possessor = (np.array(self.right_agent_possesion) == 'R').argmax()
            if agentID == team_possessor:
                delta = (2*self.num_left)*(r_prev - r)
                if True:
                #if delta > 0:
<<<<<<< HEAD
                    reward += delta
                    team_reward += delta
                    
=======
                    # reward += delta
                    # team_reward += delta
                    pass
>>>>>>> b98ab355
        # non-possessor reward for ball delta toward goal
        else:
            delta = (0*self.num_left)*(r_prev - r)
            if True:
            #if delta > 0:
<<<<<<< HEAD
                reward += delta
                team_reward += delta       

        # ################## Offensive Behavior #######################

        # # [Offense behavior]  agents will be rewarded based on maximizing their open angle to opponents goal ( only for non possessors )
        # if ((self.left_base == base) and possession_side =='L') or ((self.left_base != base) and possession_side == 'R'): # someone on team has ball
        #     b,_,_ =self.ball_distance_to_goal(team_obs[agentID]) #r is maxed at 2sqrt(2)--> 2.8
        #     if b < 1.5 : # Ball is in scoring range
        #         if (self.apprx_to_goal(team_obs[agentID]) > 0.0) and (self.apprx_to_goal(team_obs[agentID]) < .85):
        #             a = self.unnormalize(team_obs[agentID][self.open_goal])
        #             a_prev = self.unnormalize(team_obs_previous[agentID][self.open_goal])
        #             if (self.left_base != base):    
        #                 team_possessor = (np.array(self.right_agent_possesion) == 'R').argmax()
        #             else:
        #                 team_possessor = (np.array(self.left_agent_possesion) == 'L').argmax()
        #             if agentID != team_possessor:
        #                 reward += (a-a_prev)*2.0
        #                 team_reward += (a-a_prev)*2.0
        #             #print("offense behavior: goal angle open ",(a-a_prev)*3.0)


        # # [Offense behavior]  agents will be rewarded based on maximizing their open angle to the ball (to receive pass)
        # if self.num_left > 1:
        #     if ((self.left_base == base) and possession_side =='L') or ((self.left_base != base) and possession_side == 'R'): # someone on team has ball
        #         if (self.left_base != base):
                    
        #             team_possessor = (np.array(self.right_agent_possesion) == 'R').argmax()
        #             #print("possessor is base right agent",team_possessor)

        #         else:
        #             team_possessor = (np.array(self.left_agent_possesion) == 'L').argmax()
        #             #print("possessor is base left agent",team_possessor)

        #         unif_nums = np.array([self.unnormalize_unif(val) for val in team_obs[team_possessor][self.team_unif_beg:self.team_unif_end]])
        #         unif_nums_prev = np.array([self.unnormalize_unif(val) for val in team_obs_previous[team_possessor][self.team_unif_beg:self.team_unif_end]])
        #         if agentID != team_possessor:
        #             if not (-100 in unif_nums) and not (-100 in unif_nums_prev):
        #                 angle_delta = self.unnormalize(team_obs[team_possessor][self.team_pass_angle_beg + np.argwhere(unif_nums == (agentID+1))[0][0]]) - self.unnormalize(team_obs_previous[team_possessor][self.team_pass_angle_beg+np.argwhere(unif_nums_prev == (agentID+1))[0][0]])
        #                 reward += angle_delta
        #                 team_reward += angle_delta
        #                 #print("offense behavior: pass angle open ",angle_delta*3.0)

                    

        # ################## Defensive behavior ######################

        # # [Defensive behavior]  agents will be rewarded based on minimizing the opponents open angle to our goal
        # if ((self.left_base != base) and possession_side == 'L'): # someone on team has ball
        #     enemy_possessor = (np.array(self.left_agent_possesion) == 'L').argmax()
        #     #print("possessor is base left agent",enemy_possessor)
        #     agent_inds = np.where([self.apprx_to_goal(opp_obs[i]) > -0.75 for i in range(self.num_left)])[0] # find who is in range

        #     b,_,_ =self.ball_distance_to_goal(opp_obs[agentID]) #r is maxed at 2sqrt(2)--> 2.8

        #     if b < 1.5 : # Ball is in scoring range
        #         if np.array([self.apprx_to_goal(opp_obs[i]) > -0.75 for i in range(self.num_left)]).any(): # if anyone is in range on enemy team
        #             sum_angle_delta = np.sum([(self.unnormalize(opp_obs_previous[i][self.open_goal]) - self.unnormalize(opp_obs[i][self.open_goal])) for i in agent_inds]) # penalize based on the open angles of the people in range
        #             reward += sum_angle_delta*2.0
        #             team_reward += sum_angle_delta*2.0
        #             angle_delta_possessor = self.unnormalize(opp_obs_previous[enemy_possessor][self.open_goal]) - self.unnormalize(opp_obs[enemy_possessor][self.open_goal])# penalize based on the open angles of the possessor
        #             reward += angle_delta_possessor*2.0
        #             team_reward += angle_delta_possessor*2.0
        #             #print("defensive behavior: block open angle to goal",agent_inds)
        #             #print("areward for blocking goal: ",angle_delta_possessor*3.0)

        # elif ((self.left_base == base) and possession_side =='R'): 
        #     enemy_possessor = (np.array(self.right_agent_possesion) == 'R').argmax()
        #     #print("possessor is base right agent",enemy_possessor)
        #     agent_inds = np.where([self.apprx_to_goal(opp_obs[i]) > -0.75 for i in range(self.num_left)])[0] # find who is in range

        #     b,_,_ =self.ball_distance_to_goal(opp_obs[agentID]) #r is maxed at 2sqrt(2)--> 2.8
        #     if b < 1.5 : # Ball is in scoring range
        #         if np.array([self.apprx_to_goal(opp_obs[i]) > -0.75 for i in range(self.num_left)]).any(): # if anyone is in range on enemy team
        #             sum_angle_delta = np.sum([(self.unnormalize(opp_obs_previous[i][self.open_goal]) - self.unnormalize(opp_obs[i][self.open_goal])) for i in agent_inds]) # penalize based on the open angles of the people in range
        #             reward += sum_angle_delta*2.0
        #             team_reward += sum_angle_delta*2.0
        #             angle_delta_possessor = self.unnormalize(opp_obs_previous[enemy_possessor][self.open_goal]) - self.unnormalize(opp_obs[enemy_possessor][self.open_goal])# penalize based on the open angles of the possessor
        #             reward += angle_delta_possessor*2.0
        #             team_reward += angle_delta_possessor*2.0
        #             #print("defensive behavior: block open angle to goal",agent_inds)
        #             #print("areward for blocking goal: ",angle_delta_possessor*3.0)




        # # [Defensive behavior]  agents will be rewarded based on minimizing the ball open angle to other opponents (to block passes )
        # if self.num_left > 1:
                
        #     if ((self.left_base != base) and possession_side == 'L'): # someone on team has ball
        #         enemy_possessor = (np.array(self.left_agent_possesion) == 'L').argmax()
        #         sum_angle_delta = np.sum([(self.unnormalize(opp_obs_previous[enemy_possessor][self.team_pass_angle_beg+i]) - self.unnormalize(opp_obs[enemy_possessor][self.team_pass_angle_beg+i])) for i in range(self.num_left-1)]) # penalize based on the open angles of the people in range
        #         reward += sum_angle_delta*0.3/float(self.num_left)
        #         team_reward += sum_angle_delta*0.3/float(self.num_left)
        #         #print("defensive behavior: block open passes",enemy_possessor,"has ball")
        #         #print("reward for blocking",sum_angle_delta*3.0/self.num_left)

        #     elif ((self.left_base == base) and possession_side =='R'):
        #         enemy_possessor = (np.array(self.right_agent_possesion) == 'R').argmax()
        #         sum_angle_delta = np.sum([(self.unnormalize(opp_obs_previous[enemy_possessor][self.team_pass_angle_beg+i]) - self.unnormalize(opp_obs[enemy_possessor][self.team_pass_angle_beg+i])) for i in range(self.num_left-1)]) # penalize based on the open angles of the people in range
        #         reward += sum_angle_delta*0.3/float(self.num_left)
        #         team_reward += sum_angle_delta*0.3/float(self.num_left)
        #         #print("defensive behavior: block open passes",enemy_possessor,"has ball")
        #         #print("reward for blocking",sum_angle_delta*6.0/float(self.num_left))

        ##################################################################################
        rew_percent = 1.0*max(0,(self.rew_anneal_ep - ep_num))/self.rew_anneal_ep
        return ((1.0 - rew_percent)*team_reward) + (reward * rew_percent)
=======
                # reward += delta
                # team_reward += delta  
                pass  
        '''
            Reward agent for maximizing it's proximity to the ball
        '''
        # reward += team_obs[agentID][self.ball_proximity]

        # print(team_obs[agentID][self.ball_x])
        # print(team_obs[agentID][self.ball_y])
        # print(reward)
        return reward
        # rew_percent = 1.0*max(0,(self.rew_anneal_ep - ep_num))/self.rew_anneal_ep
        # return ((1.0 - rew_percent)*team_reward) + (reward * rew_percent)



>>>>>>> b98ab355


    '''

        Below are function utilities for the Reward Engineering

    '''

    def get_kickable_status(self,agentID,env):
        ball_kickable = False
        ball_kickable = env.isKickable()
        #print("no implementation")
        return ball_kickable

    def closest_player_to_ball(self, team_obs, num_agents):
        '''
        teams receive reward based on the distance of their closest agent to the ball
        '''
        closest_player_index = 0
        ball_distance = self.distance_to_ball(team_obs[0])
        for i in range(1, num_agents):
            temp_distance = self.distance_to_ball(team_obs[i])
            if temp_distance < ball_distance:
                closest_player_index = i
                ball_distance = temp_distance
        return ball_distance, closest_player_index

    def distance_to_ball(self, obs):
        relative_x = obs[self.x]-obs[self.ball_x]
        relative_y = obs[self.y]-obs[self.ball_y]
        ball_distance = math.sqrt(relative_x**2+relative_y**2)
        
        return ball_distance

    def ball_distance_to_goal(self,obs):
        goal_center_x = 1.0
        goal_center_y = 0.0
        relative_x = obs[self.ball_x] - goal_center_x
        relative_y = obs[self.ball_y] - goal_center_y
        ball_distance_to_goal = math.sqrt(relative_x**2 + relative_y**2)
        return ball_distance_to_goal<|MERGE_RESOLUTION|>--- conflicted
+++ resolved
@@ -39,21 +39,6 @@
         self.num_right = config['num_right']
         self.num_leftBot = config['num_l_bot']
         self.num_rightBot = config['num_r_bot']
-
-        # Feature indexes by name
-        self.stamina = 26
-        self.ball_x = 16
-        self.ball_y = 17
-        self.ball_x_vel = 18
-        self.ball_y_vel = 19
-        self.x = 20
-        self.y = 21
-        self.x_vel = 22
-        self.y_vel = 23
-        self.opp_goal_top_x = 12
-        self.opp_goal_top_y = 13
-        self.opp_goal_bot_x = 14
-        self.opp_goal_bot_y = 15
 
         if config['action_level'] == 'low':
             #                   pow,deg   deg       deg         pow,deg    
@@ -572,23 +557,16 @@
         self.viewer = subprocess.Popen(cmd.split(' '), shell=False)
 
 
-<<<<<<< HEAD
-=======
     '''
     Try to reward kinda like sequential kicks and give rewards based on the delta distance the ball moved.
     '''
 
->>>>>>> b98ab355
     def getReward(self, s, agentID, base, ep_num):
         '''
             Reward Engineering - Needs work!
 
             Input
-<<<<<<< HEAD
-                s           world status? Not sure...
-=======
                 s           world status message
->>>>>>> b98ab355
                 agentId     
                 base        left_base or right_base
                 ep_num      episode number
@@ -596,24 +574,12 @@
         '''
         reward=0.0
         team_reward = 0.0
-<<<<<<< HEAD
-        goal_points = 20.0
-=======
         goal_points = 300.0
->>>>>>> b98ab355
         #---------------------------
         global possession_side
         if self.d:
             if self.left_base == base:
             # ------- If done with episode, don't calculate other rewards (reset of positioning messes with deltas) ----
-<<<<<<< HEAD
-                if s=='Goal_By_Left' and self.left_agent_possesion[agentID] == 'L':
-                    reward+= goal_points
-                elif s=='Goal_By_Left':
-                    reward+= goal_points # teammates get 10% of points
-                elif s=='Goal_By_Right':
-                    reward+=-goal_points
-=======
 
                 if s=='Goal_By_Left' and self.left_agent_possesion[agentID] == 'L':
                     reward+= goal_points
@@ -625,17 +591,12 @@
                 elif s=='Goal_By_Right':
                     reward+=-goal_points
 
->>>>>>> b98ab355
                 elif s=='OutOfBounds' and self.left_agent_possesion[agentID] == 'L':
                     reward+=-0.5
                 elif s=='CapturedByLeftGoalie':
                     reward+=goal_points/5.0
                 elif s=='CapturedByRightGoalie':
                     reward+= 0 #-goal_points/4.0
-<<<<<<< HEAD
-
-=======
->>>>>>> b98ab355
                 possession_side = 'N' # at the end of each episode we set this to none
                 self.left_agent_possesion = ['N'] * self.num_left
                 return reward
@@ -657,11 +618,6 @@
                 self.right_agent_possesion = ['N'] * self.num_right
                 return reward
         
-<<<<<<< HEAD
-
-        
-=======
->>>>>>> b98ab355
         if self.left_base == base:
             team_actions = self.left_actions
             team_obs = self.left_obs
@@ -685,23 +641,6 @@
 
         # Low stamina - seems that needs to be implemented (Ezequiel)
 
-<<<<<<< HEAD
-        # if team_obs[agentID][self.stamina] < 0.0 : # LOW STAMINA
-        #     reward -= 0.003
-        #     team_reward -= 0.003
-        #     # print ('low stamina')
-        
-
-
-        ############ Kicked Ball #################
-        
-        if self.action_list[team_actions[agentID]] in self.kick_actions and kickable:            
-            if self.num_right > 0:
-                if (np.array(self.left_agent_possesion) == 'N').all() and (np.array(self.right_agent_possesion) == 'N').all():
-                     #print("First Kick")
-                    reward += 1.5
-                    team_reward +=1.5
-=======
         if team_obs[agentID][self.stamina] < 0.0 : # LOW STAMINA
             reward -= 1
             team_reward -= 1
@@ -730,7 +669,6 @@
                     print("First Kick")
                     reward += 200.0
                     team_reward += 200.0
->>>>>>> b98ab355
                 # set initial ball position after kick
                     if self.left_base == base:
                         self.BL_ball_pos_x = team_obs[agentID][self.ball_x]
@@ -740,11 +678,7 @@
                         self.BR_ball_pos_y = team_obs[agentID][self.ball_y]
                         
 
-<<<<<<< HEAD
-        #     # track ball delta in between kicks
-=======
             # track ball delta in between kicks
->>>>>>> b98ab355
             if self.left_base == base:
                 self.BL_ball_pos_x = team_obs[agentID][self.ball_x]
                 self.BL_ball_pos_y = team_obs[agentID][self.ball_y]
@@ -774,13 +708,8 @@
                         self.left_passer[prev_poss] += 1 # sets passer flag to whoever passed
                         # Passer reward is added in step function after all agents have been checked
                        
-<<<<<<< HEAD
-                        reward += self.pass_reward
-                        team_reward += self.pass_reward
-=======
                         # reward += self.pass_reward
                         # team_reward += self.pass_reward
->>>>>>> b98ab355
                         #print("received a pass worth:",self.pass_reward)
         #               #print('team pass reward received ')
         #         #Remove this check when npc ball posession can be measured
@@ -806,15 +735,9 @@
                     prev_poss = (np.array(self.right_agent_possesion) == 'R').argmax()
                     if not self.right_agent_possesion[agentID] == 'R':
                         self.right_passer[prev_poss] += 1 # sets passer flag to whoever passed
-<<<<<<< HEAD
-                        reward += self.pass_reward
-                        team_reward += self.pass_reward
-        #                 # print('opp pass reward received ')
-=======
                         # reward += self.pass_reward
                         # team_reward += self.pass_reward
                         # print('opp pass reward received ')
->>>>>>> b98ab355
 
                 if (np.array(self.left_agent_possesion) == 'L').any():
                     enemy_possessor = (np.array(self.left_agent_possesion) == 'L').argmax()
@@ -841,16 +764,6 @@
         #     team_reward += delta
             
         ####################### Rewards the closest player to ball for advancing toward ball ############
-<<<<<<< HEAD
-        distance_cur,_ = self.closest_player_to_ball(team_obs, num_ag)
-        distance_prev, closest_agent = self.closest_player_to_ball(team_obs_previous, num_ag)
-        if agentID == closest_agent:
-            delta = (distance_prev - distance_cur)*1.0
-            #if delta > 0:    
-            if True:
-                team_reward += delta
-                reward+= delta
-=======
         distance_cur, closest_agent = self.closest_player_to_ball(team_obs, num_ag)
         distance_prev, _ = self.closest_player_to_ball(team_obs_previous, num_ag)
         if agentID == closest_agent:
@@ -862,7 +775,6 @@
                 reward += delta * 5
                 # print(distance_cur, delta)
                 pass
->>>>>>> b98ab355
             
         ##################################################################################
             
@@ -873,16 +785,6 @@
         if ((self.left_base == base) and possession_side =='L'):
             team_possessor = (np.array(self.left_agent_possesion) == 'L').argmax()
             if agentID == team_possessor:
-<<<<<<< HEAD
-                delta = (2*self.num_left)*(r_prev - r)
-                if True:
-                #if delta > 0:
-                    reward += delta
-                    team_reward += delta
-
-        # base right kicks
-        elif  ((self.right_base == base) and possession_side == 'R'):
-=======
                 delta = (r_prev - r)
                 # if True:
                 if delta > 0:
@@ -894,136 +796,19 @@
 
         # base right kicks
         elif self.right_base == base and possession_side == 'R':
->>>>>>> b98ab355
             team_possessor = (np.array(self.right_agent_possesion) == 'R').argmax()
             if agentID == team_possessor:
                 delta = (2*self.num_left)*(r_prev - r)
                 if True:
                 #if delta > 0:
-<<<<<<< HEAD
-                    reward += delta
-                    team_reward += delta
-                    
-=======
                     # reward += delta
                     # team_reward += delta
                     pass
->>>>>>> b98ab355
         # non-possessor reward for ball delta toward goal
         else:
             delta = (0*self.num_left)*(r_prev - r)
             if True:
             #if delta > 0:
-<<<<<<< HEAD
-                reward += delta
-                team_reward += delta       
-
-        # ################## Offensive Behavior #######################
-
-        # # [Offense behavior]  agents will be rewarded based on maximizing their open angle to opponents goal ( only for non possessors )
-        # if ((self.left_base == base) and possession_side =='L') or ((self.left_base != base) and possession_side == 'R'): # someone on team has ball
-        #     b,_,_ =self.ball_distance_to_goal(team_obs[agentID]) #r is maxed at 2sqrt(2)--> 2.8
-        #     if b < 1.5 : # Ball is in scoring range
-        #         if (self.apprx_to_goal(team_obs[agentID]) > 0.0) and (self.apprx_to_goal(team_obs[agentID]) < .85):
-        #             a = self.unnormalize(team_obs[agentID][self.open_goal])
-        #             a_prev = self.unnormalize(team_obs_previous[agentID][self.open_goal])
-        #             if (self.left_base != base):    
-        #                 team_possessor = (np.array(self.right_agent_possesion) == 'R').argmax()
-        #             else:
-        #                 team_possessor = (np.array(self.left_agent_possesion) == 'L').argmax()
-        #             if agentID != team_possessor:
-        #                 reward += (a-a_prev)*2.0
-        #                 team_reward += (a-a_prev)*2.0
-        #             #print("offense behavior: goal angle open ",(a-a_prev)*3.0)
-
-
-        # # [Offense behavior]  agents will be rewarded based on maximizing their open angle to the ball (to receive pass)
-        # if self.num_left > 1:
-        #     if ((self.left_base == base) and possession_side =='L') or ((self.left_base != base) and possession_side == 'R'): # someone on team has ball
-        #         if (self.left_base != base):
-                    
-        #             team_possessor = (np.array(self.right_agent_possesion) == 'R').argmax()
-        #             #print("possessor is base right agent",team_possessor)
-
-        #         else:
-        #             team_possessor = (np.array(self.left_agent_possesion) == 'L').argmax()
-        #             #print("possessor is base left agent",team_possessor)
-
-        #         unif_nums = np.array([self.unnormalize_unif(val) for val in team_obs[team_possessor][self.team_unif_beg:self.team_unif_end]])
-        #         unif_nums_prev = np.array([self.unnormalize_unif(val) for val in team_obs_previous[team_possessor][self.team_unif_beg:self.team_unif_end]])
-        #         if agentID != team_possessor:
-        #             if not (-100 in unif_nums) and not (-100 in unif_nums_prev):
-        #                 angle_delta = self.unnormalize(team_obs[team_possessor][self.team_pass_angle_beg + np.argwhere(unif_nums == (agentID+1))[0][0]]) - self.unnormalize(team_obs_previous[team_possessor][self.team_pass_angle_beg+np.argwhere(unif_nums_prev == (agentID+1))[0][0]])
-        #                 reward += angle_delta
-        #                 team_reward += angle_delta
-        #                 #print("offense behavior: pass angle open ",angle_delta*3.0)
-
-                    
-
-        # ################## Defensive behavior ######################
-
-        # # [Defensive behavior]  agents will be rewarded based on minimizing the opponents open angle to our goal
-        # if ((self.left_base != base) and possession_side == 'L'): # someone on team has ball
-        #     enemy_possessor = (np.array(self.left_agent_possesion) == 'L').argmax()
-        #     #print("possessor is base left agent",enemy_possessor)
-        #     agent_inds = np.where([self.apprx_to_goal(opp_obs[i]) > -0.75 for i in range(self.num_left)])[0] # find who is in range
-
-        #     b,_,_ =self.ball_distance_to_goal(opp_obs[agentID]) #r is maxed at 2sqrt(2)--> 2.8
-
-        #     if b < 1.5 : # Ball is in scoring range
-        #         if np.array([self.apprx_to_goal(opp_obs[i]) > -0.75 for i in range(self.num_left)]).any(): # if anyone is in range on enemy team
-        #             sum_angle_delta = np.sum([(self.unnormalize(opp_obs_previous[i][self.open_goal]) - self.unnormalize(opp_obs[i][self.open_goal])) for i in agent_inds]) # penalize based on the open angles of the people in range
-        #             reward += sum_angle_delta*2.0
-        #             team_reward += sum_angle_delta*2.0
-        #             angle_delta_possessor = self.unnormalize(opp_obs_previous[enemy_possessor][self.open_goal]) - self.unnormalize(opp_obs[enemy_possessor][self.open_goal])# penalize based on the open angles of the possessor
-        #             reward += angle_delta_possessor*2.0
-        #             team_reward += angle_delta_possessor*2.0
-        #             #print("defensive behavior: block open angle to goal",agent_inds)
-        #             #print("areward for blocking goal: ",angle_delta_possessor*3.0)
-
-        # elif ((self.left_base == base) and possession_side =='R'): 
-        #     enemy_possessor = (np.array(self.right_agent_possesion) == 'R').argmax()
-        #     #print("possessor is base right agent",enemy_possessor)
-        #     agent_inds = np.where([self.apprx_to_goal(opp_obs[i]) > -0.75 for i in range(self.num_left)])[0] # find who is in range
-
-        #     b,_,_ =self.ball_distance_to_goal(opp_obs[agentID]) #r is maxed at 2sqrt(2)--> 2.8
-        #     if b < 1.5 : # Ball is in scoring range
-        #         if np.array([self.apprx_to_goal(opp_obs[i]) > -0.75 for i in range(self.num_left)]).any(): # if anyone is in range on enemy team
-        #             sum_angle_delta = np.sum([(self.unnormalize(opp_obs_previous[i][self.open_goal]) - self.unnormalize(opp_obs[i][self.open_goal])) for i in agent_inds]) # penalize based on the open angles of the people in range
-        #             reward += sum_angle_delta*2.0
-        #             team_reward += sum_angle_delta*2.0
-        #             angle_delta_possessor = self.unnormalize(opp_obs_previous[enemy_possessor][self.open_goal]) - self.unnormalize(opp_obs[enemy_possessor][self.open_goal])# penalize based on the open angles of the possessor
-        #             reward += angle_delta_possessor*2.0
-        #             team_reward += angle_delta_possessor*2.0
-        #             #print("defensive behavior: block open angle to goal",agent_inds)
-        #             #print("areward for blocking goal: ",angle_delta_possessor*3.0)
-
-
-
-
-        # # [Defensive behavior]  agents will be rewarded based on minimizing the ball open angle to other opponents (to block passes )
-        # if self.num_left > 1:
-                
-        #     if ((self.left_base != base) and possession_side == 'L'): # someone on team has ball
-        #         enemy_possessor = (np.array(self.left_agent_possesion) == 'L').argmax()
-        #         sum_angle_delta = np.sum([(self.unnormalize(opp_obs_previous[enemy_possessor][self.team_pass_angle_beg+i]) - self.unnormalize(opp_obs[enemy_possessor][self.team_pass_angle_beg+i])) for i in range(self.num_left-1)]) # penalize based on the open angles of the people in range
-        #         reward += sum_angle_delta*0.3/float(self.num_left)
-        #         team_reward += sum_angle_delta*0.3/float(self.num_left)
-        #         #print("defensive behavior: block open passes",enemy_possessor,"has ball")
-        #         #print("reward for blocking",sum_angle_delta*3.0/self.num_left)
-
-        #     elif ((self.left_base == base) and possession_side =='R'):
-        #         enemy_possessor = (np.array(self.right_agent_possesion) == 'R').argmax()
-        #         sum_angle_delta = np.sum([(self.unnormalize(opp_obs_previous[enemy_possessor][self.team_pass_angle_beg+i]) - self.unnormalize(opp_obs[enemy_possessor][self.team_pass_angle_beg+i])) for i in range(self.num_left-1)]) # penalize based on the open angles of the people in range
-        #         reward += sum_angle_delta*0.3/float(self.num_left)
-        #         team_reward += sum_angle_delta*0.3/float(self.num_left)
-        #         #print("defensive behavior: block open passes",enemy_possessor,"has ball")
-        #         #print("reward for blocking",sum_angle_delta*6.0/float(self.num_left))
-
-        ##################################################################################
-        rew_percent = 1.0*max(0,(self.rew_anneal_ep - ep_num))/self.rew_anneal_ep
-        return ((1.0 - rew_percent)*team_reward) + (reward * rew_percent)
-=======
                 # reward += delta
                 # team_reward += delta  
                 pass  
@@ -1041,7 +826,6 @@
 
 
 
->>>>>>> b98ab355
 
 
     '''
