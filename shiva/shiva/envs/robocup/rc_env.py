--- conflicted
+++ resolved
@@ -24,16 +24,9 @@
             @port       Required for the robocup server
     '''
 
-<<<<<<< HEAD
-    def __init__(self, config):
+    def __init__(self, config, port=None):
         {setattr(self, k, v) for k,v in config.items()}
-=======
-    def __init__(self, config, port=None):
-        self.config = config
-        self.untouched = config['untouched']
-        self.goalie = config['goalie']
         self.port = port
->>>>>>> ee9016b8
         self.hfo_path = hfo.get_hfo_path()
         self.seed = np.random.randint(1000)
         self.viewer = None
