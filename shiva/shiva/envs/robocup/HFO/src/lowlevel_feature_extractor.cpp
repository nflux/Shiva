--- conflicted
+++ resolved
@@ -25,11 +25,7 @@
   // numFeatures++; // action state
   // numFeatures += 2; // Possesor indicators
   // numFeatures++; // timestep
-<<<<<<< HEAD
-  numFeatures = 8;
-=======
   numFeatures = 16;
->>>>>>> 58dca895
   feature_vec.resize(numFeatures);
 }
 
@@ -62,8 +58,6 @@
   addNormFeature(self.stamina(), 0., observedStaminaMax);
   addFeature(self.isKickable() ? FEAT_MAX : FEAT_MIN);
 
-<<<<<<< HEAD
-=======
   // ball vel x
   addNormFeature(ball.vel().x, -pitchHalfLength, pitchHalfLength);
   // ball vel y
@@ -77,7 +71,6 @@
   // agent self speed
   addNormFeature(self.speed(), 0., observedPlayerSpeedMax);
   addAngFeature(self_ang);
->>>>>>> 58dca895
 
   // std::ofstream myfile;
   // myfile.open("example.txt", std::ios_base::app);
@@ -126,17 +119,10 @@
       
   //     Self Velocity Magnitude [Scalar]
   //     Magnitude of the Agent's velocity.
-<<<<<<< HEAD
 
   //   */
   //   addNormFeature(self.speed(), 0., observedSelfSpeedMax);
 
-=======
-
-  //   */
-  //   addNormFeature(self.speed(), 0., observedSelfSpeedMax);
-
->>>>>>> 58dca895
   // } else {
   //   addFeature(FEAT_INVALID);
   //   addFeature(FEAT_INVALID);
