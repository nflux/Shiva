# this is a version of a meta learner that will take a file path to the configuration files
from settings import shiva
from .MetaLearner import MetaLearner
from learners.SingleAgentDQNLearner import SingleAgentDQNLearner
from learners.SingleAgentDDPGLearner import SingleAgentDDPGLearner
from learners.SingleAgentImitationLearner import SingleAgentImitationLearner
import helpers.misc as misc
import learners


class SingleAgentMetaLearner(MetaLearner):
    def __init__(self, configs):
        super(SingleAgentMetaLearner,self).__init__(configs)
        self.configs = configs
        self.learnerCount = 0
        self.run()

    def run(self):

        if self.start_mode == self.EVAL_MODE:
            pass
            # self.eval_env = []
            # # Load Learners to be passed to the Evaluation
            # self.learners = [ shiva._load_learner(load_path) for load_path in self.configs[0]['Evaluation']['load_path'] ]

            # self.configs[0]['Evaluation']['learners'] = self.learners
            # # Create Evaluation class
            # self.eval_env.append(Evaluation.initialize_evaluation(self.configs[0]['Evaluation']))

            # self.eval_env[0].evaluate_agents()


        elif self.start_mode == self.PROD_MODE:

            # agents, environments, algorithm, data, configs for a single agent learner
            #agents, environments, algorithm, data, config
            self.learner = self.create_learner()

            # self.learner = self.create_learner(self.agent, self.eval_env, self.algorithm, self.buffer, self.learner_config)
            shiva.add_learner_profile(self.learner)


            # initialize the learner instances
            self.learner.launch()
            shiva.update_agents_profile(self.learner)

            # Runs the learner for a number of episodes given by the config
            self.learner.run()

            shiva.add_meta_profile(self, self.configs['Environment']['env_name'])

            # save
            self.save()

    def create_learner(self):
        learner = getattr(learners, self.configs['Learner']['type'])
<<<<<<< HEAD
        return learner(self.id_generator(), self.configs)
=======
        return learner(self.get_id(), self.configs)
>>>>>>> 380b6bdf
<|MERGE_RESOLUTION|>--- conflicted
+++ resolved
@@ -54,8 +54,4 @@
 
     def create_learner(self):
         learner = getattr(learners, self.configs['Learner']['type'])
-<<<<<<< HEAD
-        return learner(self.id_generator(), self.configs)
-=======
-        return learner(self.get_id(), self.configs)
->>>>>>> 380b6bdf
+        return learner(self.id_generator(), self.configs)