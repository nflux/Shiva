import sys, os, argparse, traceback, datetime, time
from shiva.core.admin import Admin, logger
from shiva.helpers.config_handler import load_config_file_2_dict, load_class
from shiva.helpers.misc import terminate_process

<<<<<<< HEAD
=======
def get_args():
    parser = argparse.ArgumentParser()
    parser.add_argument("-c", "--config", required=True, type=str, help='Config file name')
    parser.add_argument("-n", "--name", required=False, type=str, help="Name of the run")
    return parser.parse_args()
>>>>>>> 471d7d06


def start_meta(metalearner_class, configs):
    try:
        meta = metalearner_class(configs)
    except Exception as e:
        msg = "<Meta> error: {}".format(traceback.format_exc())
        print(msg)
        logger.info(msg, True)
        terminate_process()
    finally:
        pass

<<<<<<< HEAD
def get_arguments():
    parser = argparse.ArgumentParser()
    parser.add_argument("-c", "--config", required=True, type=str, help='Config file name')
    parser.add_argument("-n", "--name", required=False, type=str, help="Name of the run")
    return parser.parse_args()

def main():

    args = get_arguments()
=======
def main():

    args = get_args()
>>>>>>> 471d7d06

    configs = load_config_file_2_dict(os.path.join(os.getcwd(), 'configs', args.config))

    if 'configs_set' in configs['MetaLearner']:
        _date, _time = str(datetime.datetime.now()).split()
        tmpst = _date[5:] + '-' + _time[0:5]
        _run_root_dir = '{}-{}-configs-{}'.format(tmpst, len(configs['MetaLearner']['configs_set'])).replace(':', '')
        for ix, c in enumerate(configs['MetaLearner']['configs_set']):
            print("\n%%% {} run %%%\n%%% {} %%%\n".format(ix+1, c))
            _run_type = c.split('/')[1] # like, 1U-5P, specifically for Profiling
            run_config = load_config_file_2_dict(os.path.join(os.getcwd(), 'configs', c))
            run_config['Admin']['directory']['runs'] = os.path.join('/', 'runs', _run_root_dir, 'run-{}-{}'.format(ix, _run_type))
            Admin.init(run_config['Admin'])  # Admin is instantiated at shiva.core.admin for project global access
            metalearner_class = load_class("shiva.learners", run_config['MetaLearner']['type'])
            start_meta(metalearner_class, run_config)
            print("\n%%% END WITH {} %%%".format(c))
            time.sleep(5)
    else:
        Admin.init(configs['Admin'])  # Admin is instantiated at shiva.core.admin for project global access
        metalearner_class = load_class("shiva.learners", configs['MetaLearner']['type'])
        start_meta(metalearner_class, configs)

    exit(0)<|MERGE_RESOLUTION|>--- conflicted
+++ resolved
@@ -3,14 +3,11 @@
 from shiva.helpers.config_handler import load_config_file_2_dict, load_class
 from shiva.helpers.misc import terminate_process
 
-<<<<<<< HEAD
-=======
 def get_args():
     parser = argparse.ArgumentParser()
     parser.add_argument("-c", "--config", required=True, type=str, help='Config file name')
     parser.add_argument("-n", "--name", required=False, type=str, help="Name of the run")
     return parser.parse_args()
->>>>>>> 471d7d06
 
 
 def start_meta(metalearner_class, configs):
@@ -24,21 +21,9 @@
     finally:
         pass
 
-<<<<<<< HEAD
-def get_arguments():
-    parser = argparse.ArgumentParser()
-    parser.add_argument("-c", "--config", required=True, type=str, help='Config file name')
-    parser.add_argument("-n", "--name", required=False, type=str, help="Name of the run")
-    return parser.parse_args()
-
-def main():
-
-    args = get_arguments()
-=======
 def main():
 
     args = get_args()
->>>>>>> 471d7d06
 
     configs = load_config_file_2_dict(os.path.join(os.getcwd(), 'configs', args.config))
 
