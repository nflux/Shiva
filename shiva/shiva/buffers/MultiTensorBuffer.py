--- conflicted
+++ resolved
@@ -6,10 +6,9 @@
 from shiva.buffers.ReplayBuffer import ReplayBuffer
 from shiva.helpers import buffer_handler as bh
 
-from typing import List, Tuple
-
-
-<<<<<<< HEAD
+from typing import List, Tuple, Dict
+
+
 class MultiAgentTensorBuffer(ReplayBuffer):
     """ Multi Agent Experience Replay Tensor Buffer
 
@@ -17,26 +16,24 @@
         the reinforcement learning loop. This buffer utilizes a stochastic sampling method.
 
     Args:
-        max_size (int):
+        capacity (int):
             The maximum amount of experiences to be stored in the Replay Buffer.
         batch_size (int):
             The amount of transitions to be sampled very update.
-        num_agents:
+        num_agents (int):
             The number of agents that will be using the replay buffer. For memory allocation purposes.
-        obd_dim:
+        obd_dim (int):
             The expected observation dimension size.
-        acs_dim:
+        acs_dim (int):
             The expected action dimension size.
+        configs (Dict):
+            Global configs
     Returns:
         None
     """
 
-    def __init__(self, max_size: int, batch_size, num_agents, obs_dim, acs_dim) -> None:
-        super(MultiAgentTensorBuffer, self).__init__(max_size, batch_size, num_agents, obs_dim, acs_dim)
-=======
-    def __init__(self, num_agents, obs_dim, acs_dim, configs):
-        super(MultiAgentTensorBuffer, self).__init__(num_agents, obs_dim, acs_dim, configs)
->>>>>>> f2af784d
+    def __init__(self, capacity: int, batch_size: int, num_agents: int, obs_dim: int, acs_dim: int, configs: Dict) -> None:
+        super(MultiAgentTensorBuffer, self).__init__(capacity, batch_size, num_agents, obs_dim, acs_dim, configs)
         self.reset()
 
     def push(self, exps: List) -> None:
@@ -78,21 +75,16 @@
             self.size += nentries
         self.current_index += nentries
 
-<<<<<<< HEAD
-    def sample(self, agent_id: int = None, device: str = 'cpu') -> Tuple:
+    def sample(self, device: str='cpu') -> Tuple:
         """ Gets a stochastic sample from buffer.
+
         Args:
-            agent_id (int):
-                Used to specify what agent's buffer to sample from.
             device (str):
                 Used to specify if you want the sample to placed on cpu or gpu.
 
         Returns:
             A tuple of tensors.
         """
-=======
-    def sample(self, device='cpu'):
->>>>>>> f2af784d
         inds = np.random.choice(np.arange(len(self)), size=self.batch_size, replace=True)
         cast = lambda x: Variable(x, requires_grad=False).to(device)
         cast_obs = lambda x: Variable(x, requires_grad=True).to(device)
@@ -151,7 +143,6 @@
             self.done_buffer[:self.current_index, agent_id, :].cpu().detach().numpy()
         ]
 
-<<<<<<< HEAD
     def reset(self) -> None:
         """ Empties all the buffers and resets the buffer parameters.
 
@@ -165,19 +156,10 @@
         self.done_buffer = torch.zeros((self.max_size, self.num_agents, 1), dtype=torch.bool, requires_grad=False)
         self.current_index = 0
         self.size = 0
-=======
-    def reset(self):
-        '''Resets the buffer parameters'''
-        self.obs_buffer = torch.zeros((self.capacity, self.num_agents, self.obs_dim), dtype=torch.float64, requires_grad=False)
-        self.acs_buffer = torch.zeros((self.capacity, self.num_agents, self.acs_dim), dtype=torch.float64, requires_grad=False)
-        self.rew_buffer = torch.zeros((self.capacity, self.num_agents, 1), dtype=torch.float64, requires_grad=False)
-        self.next_obs_buffer = torch.zeros((self.capacity, self.num_agents, self.obs_dim), dtype=torch.float64, requires_grad=False)
-        self.done_buffer = torch.zeros((self.capacity, self.num_agents, 1), dtype=torch.bool, requires_grad=False)
-        self.current_index = 0
-        self.size = 0
 
     def get_metrics(self, *args, **kwargs):
         return []
+
 
 class PrioritizedMultiAgentTensorBuffer(ReplayBuffer):
 
@@ -361,5 +343,4 @@
         self.td_error_buffer = torch.full((self.capacity, self.num_agents, 1), fill_value=(1.0/self.capacity), dtype=torch.float64, requires_grad=False)
         self.current_index = 0
         self.size = 0
-        self.num_samples = 0
->>>>>>> f2af784d
+        self.num_samples = 0