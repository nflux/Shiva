import numpy as np
import collections
# from buffers import ReplayBuffer

class SimpleBuffer():

    '''
        Expected Configs:

            batch_size
            capacity

    '''

    def __init__(self, batch_size, capacity):
        # super(SimpleBuffer, self).__init__(max_size, num_agents, obs_dim, acs_dim)
        self.capacity = capacity
        self.buffer = collections.deque(maxlen=self.capacity)
        self.batch_size = batch_size

    def __len__(self):
        return len(self.buffer)

    def append(self, experience):
        self.buffer.append(experience)


    def clear_buffer(self):
        self.buffer = collections.deque(maxlen=self.capacity)

    def sample(self):
        indices = np.random.choice(len(self.buffer), self.batch_size)
<<<<<<< HEAD
        states, actions, rewards,next_states, dones = zip(*[self.buffer[idx] for idx in indices])
        return np.array(states), np.array(actions), np.array(rewards, dtype=np.float32),\
               np.array(next_states), np.array(dones, dtype=np.bool)

    def full_buffer(self):
        states,actions,rewards,next_states,dones = zip(*[self.buffer[idx] for idx in range(len(self.buffer))])
=======
        # print("Indeces",indices)
        states, actions, rewards, next_states, dones = zip(*[self.buffer[idx] for idx in indices])
        
>>>>>>> 58dca895
        return np.array(states), np.array(actions), np.array(rewards, dtype=np.float32), \
             np.array(next_states), np.array(dones, dtype=np.bool)<|MERGE_RESOLUTION|>--- conflicted
+++ resolved
@@ -30,17 +30,11 @@
 
     def sample(self):
         indices = np.random.choice(len(self.buffer), self.batch_size)
-<<<<<<< HEAD
         states, actions, rewards,next_states, dones = zip(*[self.buffer[idx] for idx in indices])
         return np.array(states), np.array(actions), np.array(rewards, dtype=np.float32),\
                np.array(next_states), np.array(dones, dtype=np.bool)
 
     def full_buffer(self):
         states,actions,rewards,next_states,dones = zip(*[self.buffer[idx] for idx in range(len(self.buffer))])
-=======
-        # print("Indeces",indices)
-        states, actions, rewards, next_states, dones = zip(*[self.buffer[idx] for idx in indices])
-        
->>>>>>> 58dca895
         return np.array(states), np.array(actions), np.array(rewards, dtype=np.float32), \
              np.array(next_states), np.array(dones, dtype=np.bool)