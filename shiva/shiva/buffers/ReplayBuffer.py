import torch
from abc import ABC, abstractmethod

<<<<<<< HEAD

class ReplayBuffer(ABC):
    """ Abstract Replay Buffer class all environments implemented in Shiva inherit from."""
    def __init__(self, max_size, batch_size, num_agents, obs_dim, acs_dim):
=======

class ReplayBuffer(object):

    def __init__(self, num_agents, obs_dim, acs_dim, configs):
        assert 'capacity' in configs['Buffer'], "Buffer needs 'capacity' attribute"
        assert 'batch_size' in configs['Buffer'], "Buffer needs 'batch_size' attribute"
        {setattr(self, k, v) for k, v in configs['Buffer'].items()}
        self.prioritized = self.prioritized if hasattr(self, 'prioritized') else False # for global support on non-prioritized buffer
>>>>>>> f2af784d
        self.current_index = 0
        self.size = 0
        self.num_samples = 0
        self.num_agents = num_agents
        self.obs_dim = obs_dim
        self.acs_dim = acs_dim
        self.rew_dim = 1
        self.device = torch.device("cuda:0" if torch.cuda.is_available() else "cpu")

    def __len__(self):
        return self.size

<<<<<<< HEAD
    def push(self) -> None:
        """Pushes experiences into the buffer."""

    def sample(self) -> None:
        """Samples experiences from the buffer."""

    def clear(self) -> None:
        """ Clears the buffer."""
=======
    def push(self, *args, **kwargs):
        raise NotImplementedError("To be implemented by subclass")

    def sample(self, *args, **kwargs):
        raise NotImplementedError("To be implemented by subclass")

    def clear(self, *args, **kwargs):
        raise NotImplementedError("To be implemented by subclass")

    def get_metrics(self, *args, **kwargs):
        raise NotImplementedError("To be implemented by subclass")
>>>>>>> f2af784d
<|MERGE_RESOLUTION|>--- conflicted
+++ resolved
@@ -1,24 +1,19 @@
 import torch
 from abc import ABC, abstractmethod
+from typing import Dict
 
-<<<<<<< HEAD
 
 class ReplayBuffer(ABC):
     """ Abstract Replay Buffer class all environments implemented in Shiva inherit from."""
-    def __init__(self, max_size, batch_size, num_agents, obs_dim, acs_dim):
-=======
-
-class ReplayBuffer(object):
-
-    def __init__(self, num_agents, obs_dim, acs_dim, configs):
-        assert 'capacity' in configs['Buffer'], "Buffer needs 'capacity' attribute"
-        assert 'batch_size' in configs['Buffer'], "Buffer needs 'batch_size' attribute"
+    def __init__(self, capacity: int, batch_size: int, num_agents: int, obs_dim: int, acs_dim: int, configs: Dict):
         {setattr(self, k, v) for k, v in configs['Buffer'].items()}
+        self.configs = configs
         self.prioritized = self.prioritized if hasattr(self, 'prioritized') else False # for global support on non-prioritized buffer
->>>>>>> f2af784d
         self.current_index = 0
         self.size = 0
         self.num_samples = 0
+        self.capacity = capacity
+        self.batch_size = batch_size
         self.num_agents = num_agents
         self.obs_dim = obs_dim
         self.acs_dim = acs_dim
@@ -28,25 +23,17 @@
     def __len__(self):
         return self.size
 
-<<<<<<< HEAD
-    def push(self) -> None:
+    def push(self, *args, **kwargs):
         """Pushes experiences into the buffer."""
-
-    def sample(self) -> None:
-        """Samples experiences from the buffer."""
-
-    def clear(self) -> None:
-        """ Clears the buffer."""
-=======
-    def push(self, *args, **kwargs):
         raise NotImplementedError("To be implemented by subclass")
 
     def sample(self, *args, **kwargs):
+        """Samples experiences from the buffer."""
         raise NotImplementedError("To be implemented by subclass")
 
     def clear(self, *args, **kwargs):
+        """ Clears the buffer."""
         raise NotImplementedError("To be implemented by subclass")
 
     def get_metrics(self, *args, **kwargs):
-        raise NotImplementedError("To be implemented by subclass")
->>>>>>> f2af784d
+        raise NotImplementedError("To be implemented by subclass")