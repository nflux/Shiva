import torch
import numpy as np
import copy, socket, time, os, subprocess

from shiva.core.admin import Admin
from shiva.learners.Learner import Learner
from shiva.helpers.config_handler import load_class

class SingleAgentImitationLearner(Learner):
    def __init__(self,learner_id,config):
        super(SingleAgentImitationLearner, self).__init__(learner_id, config)
        torch.manual_seed(5)
        np.random.seed(5)

    def run(self):
        self.supervised_update()
        self.imitation_update()
        self.env.close()

    def supervised_update(self):
        self.step_count = 0
        for self.ep_count in range(self.configs['Learner']['supervised_episodes']):
            self.env.reset()
            self.totalReward = 0
            done = False
            while not done:
                done = self.supervised_step()
                self.step_count +=1

        # make an environment close function
        # self.env.close()
        self.env.close()
        self.agent = self.agents[0]

        #self.supervised_train()

    def imitation_update(self):
        self.step_count=0
        for self.ep_count in range(self.configs['Learner']['imitation_episodes']):
            self.env.reset()
            self.totalReward = 0
            done = False
            while not done:
                done = self.imitation_step(iter_count)
                self.step_count+=1
            self.env.close()

    # Function to step throught the environment
    def supervised_step(self):

        observation = self.env.get_observation()

        action = self.expert_agent.find_best_imitation_action(observation)

        #action = self.supervised_alg.get_action(self.expert_agent, observation)

        next_observation, reward, done, more_data = self.env.step(action)

        # Write to tensorboard
        Admin.add_summary_writer(self, self.expert_agent, 'Reward', reward, self.step_count)
        Admin.add_summary_writer(self, self.agent, 'Loss per step', self.imitation_alg.get_loss(),self.step_count)

        # Cumulate the reward
        self.totalReward += more_data['raw_reward'][0] if type(more_data['raw_reward']) == list else more_data['raw_reward']

        self.replay_buffer.append([observation, action, reward, next_observation, done])
        self.imitation_alg.supervised_update(self.agent,self.replay_buffer.sample(), self.step_count)

        # when the episode ends
        if done:
            # add values to the tensorboard
            Admin.add_summary_writer(self, self.agent, 'Total Reward', self.totalReward, self.ep_count)

            print(self.totalReward)

        return done

    def imitation_step(self,iter_count):

        #if iter_count == 4:
            #self.env.load_viewer()

        observation = self.env.get_observation()

        action = self.agent.find_best_action(observation)#, self.env.get_current_step())
        #action= torch.LongTensor(action)

        next_observation, reward, done, more_data = self.env.step(action)

        Admin.add_summary_writer(self, self.agent, 'Reward', reward, self.step_count)
        Admin.add_summary_writer(self, self.agent, 'Loss per step', self.imitation_alg.get_loss(), self.step_count)

        self.totalReward += more_data['raw_reward'][0] if type(more_data['raw_reward']) == list else more_data['raw_reward']

        self.replay_buffer.append([observation,action,reward,next_observation,done])
        self.imitation_alg.dagger_update(self.agent,self.expert_agent, self.replay_buffer.sample(), self.env.step_count)

        # when the episode ends
        if done:
            # add values to the tensorboard
            Admin.add_summary_writer(self, self.agent, 'Total Reward', self.totalReward, self.ep_count)
            print(self.totalReward)


        return done

    def create_environment(self):
        # create the environment and get the action and observation spaces
        environment = load_class('shiva.envs', self.configs['Environment']['type'])
        return environment(self.configs)

    def create_algorithm(self):
        algorithm = load_class('shiva.algorithms', self.configs['Algorithm']['type'])
        acs_continuous = self.env.action_space_continuous
        acs_discrete= self.env.action_space_discrete
        return algorithm(self.env.get_observation_space(), self.env.get_action_space(),acs_discrete,acs_continuous,[self.configs['Algorithm'], self.configs['Agent'], self.configs['Network']])

    def create_buffer(self):
        buffer = load_class('shiva.buffers', self.configs['Buffer']['type'])
        return buffer(self.configs['Buffer']['batch_size'], self.configs['Buffer']['capacity'])

    def get_agents(self):
        return self.agents

    def get_algorithm(self):
        return self.algorithm

    # Initialize the model
    def launch(self):

        # Launch the environment
        self.env = self.create_environment()

        # Launch the algorithm which will handle the
        self.imitation_alg = self.create_algorithm()

        self.agent = self.supervised_alg.create_agent()

        self.expert_agent = self.load_agent(self.configs['Learner']['expert_agent'])

        # Basic replay buffer at the moment
        if self.using_buffer:
            self.replay_buffer = self.create_buffer()

    def load_agent(self, path):#,configs

        return Admin._load_agents(path)[0]

    def makeDirectory(self, root):

        # make the learner folder name
        root = root + '/learner{}'.format(self.id)

        # make the folder
        subprocess.Popen("mkdir " + root, shell=True)

        # return root for reference
        return root

class SingleAgentRoboCupImitationLearner(Learner):
    def __init__(self,learner_id,config,port=None):
        super(SingleAgentRoboCupImitationLearner, self).__init__(learner_id,config)
        self.totalGoals = 0
        self.supervised_episodes = self.episodes*self.percent_ep_super
        self.imitation_episodes = self.episodes-self.supervised_episodes
        self.port = port
        # self.lr_decay = (self.configs['Agent']['learning_rate']-self.configs['Agent']['lr_end'])/self.configs['Learner']['imitation_episodes']
        

    def run(self):
        self.supervised_update()
        self.imitation_update()
        self.env.close()

    def send_imit_obs_msgs(self):
        self.comm.send(self.env.get_imit_obs_msg())

    def recv_imit_acs_msgs(self):
        while True:
            acs_msg = self.comm.recv(8192)
            if acs_msg != b'':
                break

        acs_msg = str(acs_msg).split(' ')[1:-1]

        return np.array(list(map(lambda x: float(x), acs_msg)))

    def supervised_update(self):
        self.step_count = 0
        for self.ep_count in range(self.supervised_episodes):
            self.env.reset()
            self.totalReward = 0
            done = False
            while not done:
                done = self.supervised_step()
                self.step_count +=1

    def imitation_update(self):
        self.step_count=0
        for self.ep_count in range(self.imitation_episodes):
            self.env.reset()
            self.totalReward = 0
            done = False
            while not done:
                done = self.imitation_step()
                self.step_count+=1
            self.env.close()

    # Function to step throught the environment
    def supervised_step(self):

        observation = self.env.get_observation()

        self.send_imit_obs_msgs()
        action = self.recv_imit_acs_msgs()

        next_observation, reward, done, more_data = self.env.step(action, discrete_select='argmax')

        # Write to tensorboard
        Admin.add_summary_writer(self, self.agent, 'Reward', reward, self.step_count)
        Admin.add_summary_writer(self, self.agent, 'Loss_per_step', self.imitation_alg.get_loss(),self.step_count)

        # Cumulate the reward
        self.totalReward += more_data['raw_reward'][0] if type(more_data['raw_reward']) == list else more_data['raw_reward']

        self.super_buffer.push(copy.deepcopy([torch.from_numpy(observation), torch.from_numpy(action), torch.from_numpy(reward),
                                                torch.from_numpy(next_observation), torch.from_numpy(np.array([done])).float()]))
        # self.replay_buffer.append(copy.deepcopy([observation, action, reward, next_observation, done, None]))
        self.imitation_alg.supervised_update(self.agent,self.super_buffer.sample(self.imitation_alg.device), self.step_count)

        # when the episode ends
        if done:
            # add values to the tensorboard
            Admin.add_summary_writer(self, self.agent, 'Total_Reward', self.totalReward, self.ep_count)

        return done

    def imitation_step(self):

        observation = self.env.get_observation()

        self.send_imit_obs_msgs()
        bot_action = self.recv_imit_acs_msgs()
        action = self.agent.find_best_imitation_action(observation)

        next_observation, reward, done, more_data = self.env.step(action)

        Admin.add_summary_writer(self, self.agent, 'Reward', reward, self.step_count)
        Admin.add_summary_writer(self, self.agent, 'Loss_per_step', self.imitation_alg.get_loss(), self.step_count)

        self.totalReward += more_data['raw_reward'][0] if type(more_data['raw_reward']) == list else more_data['raw_reward']

        self.buffer.push(copy.deepcopy([torch.from_numpy(observation),torch.from_numpy(more_data['action'].reshape(1,-1)),
                                                torch.from_numpy(reward),torch.from_numpy(next_observation),torch.from_numpy(np.array([done])).float(),
                                                torch.from_numpy(bot_action)]))
        self.imitation_alg.dagger_update(self.agent, self.buffer.sample(self.imitation_alg.device), self.step_count)

        # when the episode ends
        if done:
            # add values to the tensorboard
            Admin.add_summary_writer(self, self.agent, 'Total_Reward', self.totalReward, self.ep_count)
            self.totalGoals += self.env.isGoal()
            Admin.add_summary_writer(self, self.agent, 'Goal_Percentage', (self.totalGoals/(self.ep_count+1))*100.0, self.ep_count)
            # if self.configs['Admin']['save'] and (self.ep_count % self.configs['Learner']['save_frequency'] == 0):
            #     Admin._save_agent(self, self.agent)
            
            # if self.ep_count % self.configs['Agent']['lr_change_every'] == 0:
            #     self.agent.learning_rate = self.configs['Agent']['learning_rate'] - (self.ep_count * self.lr_decay)
            #     print('lr', str(self.agent.learning_rate))
            #     self.agent.mod_lr(self.agent.actor_optimizer, self.agent.learning_rate)

        return done

    def create_environment(self):
        env_class = load_class('shiva.envs', self.configs['Environment']['type'])
<<<<<<< HEAD
        return env_class(self.configs['Environment'], self.port+4)
=======
        return env_class(self.configs)
>>>>>>> 3be878f8

    def create_algorithm(self):
        algorithm = load_class('shiva.algorithms', self.configs['Algorithm']['type'])
        return algorithm(self.env.get_observation_space(), self.env.get_action_space(),[self.configs['Algorithm'], self.configs['Agent'], self.configs['Network']])

    def create_buffers(self, obs_dim, ac_dim):
        buffer1 = load_class('shiva.buffers', self.configs['Buffer']['type1'])
        buffer2 = load_class('shiva.buffers', self.configs['Buffer']['type2'])
        return (buffer1(self.configs['Buffer']['capacity'], self.configs['Buffer']['batch_size'], 1, obs_dim, ac_dim),
                buffer2(self.configs['Buffer']['capacity'], self.configs['Buffer']['batch_size'], 1, obs_dim, ac_dim))

    def get_agent(self):
        return self.agent

    def get_algorithm(self):
        return self.algorithm

    # Initialize the model
    def launch(self):

        # Launch the environment
        self.env = self.create_environment()

        # Launch the algorithm which will handle the
        self.imitation_alg = self.create_algorithm()

        self.agent = self.imitation_alg.create_agent()

        # Basic replay buffer at the moment
        if self.using_buffer:
            self.super_buffer, self.buffer = self.create_buffers(self.env.observation_space, self.env.action_space['discrete'] + self.env.action_space['param'])
        
        cmd = [os.getcwd() + '/shiva/envs/RoboCupBotEnv.py', '-p', str(self.port)]
        self.bot_process = subprocess.Popen(cmd, shell=False)

        while True:
            try:
                self.comm = socket.socket(socket.AF_INET, socket.SOCK_STREAM)
                self.comm.connect(('127.0.0.1', self.port+3))
                break
            except:
                time.sleep(0.1)

    def close(self):
        try:
            self.bot_process.terminate()
            time.sleep(0.1)
            self.bot_process.kill()
        except:
            pass

    def load_agent(self, path):#,configs

        return Admin._load_agents(path)[0]

    def makeDirectory(self, root):

        # make the learner folder name
        root = root + '/learner{}'.format(self.id)

        # make the folder
        subprocess.Popen("mkdir " + root, shell=True)

        # return root for reference
        return root<|MERGE_RESOLUTION|>--- conflicted
+++ resolved
@@ -273,11 +273,7 @@
 
     def create_environment(self):
         env_class = load_class('shiva.envs', self.configs['Environment']['type'])
-<<<<<<< HEAD
-        return env_class(self.configs['Environment'], self.port+4)
-=======
         return env_class(self.configs)
->>>>>>> 3be878f8
 
     def create_algorithm(self):
         algorithm = load_class('shiva.algorithms', self.configs['Algorithm']['type'])
