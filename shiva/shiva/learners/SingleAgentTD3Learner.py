<<<<<<< HEAD
from __main__ import shiva
from .Learner import Learner
import helpers.misc as misc
# import torch.multiprocessing as mp
=======
>>>>>>> 280bdebf
import torch
import copy
import random
import numpy as np

from shiva.core.admin import Admin
from shiva.learners.Learner import Learner
from shiva.helpers.config_handler import load_class

class SingleAgentTD3Learner(Learner):
    def __init__(self, learner_id, config):
        super(SingleAgentTD3Learner ,self).__init__(learner_id, config)

    def run(self):
        while not self.env.finished(self.episodes):
            self.env.reset()
            while not self.env.is_done():
                self.step()
                self.alg.update(self.agent, self.buffer, self.env.step_count)
                self.collect_metrics()
            # self.alg.update(self.agent, self.buffer, self.env.step_count)
            self.collect_metrics(episodic=True)
            print('Episode {} complete on {} steps!\tEpisodic reward: {} '.format(self.env.done_count, self.env.steps_per_episode, self.env.reward_per_episode))
        self.env.close()

    def step(self):

        observation = self.env.get_observation()

        """Temporary fix for Unity as it receives multiple observations"""
        if len(observation.shape) > 1:
            action = [self.alg.get_action(self.agent, obs, self.env.step_count) for obs in observation]
            next_observation, reward, done, more_data = self.env.step(action)
            z = copy.deepcopy(zip(observation, action, reward, next_observation, done))
            for obs, act, rew, next_obs, don in z:
                exp = [obs, act, rew, next_obs, int(don)]
                # print(act, rew, don)
                self.buffer.append(exp)
        else:
            action = self.alg.get_action(self.agent, observation, self.env.step_count)
            next_observation, reward, done, more_data = self.env.step(action)
            t = [observation, action, reward, next_observation, int(done)]
            exp = copy.deepcopy(t)
            self.buffer.append(exp)
        """"""

    def create_environment(self):
        env_class = load_class('shiva.envs', self.configs['Environment']['type'])
        return env_class(self.configs['Environment'])

    def create_algorithm(self):
        algorithm_class = load_class('shiva.algorithms', self.configs['Algorithm']['type'])
        return algorithm_class(self.env.get_observation_space(), self.env.get_action_space(), [self.configs['Algorithm'], self.configs['Agent'], self.configs['Network']])

    def create_buffer(self):
        buffer_class = load_class('shiva.buffers', self.configs['Buffer']['type'])
        return buffer_class(self.configs['Buffer']['batch_size'], self.configs['Buffer']['capacity'])

    def get_agents(self):
        return self.agent

    def get_algorithm(self):
        return self.alg

    def launch(self):
        self.env = self.create_environment()
        self.alg = self.create_algorithm()
        if self.load_agents:
            self.agent = self.load_agent(self.load_agents)
            self.alg.agent = self.agent
        else:
            self.agent = self.alg.create_agent(self.get_id())

        if self.using_buffer:
            self.buffer = self.create_buffer()

        print('Launch Successful.')


    def save_agent(self):
        pass

    def load_agent(self, path):
        return Admin._load_agent(path)<|MERGE_RESOLUTION|>--- conflicted
+++ resolved
@@ -1,10 +1,3 @@
-<<<<<<< HEAD
-from __main__ import shiva
-from .Learner import Learner
-import helpers.misc as misc
-# import torch.multiprocessing as mp
-=======
->>>>>>> 280bdebf
 import torch
 import copy
 import random
