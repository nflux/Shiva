from copy import deepcopy

from shiva.core.admin import Admin
from shiva.learners.Learner import Learner
from shiva.helpers.config_handler import load_class

class UnityLearner(Learner):
    def __init__(self, learner_id, config):
        # assert False, 'Deprecated Class - try using another Learner'
        super(UnityLearner,self).__init__(learner_id, config)
        self.done_counter = 0

    # so now the done is coming from the environment
    # def run(self):
    #     self.step_count = 0
    #     while not self.env.finished(self.episodes):
    #         self.exploration_mode = self.step_count < self.alg.exploration_steps
    #         self.step()
    #         self.step_count += 1
    #     self.env.close()

    def run(self):
        while not self.env.finished(self.episodes):
            self.env.reset()
            while not self.env.is_done():
                self.exploration_mode = self.env.step_count < self.alg.exploration_steps
                self.step()
                # self.alg.update(self.agent, self.buffer, self.env.step_count)
                self.collect_metrics(episodic=False)
            self.collect_metrics(episodic=True)
            print('Episode {} complete on {} steps!\tEpisodic reward: {} '.format(self.env.done_count, self.env.steps_per_episode, self.env.reward_per_episode))
        self.env.close()

    def step(self):
        observation = self.env.get_observation()
        action = [self.alg.get_action(self.agent, obs, self.env.step_count) for obs in observation]

<<<<<<< HEAD
        # print("Learner:", observation.shape)
        # print("Learner:", action)

        # print('step:', self.step_count, '\treward:', self.env.reward_total)
=======
        print('step:', self.step_count, '\treward:', self.env.reward_total)
>>>>>>> 986143f1

        next_observation, reward, done, _ = self.env.step(action)
        for obs, act, rew, next_obs, don in zip(observation, action, reward, next_observation, done):
            exp = [obs, act, rew, next_obs, int(don)]
            exp = deepcopy(exp)
            self.buffer.append(exp)
        
        if not self.exploration_mode and self.env.step_count % 8 == 0:
            self.alg.update(self.agent, self.buffer.sample(), self.env.step_count)

    def create_environment(self):
        env_class = load_class('shiva.envs', self.configs['Environment']['type'])
        return env_class(self.configs['Environment'])

    def create_algorithm(self):
        algorithm_class = load_class('shiva.algorithms', self.configs['Algorithm']['type'])
        return algorithm_class(self.env.get_observation_space(), self.env.get_action_space(), [self.configs['Algorithm'], self.configs['Agent'], self.configs['Network']])

    def create_buffer(self):
        buffer_class = load_class('shiva.buffers', self.configs['Buffer']['type'])
        return buffer_class(self.configs['Buffer']['batch_size'], self.configs['Buffer']['capacity'])

    def get_agents(self):
        return self.agents

    def get_algorithm(self):
        return self.alg

    def launch(self):

        # Launch the environment
        self.env = self.create_environment()

        # # Launch the algorithm which will handle the
        self.alg = self.create_algorithm()

        # # Create the agent
        if self.configs['Learner']['load_agents'] is not False:
            self.agent = self.load_agent(self.configs['Learner']['load_agents'])
        else:
            self.agent = self.alg.create_agent()
        
        # if buffer set to true in config
        if self.using_buffer:
            # Basic replay buffer at the moment
            self.buffer = self.create_buffer()

        print('Launch Successful.')


    def save_agent(self):
        pass

    def load_agent(self, path):
        return Admin._load_agents(path)[0]<|MERGE_RESOLUTION|>--- conflicted
+++ resolved
@@ -35,14 +35,7 @@
         observation = self.env.get_observation()
         action = [self.alg.get_action(self.agent, obs, self.env.step_count) for obs in observation]
 
-<<<<<<< HEAD
-        # print("Learner:", observation.shape)
-        # print("Learner:", action)
-
-        # print('step:', self.step_count, '\treward:', self.env.reward_total)
-=======
         print('step:', self.step_count, '\treward:', self.env.reward_total)
->>>>>>> 986143f1
 
         next_observation, reward, done, _ = self.env.step(action)
         for obs, act, rew, next_obs, don in zip(observation, action, reward, next_observation, done):
