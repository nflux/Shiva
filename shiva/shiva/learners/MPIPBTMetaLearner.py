--- conflicted
+++ resolved
@@ -6,12 +6,8 @@
 from shiva.helpers.config_handler import load_config_file_2_dict, merge_dicts
 from shiva.helpers.utils.Tags import Tags
 
-<<<<<<< HEAD
-
-class MPIPBTMetaLearner(MetaLearner):
-=======
 from typing import List, Dict, Tuple, Any, Union
->>>>>>> 83deee51
+
 
 class MPIPBTMetaLearner(MetaLearner):
 
