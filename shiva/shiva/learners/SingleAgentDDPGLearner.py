from settings import shiva
from .Learner import Learner
import helpers.misc as misc
import envs
import algorithms
import buffers
import numpy as np
np.random.seed(5)
<<<<<<< HEAD
=======
import copy
>>>>>>> 58dca895

class SingleAgentDDPGLearner(Learner):
    def __init__(self, learner_id, config):
        super(SingleAgentDDPGLearner,self).__init__(learner_id, config)

    def run(self):
        self.step_count = 0
        for self.ep_count in range(self.episodes):
            self.env.reset()
            self.totalReward = 0
            self.kicks = 0
<<<<<<< HEAD
            self.turns = 0
            self.dashes = 0
=======
            self.kicked = 0
            self.turns = 0
            self.dashes = 0
            self.steps_per_episode = 0
>>>>>>> 58dca895
            done = False
            while not done:
                done = self.step()
                self.step_count +=1
                self.steps_per_episode +=1

        self.env.close()

    def step(self):

        observation = self.env.get_observation()

<<<<<<< HEAD
=======
        if self.ep_count == 10:
            self.manual_play = False 

>>>>>>> 58dca895
        if self.manual_play:
            # This only works for users to play RoboCup!
            action = self.HPI.get_action(observation)
            while action is None:
                action = self.HPI.get_action(observation)
        else:
            action = self.alg.get_action(self.agent, observation, self.step_count)
        
<<<<<<< HEAD
        next_observation, reward, done, more_data = self.env.step(action, discrete_select='argmax')
        
=======
        next_observation, reward, done, more_data = self.env.step(action) #, discrete_select='argmax')

>>>>>>> 58dca895
        # TensorBoard Step Metrics
        shiva.add_summary_writer(self, self.agent, 'Actor Loss per Step', self.alg.get_actor_loss(), self.step_count)
        shiva.add_summary_writer(self, self.agent, 'Critic Loss per Step', self.alg.get_critic_loss(), self.step_count)
        # shiva.add_summary_writer(self, self.agent, 'Normalized_Reward_per_Step', reward, self.step_count)
        shiva.add_summary_writer(self, self.agent, 'Raw_Reward_per_Step', more_data['raw_reward'], self.step_count)

<<<<<<< HEAD
        self.totalReward += more_data['raw_reward']
        print('to buffer:', observation.shape, more_data['action'].shape, reward.shape, next_observation.shape, [done])
        self.buffer.append([observation, more_data['action'].reshape(1,-1), reward, next_observation, int(done)])
        
        if self.step_count > self.alg.exploration_steps:
            self.agent = self.alg.update(self.agent, self.buffer.sample(), self.step_count)

        # Robocup actions
        if self.env.env_name == 'RoboCup':
            action = np.argmax(action[0:3])
=======
        # If ball was kicked
        if 150 < reward < 250:
            self.kicked += 1


        self.totalReward += more_data['raw_reward']

        # print('to buffer:', observation.shape, more_data['action'].shape, reward.shape, next_observation.shape, [done])
        t = [observation, more_data['action'].reshape(1,-1), reward, next_observation, int(done)]
        deep = copy.deepcopy(t)
        self.buffer.append(deep)
        
        if self.step_count > self.alg.exploration_steps and self.step_count % 16 == 0:
            self.agent = self.alg.update(self.agent, self.buffer.sample(), self.step_count)
            # pass

        # Robocup actions
        if self.env.env_name == 'RoboCup':
            action = np.argmax(more_data['action'][:3])
>>>>>>> 58dca895
            if action == 0:
                self.dashes += 1
            elif action == 1:
                self.turns += 1
            elif action == 2:
                self.kicks += 1
            shiva.add_summary_writer(self, self.agent, 'Action per Step', action, self.step_count)

            

        # Robocup Metrics
        if done and self.env.env_name == 'RoboCup':
            shiva.add_summary_writer(self, self.agent, 'Kicks per Episode', self.kicks, self.ep_count)
            shiva.add_summary_writer(self, self.agent, 'Turns per Episode', self.turns, self.ep_count)
            shiva.add_summary_writer(self, self.agent, 'Dashes per Episode', self.dashes, self.ep_count) 
<<<<<<< HEAD
            self.kicks = 0
            self.turns = 0
            self.dashes = 0
=======
            shiva.add_summary_writer(self, self.agent, 'Steps per Episode', self.steps_per_episode, self.ep_count)
            shiva.add_summary_writer(self, self.agent, 'Ball Kicks per Episode', self.kicked, self.ep_count)

            self.kicks = 0
            self.turns = 0
            self.dashes = 0
            self.kicked = 0
>>>>>>> 58dca895

        # TensorBoard Episodic Metrics
        if done:
            shiva.add_summary_writer(self, self.agent, 'Total Reward per Episode', self.totalReward, self.ep_count)
            self.alg.ou_noise.reset()

            if self.ep_count % self.configs['Learner']['save_checkpoint_episodes'] == 0:
<<<<<<< HEAD
=======
                print("Checkpoint!")
>>>>>>> 58dca895
                shiva.update_agents_profile(self)

        return done

    def create_environment(self):
        # create the environment and get the action and observation spaces
        environment = getattr(envs, self.configs['Environment']['type'])
        return environment(self.configs['Environment'])

    def create_algorithm(self):
        algorithm = getattr(algorithms, self.configs['Algorithm']['type'])
        return algorithm(self.env.get_observation_space(), self.env.get_action_space(), [self.configs['Algorithm'], self.configs['Agent'], self.configs['Network']])
        
    def create_buffer(self):
        buffer = getattr(buffers,self.configs['Buffer']['type'])
        return buffer(self.configs['Buffer']['batch_size'], self.configs['Buffer']['capacity'])

    def get_agents(self):
        return self.agents

    def get_algorithm(self):
        return self.alg

    def launch(self):

        # Launch the environment
        self.env = self.create_environment()

        if self.manual_play:
            self.HPI = envs.HumanPlayerInterface()
<<<<<<< HEAD
        
=======
>>>>>>> 58dca895

        # Launch the algorithm which will handle the
        self.alg = self.create_algorithm()

        # Create the agent
        if self.load_agents:
            self.agent = self.load_agent(self.load_agents)
<<<<<<< HEAD
        else:
            self.agent = self.alg.create_agent(self.get_id())

=======
            self.buffer = self._load_buffer(self.load_agents)
        else:
            self.agent = self.alg.create_agent(self.get_id())
>>>>>>> 58dca895
        # if buffer set to true in config
        if self.using_buffer:
            # Basic replay buffer at the moment
            self.buffer = self.create_buffer()

        print('Launch Successful.')


    def save_agent(self):
        pass

    def load_agent(self, path):
        return shiva._load_agents(path)[0]

# class MetricsCalculator(object):
#     '''
#         Abstract class that it's solely purpose is to calculate metrics
#         Has access to the Environment
#     '''
#     def __init__(self, env, alg):
#         self.env = env
#         self.alg = alg

#     def Reward(self):
#         return self.env.get_reward()

#     def LossPerStep(self):
#         return self.alg.get_loss()

#     def LossActorPerStep(self):
#         return self.alg.get_actor_loss()

#     def TotalReward(self):
#         return self.get_total_reward()<|MERGE_RESOLUTION|>--- conflicted
+++ resolved
@@ -6,10 +6,7 @@
 import buffers
 import numpy as np
 np.random.seed(5)
-<<<<<<< HEAD
-=======
 import copy
->>>>>>> 58dca895
 
 class SingleAgentDDPGLearner(Learner):
     def __init__(self, learner_id, config):
@@ -21,15 +18,10 @@
             self.env.reset()
             self.totalReward = 0
             self.kicks = 0
-<<<<<<< HEAD
-            self.turns = 0
-            self.dashes = 0
-=======
             self.kicked = 0
             self.turns = 0
             self.dashes = 0
             self.steps_per_episode = 0
->>>>>>> 58dca895
             done = False
             while not done:
                 done = self.step()
@@ -42,12 +34,9 @@
 
         observation = self.env.get_observation()
 
-<<<<<<< HEAD
-=======
         if self.ep_count == 10:
             self.manual_play = False 
 
->>>>>>> 58dca895
         if self.manual_play:
             # This only works for users to play RoboCup!
             action = self.HPI.get_action(observation)
@@ -56,31 +45,14 @@
         else:
             action = self.alg.get_action(self.agent, observation, self.step_count)
         
-<<<<<<< HEAD
-        next_observation, reward, done, more_data = self.env.step(action, discrete_select='argmax')
-        
-=======
         next_observation, reward, done, more_data = self.env.step(action) #, discrete_select='argmax')
 
->>>>>>> 58dca895
         # TensorBoard Step Metrics
         shiva.add_summary_writer(self, self.agent, 'Actor Loss per Step', self.alg.get_actor_loss(), self.step_count)
         shiva.add_summary_writer(self, self.agent, 'Critic Loss per Step', self.alg.get_critic_loss(), self.step_count)
         # shiva.add_summary_writer(self, self.agent, 'Normalized_Reward_per_Step', reward, self.step_count)
         shiva.add_summary_writer(self, self.agent, 'Raw_Reward_per_Step', more_data['raw_reward'], self.step_count)
 
-<<<<<<< HEAD
-        self.totalReward += more_data['raw_reward']
-        print('to buffer:', observation.shape, more_data['action'].shape, reward.shape, next_observation.shape, [done])
-        self.buffer.append([observation, more_data['action'].reshape(1,-1), reward, next_observation, int(done)])
-        
-        if self.step_count > self.alg.exploration_steps:
-            self.agent = self.alg.update(self.agent, self.buffer.sample(), self.step_count)
-
-        # Robocup actions
-        if self.env.env_name == 'RoboCup':
-            action = np.argmax(action[0:3])
-=======
         # If ball was kicked
         if 150 < reward < 250:
             self.kicked += 1
@@ -100,7 +72,6 @@
         # Robocup actions
         if self.env.env_name == 'RoboCup':
             action = np.argmax(more_data['action'][:3])
->>>>>>> 58dca895
             if action == 0:
                 self.dashes += 1
             elif action == 1:
@@ -116,11 +87,6 @@
             shiva.add_summary_writer(self, self.agent, 'Kicks per Episode', self.kicks, self.ep_count)
             shiva.add_summary_writer(self, self.agent, 'Turns per Episode', self.turns, self.ep_count)
             shiva.add_summary_writer(self, self.agent, 'Dashes per Episode', self.dashes, self.ep_count) 
-<<<<<<< HEAD
-            self.kicks = 0
-            self.turns = 0
-            self.dashes = 0
-=======
             shiva.add_summary_writer(self, self.agent, 'Steps per Episode', self.steps_per_episode, self.ep_count)
             shiva.add_summary_writer(self, self.agent, 'Ball Kicks per Episode', self.kicked, self.ep_count)
 
@@ -128,7 +94,6 @@
             self.turns = 0
             self.dashes = 0
             self.kicked = 0
->>>>>>> 58dca895
 
         # TensorBoard Episodic Metrics
         if done:
@@ -136,10 +101,7 @@
             self.alg.ou_noise.reset()
 
             if self.ep_count % self.configs['Learner']['save_checkpoint_episodes'] == 0:
-<<<<<<< HEAD
-=======
                 print("Checkpoint!")
->>>>>>> 58dca895
                 shiva.update_agents_profile(self)
 
         return done
@@ -170,10 +132,7 @@
 
         if self.manual_play:
             self.HPI = envs.HumanPlayerInterface()
-<<<<<<< HEAD
         
-=======
->>>>>>> 58dca895
 
         # Launch the algorithm which will handle the
         self.alg = self.create_algorithm()
@@ -181,15 +140,10 @@
         # Create the agent
         if self.load_agents:
             self.agent = self.load_agent(self.load_agents)
-<<<<<<< HEAD
+            self.buffer = self._load_buffer(self.load_agents)
         else:
             self.agent = self.alg.create_agent(self.get_id())
 
-=======
-            self.buffer = self._load_buffer(self.load_agents)
-        else:
-            self.agent = self.alg.create_agent(self.get_id())
->>>>>>> 58dca895
         # if buffer set to true in config
         if self.using_buffer:
             # Basic replay buffer at the moment
