import numpy as np
import copy

from shiva.core.admin import Admin
from shiva.learners.Learner import Learner
from shiva.helpers.config_handler import load_class

class SingleAgentDDPGLearner(Learner):
    def __init__(self, learner_id, config):
        super(SingleAgentDDPGLearner,self).__init__(learner_id, config)
        np.random.seed(5)

    def run(self):
        self.step_count = 0
        for self.ep_count in range(self.episodes):
            self.env.reset()
            self.totalReward = 0
            self.steps_per_episode = 0
            done = False
            while not done:
                done = self.step()
                self.step_count +=1
                self.steps_per_episode +=1

        self.env.close()

    def step(self):

        observation = self.env.get_observation()

        action = self.alg.get_action(self.agent, observation, self.step_count)
        
        next_observation, reward, done, more_data = self.env.step(action) #, discrete_select='argmax')

        # TensorBoard Step Metrics
        Admin.add_summary_writer(self, self.agent, 'Actor_Loss_per_Step', self.alg.get_actor_loss(), self.step_count)
        Admin.add_summary_writer(self, self.agent, 'Critic_Loss_per_Step', self.alg.get_critic_loss(), self.step_count)
        # shiva.add_summary_writer(self, self.agent, 'Normalized_Reward_per_Step', reward, self.step_count)
        Admin.add_summary_writer(self, self.agent, 'Raw_Reward_per_Step', more_data['raw_reward'], self.step_count)

        self.totalReward += more_data['raw_reward']

        # print('to buffer:', observation.shape, more_data['action'].shape, reward.shape, next_observation.shape, [done])
        # print('to buffer:', observation, more_data['action'], reward, next_observation, [done])

        t = [observation, more_data['action'].reshape(1,-1), reward, next_observation, int(done)]
        deep = copy.deepcopy(t)
        self.buffer.append(deep)
        
        if self.step_count > self.alg.exploration_steps: #and self.step_count % 16 == 0:
            self.agent = self.alg.update(self.agent, self.buffer.sample(), self.step_count)
            # pass

        # TensorBoard Episodic Metrics
        if done:
<<<<<<< HEAD
            shiva.add_summary_writer(self, self.agent, 'Total_Reward_per_Episode', self.totalReward, self.ep_count)
            print("Episode {} complete. Total Reward: {}".format(self.ep_count, self.totalReward))
=======
            Admin.add_summary_writer(self, self.agent, 'Total_Reward_per_Episode', self.totalReward, self.ep_count)
>>>>>>> 280bdebf
            self.alg.ou_noise.reset()

            if self.ep_count % self.configs['Learner']['save_checkpoint_episodes'] == 0:
                print("Checkpoint!")
                Admin.update_agents_profile(self)

        return done

    def create_environment(self):
        env_class = load_class('shiva.envs', self.configs['Environment']['type'])
        return env_class(self.configs['Environment'])

    def create_algorithm(self):
        algorithm_class = load_class('shiva.algorithms', self.configs['Algorithm']['type'])
        return algorithm_class(self.env.get_observation_space(), self.env.get_action_space(), [self.configs['Algorithm'], self.configs['Agent'], self.configs['Network']])

    def create_buffer(self):
        buffer_class = load_class('shiva.buffers', self.configs['Buffer']['type'])
        return buffer_class(self.configs['Buffer']['batch_size'], self.configs['Buffer']['capacity'])

    def get_agents(self):
        return self.agents

    def get_algorithm(self):
        return self.alg

    def launch(self):

        # Launch the environment
        self.env = self.create_environment()

        if self.manual_play:
            self.HPI = envs.HumanPlayerInterface()


        # Launch the algorithm which will handle the
        self.alg = self.create_algorithm()

        # Create the agent
        if self.load_agents:
            self.agent = self.load_agent(self.load_agents)
            # self.buffer = self._load_buffer(self.load_agents)
        else:
            self.agent = self.alg.create_agent(self.get_id())
        # if buffer set to true in config
        if self.using_buffer:
            # Basic replay buffer at the moment
            self.buffer = self.create_buffer()

        print('Launch Successful.')


    def save_agent(self):
        pass

    def load_agent(self, path):
        return Admin._load_agents(path)[0]<|MERGE_RESOLUTION|>--- conflicted
+++ resolved
@@ -53,12 +53,8 @@
 
         # TensorBoard Episodic Metrics
         if done:
-<<<<<<< HEAD
             shiva.add_summary_writer(self, self.agent, 'Total_Reward_per_Episode', self.totalReward, self.ep_count)
             print("Episode {} complete. Total Reward: {}".format(self.ep_count, self.totalReward))
-=======
-            Admin.add_summary_writer(self, self.agent, 'Total_Reward_per_Episode', self.totalReward, self.ep_count)
->>>>>>> 280bdebf
             self.alg.ou_noise.reset()
 
             if self.ep_count % self.configs['Learner']['save_checkpoint_episodes'] == 0:
