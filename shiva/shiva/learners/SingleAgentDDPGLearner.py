import numpy as np
import copy
import time

from shiva.core.admin import Admin
from shiva.learners.Learner import Learner
from shiva.helpers.config_handler import load_class

class SingleAgentDDPGLearner(Learner):
    def __init__(self, learner_id, config):
        super(SingleAgentDDPGLearner,self).__init__(learner_id, config)
        np.random.seed(5)

    def run(self):
        # self.step_count = 0
        while not self.env.finished(self.episodes):
            self.env.reset()
            while not self.env.is_done():
                self.step()
                self.alg.update(self.agent, self.buffer, self.env.step_count)
                self.collect_metrics()  # metrics per episode
            self.alg.update(self.agent, self.buffer, self.env.step_count, episodic=True)
            self.collect_metrics(episodic=True)  # metrics per episode
            self.checkpoint()
        self.env.close()

    def step(self):
        observation = self.env.get_observation()
        
        """Temporary fix for Unity as it receives multiple observations"""

        if len(observation.shape) > 1 and self.env.env_name != 'RoboCup': # wonder why this extra condition???
            action = [self.agent.get_action(obs) for obs in observation]
            next_observation, reward, done, more_data = self.env.step(action)
            z = copy.deepcopy(zip(observation, action, reward, next_observation, done))
            for obs, act, rew, next_obs, don in z:
                exp = [obs, act, rew, next_obs, int(don)]
                # print(act, rew, don)
                self.buffer.append(exp)
        else:
            # action = self.alg.get_action(self.agent, observation, self.env.step_count)
            action = self.agent.get_action(observation, self.env.step_count)
            next_observation, reward, done, more_data = self.env.step(action, discrete_select=self.action_selection_method)
            '''
                @discrete_action argument could be an attribute for the Environment in the config?
                Then, we got to be careful which action was actually performed on the environment!
                For example, when @action_selection_method is sample, could be a problem when updating the network
            '''
            t = [observation, action, reward, next_observation, int(done)]
            exp = copy.deepcopy(t)
            self.buffer.append(exp)

<<<<<<< HEAD
        if self.step_count % 16 == 0:
            self.alg.update(self.agent, self.buffer.sample(), self.env.step_count)

    def create_environment(self):
        env_class = load_class('shiva.envs', self.configs['Environment']['type'])
        return env_class(self.configs)
=======
        # if self.env.step_count > self.alg.exploration_steps:# and self.env.step_count % 16 == 0:
        #     self.alg.update(self.agent, self.buffer.sample(), self.env.step_count)
>>>>>>> bcf95f2c

    def create_algorithm(self):
        algorithm_class = load_class('shiva.algorithms', self.configs['Algorithm']['type'])
        return algorithm_class(self.env.get_observation_space(), self.env.get_action_space(), [self.configs['Algorithm'], self.configs['Agent'], self.configs['Network']])

    def create_buffer(self):
        buffer_class = load_class('shiva.buffers', self.configs['Buffer']['type'])
        return buffer_class(self.configs['Buffer']['batch_size'], self.configs['Buffer']['capacity'])

    def get_agents(self):
        return self.agents

    def get_algorithm(self):
        return self.alg

    def launch(self):
        self.env = self.create_environment()
        if self.manual_play:
            from shiva.envs.RoboCupEnvironment import HumanPlayerInterface
            self.HPI = HumanPlayerInterface()
        self.alg = self.create_algorithm()
        if self.load_agents:
            self.agent = Admin._load_agent(self.load_agents)
            self.buffer = Admin._load_buffer(self.load_agents)
        else:
            self.agent = self.alg.create_agent(self.get_id())
            if self.using_buffer:
                self.buffer = self.create_buffer()
        print('Launch Successful.')<|MERGE_RESOLUTION|>--- conflicted
+++ resolved
@@ -50,17 +50,8 @@
             exp = copy.deepcopy(t)
             self.buffer.append(exp)
 
-<<<<<<< HEAD
-        if self.step_count % 16 == 0:
-            self.alg.update(self.agent, self.buffer.sample(), self.env.step_count)
-
-    def create_environment(self):
-        env_class = load_class('shiva.envs', self.configs['Environment']['type'])
-        return env_class(self.configs)
-=======
         # if self.env.step_count > self.alg.exploration_steps:# and self.env.step_count % 16 == 0:
         #     self.alg.update(self.agent, self.buffer.sample(), self.env.step_count)
->>>>>>> bcf95f2c
 
     def create_algorithm(self):
         algorithm_class = load_class('shiva.algorithms', self.configs['Algorithm']['type'])
