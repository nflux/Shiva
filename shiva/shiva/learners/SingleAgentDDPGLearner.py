--- conflicted
+++ resolved
@@ -35,7 +35,7 @@
         observation = self.env.get_observation()
 
         if self.ep_count == 10:
-            self.manual_play = False 
+            self.manual_play = False
 
         if self.manual_play:
             # This only works for users to play RoboCup!
@@ -44,7 +44,7 @@
                 action = self.HPI.get_action(observation)
         else:
             action = self.alg.get_action(self.agent, observation, self.step_count)
-        
+
         next_observation, reward, done, more_data = self.env.step(action) #, discrete_select='argmax')
 
         # TensorBoard Step Metrics
@@ -64,7 +64,7 @@
         t = [observation, more_data['action'].reshape(1,-1), reward, next_observation, int(done)]
         deep = copy.deepcopy(t)
         self.buffer.append(deep)
-        
+
         if self.step_count > self.alg.exploration_steps and self.step_count % 16 == 0:
             self.agent = self.alg.update(self.agent, self.buffer.sample(), self.step_count)
             # pass
@@ -80,13 +80,13 @@
                 self.kicks += 1
             shiva.add_summary_writer(self, self.agent, 'Action per Step', action, self.step_count)
 
-            
+
 
         # Robocup Metrics
         if done and self.env.env_name == 'RoboCup':
             shiva.add_summary_writer(self, self.agent, 'Kicks per Episode', self.kicks, self.ep_count)
             shiva.add_summary_writer(self, self.agent, 'Turns per Episode', self.turns, self.ep_count)
-            shiva.add_summary_writer(self, self.agent, 'Dashes per Episode', self.dashes, self.ep_count) 
+            shiva.add_summary_writer(self, self.agent, 'Dashes per Episode', self.dashes, self.ep_count)
             shiva.add_summary_writer(self, self.agent, 'Steps per Episode', self.steps_per_episode, self.ep_count)
             shiva.add_summary_writer(self, self.agent, 'Ball Kicks per Episode', self.kicked, self.ep_count)
 
@@ -113,13 +113,8 @@
 
     def create_algorithm(self):
         algorithm = getattr(algorithms, self.configs['Algorithm']['type'])
-<<<<<<< HEAD
-        return algorithm(self.env.get_observation_space(), self.env.get_action_space(),[self.configs['Algorithm'], self.configs['Agent'], self.configs['Network']])
+        return algorithm(self.env.get_observation_space(), self.env.get_action_space(), [self.configs['Algorithm'], self.configs['Agent'], self.configs['Network']])
 
-=======
-        return algorithm(self.env.get_observation_space(), self.env.get_action_space(), [self.configs['Algorithm'], self.configs['Agent'], self.configs['Network']])
-        
->>>>>>> 13697e5a
     def create_buffer(self):
         buffer = getattr(buffers,self.configs['Buffer']['type'])
         return buffer(self.configs['Buffer']['batch_size'], self.configs['Buffer']['capacity'])
@@ -137,7 +132,7 @@
 
         if self.manual_play:
             self.HPI = envs.HumanPlayerInterface()
-        
+
 
         # Launch the algorithm which will handle the
         self.alg = self.create_algorithm()
