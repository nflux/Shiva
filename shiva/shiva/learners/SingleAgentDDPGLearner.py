--- conflicted
+++ resolved
@@ -30,9 +30,6 @@
 
         observation = self.env.get_observation()
 
-        # print("Observation: ", observation)
-        # input()
-
         action = self.alg.get_action(self.agent, observation, self.step_count)
         
         next_observation, reward, done, more_data = self.env.step(action) #, discrete_select='argmax')
@@ -44,14 +41,9 @@
         shiva.add_summary_writer(self, self.agent, 'Raw_Reward_per_Step', more_data['raw_reward'], self.step_count)
 
         self.totalReward += more_data['raw_reward']
-<<<<<<< HEAD
-        # print('to buffer:', observation.shape, action.shape, reward.shape, next_observation.shape, [done])
-        self.buffer.append([observation, action.reshape(1,-1), reward, next_observation, int(done)])
-=======
 
         # print('to buffer:', observation.shape, more_data['action'].shape, reward.shape, next_observation.shape, [done])
         # print('to buffer:', observation, more_data['action'], reward, next_observation, [done])
->>>>>>> b98ab355
 
         t = [observation, more_data['action'].reshape(1,-1), reward, next_observation, int(done)]
         deep = copy.deepcopy(t)
@@ -105,10 +97,7 @@
         # Create the agent
         if self.load_agents:
             self.agent = self.load_agent(self.load_agents)
-<<<<<<< HEAD
-=======
             self.buffer = self._load_buffer(self.load_agents)
->>>>>>> b98ab355
         else:
             self.agent = self.alg.create_agent(self.get_id())
         # if buffer set to true in config
