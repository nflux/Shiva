--- conflicted
+++ resolved
@@ -19,13 +19,8 @@
                 self.step()
                 self.alg.update(self.agent, self.buffer, self.env.step_count)
                 self.collect_metrics()  # metrics per episode
-<<<<<<< HEAD
-            self.collect_metrics(True)  # metrics per episode
-            self.agent.ou_noise.reset()
-=======
             self.alg.update(self.agent, self.buffer, self.env.step_count, episodic=True)
             self.collect_metrics(episodic=True)  # metrics per episode
->>>>>>> 1da609c2
             self.checkpoint()
         self.env.close()
 
@@ -34,13 +29,8 @@
         
         """Temporary fix for Unity as it receives multiple observations"""
 
-<<<<<<< HEAD
-        if len(observation.shape) > 1 and self.env.env_name != 'RoboCup':
+        if len(observation.shape) > 1 and self.env.env_name != 'RoboCup': # wonder why this extra condition???
             action = [self.agent.get_action(obs) for obs in observation]
-=======
-        if len(observation.shape) > 1 and self.env.env_name != 'RoboCup': # wonder why this extra condition???
-            action = [self.alg.get_action(self.agent, obs, self.env.step_count) for obs in observation]
->>>>>>> 1da609c2
             next_observation, reward, done, more_data = self.env.step(action)
             z = copy.deepcopy(zip(observation, action, reward, next_observation, done))
             for obs, act, rew, next_obs, don in z:
