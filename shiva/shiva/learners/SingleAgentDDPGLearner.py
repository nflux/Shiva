from settings import shiva
from .Learner import Learner
import helpers.misc as misc
import envs
import algorithms
import buffers
import numpy as np
np.random.seed(5)

class SingleAgentDDPGLearner(Learner):
    def __init__(self, learner_id, config):
        super(SingleAgentDDPGLearner,self).__init__(learner_id, config)

    def run(self):
        self.step_count = 0
        for self.ep_count in range(self.episodes):
            self.env.reset()
            self.totalReward = 0
            self.kicks = 0
            self.turns = 0
            self.dashes = 0
            done = False
            while not done:
                done = self.step()
                self.step_count +=1

        self.env.close()

    def step(self):

        observation = self.env.get_observation()

        if self.manual_play:
            # This only works for users to play RoboCup!
            action = self.HPI.get_action(observation)
            while action is None:
                action = self.HPI.get_action(observation)
        else:
            action = self.alg.get_action(self.agent, observation, self.step_count)
        
        next_observation, reward, done, more_data = self.env.step(action, discrete_select='argmax')
        
        # TensorBoard Step Metrics
        shiva.add_summary_writer(self, self.agent, 'Actor Loss per Step', self.alg.get_actor_loss(), self.step_count)
        shiva.add_summary_writer(self, self.agent, 'Critic Loss per Step', self.alg.get_critic_loss(), self.step_count)
        shiva.add_summary_writer(self, self.agent, 'Normalized_Reward_per_Step', reward, self.step_count)
        shiva.add_summary_writer(self, self.agent, 'Raw_Reward_per_Step', more_data['raw_reward'], self.step_count)

        self.totalReward += more_data['raw_reward']
        print('to buffer:', observation.shape, more_data['action'].shape, reward.shape, next_observation.shape, [done])
        self.buffer.append([observation, more_data['action'].reshape(1,-1), reward, next_observation, int(done)])
        
        if self.step_count > self.alg.exploration_steps:
            self.agent = self.alg.update(self.agent, self.buffer.sample(), self.step_count)

        # Robocup actions
        if self.env.env_name == 'RoboCup':
            action = np.argmax(action[0:3])
            if action == 0:
                self.dashes += 1
            elif action == 1:
                self.turns += 1
            elif action == 2:
                self.kicks += 1
            shiva.add_summary_writer(self, self.agent, 'Action per Step', action, self.step_count)

            

        # Robocup Metrics
        if done and self.env.env_name == 'RoboCup':
            shiva.add_summary_writer(self, self.agent, 'Kicks per Episode', self.kicks, self.ep_count)
            shiva.add_summary_writer(self, self.agent, 'Turns per Episode', self.turns, self.ep_count)
            shiva.add_summary_writer(self, self.agent, 'Dashes per Episode', self.dashes, self.ep_count) 
            self.kicks = 0
            self.turns = 0
            self.dashes = 0

        # TensorBoard Episodic Metrics
        if done:
            shiva.add_summary_writer(self, self.agent, 'Total Reward per Episode', self.totalReward, self.ep_count)
            self.alg.ou_noise.reset()

            if self.ep_count % self.configs['Learner']['save_checkpoint_episodes'] == 0:
                shiva.update_agents_profile(self)

        return done

    def create_environment(self):
        # create the environment and get the action and observation spaces
        environment = getattr(envs, self.configs['Environment']['type'])
        return environment(self.configs['Environment'])

    def create_algorithm(self):
        algorithm = getattr(algorithms, self.configs['Algorithm']['type'])
<<<<<<< .merge_file_6EAKhS
        return algorithm(self.env.get_observation_space(), self.env.get_action_space(), [self.configs['Algorithm'], self.configs['Agent'], self.configs['Network']])
        
=======
        return algorithm(self.env.get_observation_space(), self.env.get_action_space(),[self.configs['Algorithm'], self.configs['Agent'], self.configs['Network']])

>>>>>>> .merge_file_aqbMYW
    def create_buffer(self):
        buffer = getattr(buffers,self.configs['Buffer']['type'])
        return buffer(self.configs['Buffer']['batch_size'], self.configs['Buffer']['capacity'])

    def get_agents(self):
        return self.agents

    def get_algorithm(self):
        return self.alg

    def launch(self):

        # Launch the environment
        self.env = self.create_environment()

        if self.manual_play:
            self.HPI = envs.HumanPlayerInterface()
        

        # Launch the algorithm which will handle the
        self.alg = self.create_algorithm()

        # Create the agent
        if self.load_agents:
            self.agent = self.load_agent(self.load_agents)
        else:
            self.agent = self.alg.create_agent(self.get_id())

        # if buffer set to true in config
        if self.using_buffer:
            # Basic replay buffer at the moment
            self.buffer = self.create_buffer()

        print('Launch Successful.')


    def save_agent(self):
        pass

    def load_agent(self, path):
        return shiva._load_agents(path)[0]

# class MetricsCalculator(object):
#     '''
#         Abstract class that it's solely purpose is to calculate metrics
#         Has access to the Environment
#     '''
#     def __init__(self, env, alg):
#         self.env = env
#         self.alg = alg

#     def Reward(self):
#         return self.env.get_reward()

#     def LossPerStep(self):
#         return self.alg.get_loss()

#     def LossActorPerStep(self):
#         return self.alg.get_actor_loss()

#     def TotalReward(self):
#         return self.get_total_reward()<|MERGE_RESOLUTION|>--- conflicted
+++ resolved
@@ -92,13 +92,8 @@
 
     def create_algorithm(self):
         algorithm = getattr(algorithms, self.configs['Algorithm']['type'])
-<<<<<<< .merge_file_6EAKhS
         return algorithm(self.env.get_observation_space(), self.env.get_action_space(), [self.configs['Algorithm'], self.configs['Agent'], self.configs['Network']])
         
-=======
-        return algorithm(self.env.get_observation_space(), self.env.get_action_space(),[self.configs['Algorithm'], self.configs['Agent'], self.configs['Network']])
-
->>>>>>> .merge_file_aqbMYW
     def create_buffer(self):
         buffer = getattr(buffers,self.configs['Buffer']['type'])
         return buffer(self.configs['Buffer']['batch_size'], self.configs['Buffer']['capacity'])
