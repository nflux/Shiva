; Test config for DQN
; NOTE: options within sections cannot have the same names

[MetaLearner]
type='SingleAgentMetaLearner'
start_mode="production"
optimize_env_hp=False
optimize_learner_hp=False
evolution=False

[Learner]
type = 'SingleAgentDQNLearner'
using_buffer = True
episodes = 1000000
load_agents = False
; load_agents = "runs/ML-PushBlock-DQNAlgorithm-12-12-20:30/L-0/"
save_checkpoint_episodes = 10

[Algorithm]
type = 'DQNAlgorithm'
manual_seed = 5
exploration_steps = 32000
replay_buffer = True
loss_function = 'MSELoss'
regularizer = 0
recurrence = False
gamma = 0.9
epsilon_start = 0.5
epsilon_end = 0.02
epsilon_decay = 0.0005
c = 5

[Environment]
type='UnityWrapperEnvironment'
exec='shiva/envs/unitybuilds/PushBlock-11_Mac/PushBlock.app'
env_name='PushBlock'
train_mode = True
reset_params = {}
render = True

[Buffer]
type = 'SimpleBuffer'
capacity = 100000
batch_size = 1028
num_agents = 1

[Agent]
num_agents = 1
optimizer_function = 'Adam'
learning_rate = 0.001

[Network]
network = {'layers': [512, 256, 128, 64], 'activation_function': ["ReLU", "ReLU", "ReLU", "ReLU"], 'output_function': None, 'last_layer': True}

[Admin]
<<<<<<< HEAD
save                = True
traceback           = True
directory           = {'runs': '/runs'}
=======
save =              True
traceback =         True
directory = {'runs': '/runs'}
>>>>>>> 986143f1

[ImageProcessing]


[VideoProcessing]

<|MERGE_RESOLUTION|>--- conflicted
+++ resolved
@@ -53,15 +53,9 @@
 network = {'layers': [512, 256, 128, 64], 'activation_function': ["ReLU", "ReLU", "ReLU", "ReLU"], 'output_function': None, 'last_layer': True}
 
 [Admin]
-<<<<<<< HEAD
 save                = True
 traceback           = True
 directory           = {'runs': '/runs'}
-=======
-save =              True
-traceback =         True
-directory = {'runs': '/runs'}
->>>>>>> 986143f1
 
 [ImageProcessing]
 
