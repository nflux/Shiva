--- conflicted
+++ resolved
@@ -40,21 +40,14 @@
 
 [Environment]
 type='UnityWrapperEnvironment'
-<<<<<<< HEAD
+exec                = 'shiva/envs/unitybuilds/12/3DBall-12_Mac/3DBall.app'
 ; exec='shiva/envs/unitybuilds/3DBall-11_Mac/3DBall.app'
-exec='shiva/envs/unitybuilds/3DBall/3DBall.x86_64'
-=======
-exec                = 'shiva/envs/unitybuilds/12/3DBall-12_Mac/3DBall.app'
->>>>>>> 3be878f8
 env_name='3DBall'
 train_mode = True
 render = True
 reset_params = {}
-<<<<<<< HEAD
+port = 5004
 action_space=False
-=======
-port = 5004
->>>>>>> 3be878f8
 
 [Buffer]
 type            = 'SimpleBuffer'
