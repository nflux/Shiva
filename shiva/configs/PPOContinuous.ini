--- conflicted
+++ resolved
@@ -19,11 +19,7 @@
 [Algorithm]
 algorithm='PPO'
 type="ContinuousPPOAlgorithm"
-<<<<<<< HEAD
-; episodes_train = 5
-=======
 update_episodes= 15
->>>>>>> 96b7e880
 update_steps = 500
 old_policy_update_interval = 1000
 update_epochs = 10
