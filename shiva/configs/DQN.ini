--- conflicted
+++ resolved
@@ -34,26 +34,17 @@
 
 [Environment]
 type='GymDiscreteEnvironment'
-<<<<<<< HEAD
 env_name='CartPole-v0'
 render=True
 
 ; For reward normalization
 normalize=False
-=======
-env_name='CartPole-v1'
-render=True
-normalize = 'False'
->>>>>>> 74414328
 b=1
 a=-1
 min=-1
 max=100
-<<<<<<< HEAD
 
 
-=======
->>>>>>> 74414328
 
 [Evaluation]
 env_type =          "Gym"
