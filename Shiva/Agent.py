--- conflicted
+++ resolved
@@ -50,25 +50,9 @@
 class DQAgent(Agent):
     def __init__(self, network_input, network_output, optimizer, learning_rate, config: dict):
         # Calls the Super Class Agent to do some initialization
-<<<<<<< HEAD
-        super(DQAgent,self).__init__(obs_dim, action_dim, optimizer, learning_rate, config)
-
-        
-        # Agent calls network builder
-        nb = Network_builder.NetworkBuilder(obs_dim + action_dim,1, config[1])
-        network_name = nb.getFileName()
-        dqnet = import_module (network_name)
-
-        # Policy and Target Polict calls the dqnet.
-        device = torch.device("cuda:0" if torch.cuda.is_available() else "cpu")
-        self.policy = dqnet.DQNet(obs_dim+action_dim,1).to(device)
-        self.target_policy = dqnet.DQNet(obs_dim+action_dim,1).to(device)
-
-=======
         super(DQAgent,self).__init__(network_input, network_output, optimizer, learning_rate, config)
         self.policy = Network.initialize_network(network_input, network_output, config['network'])
         self.target_policy = copy.deepcopy(self.policy)
->>>>>>> 9f19405e
         # Calls the optimizer for the policy
         self.optimizer = optimizer(params=self.policy.parameters(), lr=learning_rate)
     
