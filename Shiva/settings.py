import os
import configparser
import inspect
import helpers as helpers

INIT_INI = 'init.ini'

###########################################################################
# 
#               Shiva Administrative Assistant
#         
###########################################################################

class ShivaAdmin():
    '''
        This object will take care of all the saving/loading of the modules
        Will strictly depend on the configs provided by the INIT_INI file

        Attributes
            @mode
                Possible modes:
                    productions     create new agents per the configs
                    evaluation      uses the agents in file and evaluate them per the configs

            @dirs
                Provided under the INIT_INI[DIRECTORY] section
                Used to provide the absolute directories for the saves/loads

        Public Methods
            @save(caller)
                Identifies who is the caller and execute the appropiate method
                g.e. identify if the caller is either a MetaLearner or a Learner
            
            @load(caller)
                Same as above, but loads per the config
    '''
    def __init__(self, init_dir):
        self._curr_meta_learner_dir = ''
        self._curr_learner_dir = {}
        self._curr_agent_dir = {}

        self.VALID_MODES = ['production', 'evaluation']
        self._INITS = helpers.load_config_file_2_dict(init_dir)
        assert 'SHIVA' in self._INITS, 'Needs a [SHIVA] section in file {}'.format(init_dir)
        assert 'mode' in self._INITS['SHIVA'] and self._INITS['SHIVA']['mode'] in self.VALID_MODES, 'Need a valid start mode in [SHIVA] section in file {}'.format(init_dir)
        assert 'DIRECTORY' in self._INITS, 'Need [DIRECTORY] section in file {}'.format(init_dir)
        self.mode = self._INITS['SHIVA']['mode']
        self.need_to_save = self._INITS['SHIVA']['save']
        self.dirs = self._INITS['DIRECTORY']
        self._parse_dirs()

        if self._INITS['SHIVA']['traceback']:
            helpers.warnings.showwarning = helpers.warn_with_traceback

    def __str__(self):
        return "ShivaAdmin"
    
    def _parse_dirs(self):
        '''
            Creates self attributes for the directory folders given in INIT.init
            Creates the folders if needed
        '''
        assert (self.mode == 'production' and 'inits' in self.dirs) or (self.mode == 'evaluation' and 'data' in self.dirs), "For Shiva mode {} we are missing either 'inits' for production or 'data' for evaluation".format(self.mode)
        self.base_url = os.path.abspath('.')
        for key, folder_name in self.dirs.items():
            directory = self.base_url + folder_name
            setattr(self, key+'_url', directory)
            helpers.make_dir(os.path.join(self.base_url, directory))

    def get_inits(self):
        '''
            This method came from the _old/Validation.py

            This method will assume that we are going to read more than one config file or a folders of config files in the INITS folder
            If its a single config file then it will be assumed that all the configurations for the learner will be in that file
            If its a folder of config files it will expect there to be a config file for each component
            I can design this so that read configs will go through each file and identify what kind of learner method needs to be implemented
        '''
        self.meta_learner_config = []
        for f in os.listdir(self.inits_url):
            f = os.path.join(self.inits_url, f)
            if os.path.isfile(f):
                self.meta_learner_config.append(helpers.load_config_file_2_dict(f))
            else:
                for subf in os.listdir(os.path.join(self.inits_url, f)):
                    self.meta_learner_config.append(helpers.load_config_file_2_dict(subf))
        if self.need_to_save:
            self._curr_meta_learner_dir = helpers.make_dir_timestamp(os.path.join(self.base_url, self.runs_url, 'ML-'))
        return self.meta_learner_config

    def add_learner_profile(self, learner):
        if not self.need_to_save: pass
        if learner.id not in self._curr_learner_dir:
            self._curr_learner_dir[learner.id] = helpers.make_dir(os.path.join(self._curr_meta_learner_dir, 'L-'+str(learner.id)))
            self._curr_agent_dir[learner.id] = {}
            # print('Learner', learner.id, 'profile added')

    def update_agents_profile(self, learner):
        if not self.need_to_save: pass
        self.add_learner_profile(learner)
        if type(learner.agents) == list:
            for agent in learner.agents:
                self._add_agent_profile(learner.id, agent)
        else:
            self._add_agent_profile(learner.id, learner.agents)

    def _add_agent_profile(self, learner_id: int, agent):
        if not self.need_to_save: pass
        print(self._curr_agent_dir, learner_id)
        if agent.id not in self._curr_agent_dir[learner_id]:
            self._curr_agent_dir[learner_id][agent.id] = helpers.make_dir(os.path.join(self._curr_learner_dir[learner_id], 'Agents', str(agent.id)))
            # print('Agent', agent.id, 'profile added')

    def get_agent_dir(self, learner_id, agent):
        self._add_agent_profile(learner_id, agent)
        return self._curr_agent_dir[learner_id][agent.id]

    '''
        Saving Implementations
    '''

    def save(self, caller):
        if not self.need_to_save: pass
        self.caller = caller
        if 'metalearner' in inspect.getfile(self.caller.__class__).lower():
            self._save_meta_learner()
        elif 'learner' in inspect.getfile(self.caller.__class__).lower():
            self._save_learner()
        else:
            assert False, "{} couldn't identify who is trying to save. Only valid for a MetaLearner or Learner (sub)classes. Got {}".format(self, self.caller)

    def _save_meta_learner(self):
        print("Saving Meta Learner:", self.caller, '@', self._curr_meta_learner_dir)
        # TODO: save self.meta_learner_config file into self._curr_meta_learner_dir
        for learner in self.caller.learners:
            self._save_learner(learner)
<<<<<<< HEAD
    
    def _save_learner(self, learner=None):
        learner = self.caller if learner is None else learner
        self.add_learner_profile(learner)
        # print("Saving Learner:", learner.id, '@', self._curr_learner_dir[learner.id])
        if type(learner.agents) == list:
            for agent in learner.agents:
                self._add_agent_profile(learner.id, agent)
                agent.save(self._curr_agent_dir[learner.id][agent.id], learner.env.get_current_step())
        else:
            self._add_agent_profile(learner.id, learner.agents)
            agent.save(self._curr_agent_dir[learner.id][learner.agents.id], learner.env.get_current_step())

=======

    def _save_learner(self, learner=None):
        learner = self.caller if learner is None else learner
        self.add_learner_profile(learner)
        print("Saving Learner:", learner.id, '@', self._curr_learner_dir[learner.id])
        if type(learner.agents) == list:
            for agent in learner.agents:
                self._add_agent_profile(learner.id, agent)
                agent.save(self._curr_agent_dir[learner.id][agent.id], learner.env.get_current_step())
        else:
            self._add_agent_profile(learner.id, learner.agents)
            agent.save(self._curr_agent_dir[learner.id][learner.agents.id], learner.env.get_current_step())

>>>>>>> b1e96f63
    '''
        Loading Implementations
    '''

    def load(self, caller, id=None):
        self.caller = caller
        self.id = id
        if 'metalearner' in inspect.getfile(caller.__class__).lower():
            self._load_meta_learner()
        elif 'learner' in inspect.getfile(caller.__class__).lower():
            self._load_learner()
        else:
            assert False, 'ShivaAdmin saving error'

    def _load_meta_learner(self):
        print("Loading MetaLearner")

    def _load_learner(self):
        print("Loading Learner")

###########################################################################
#         
###########################################################################

shiva = ShivaAdmin(INIT_INI)<|MERGE_RESOLUTION|>--- conflicted
+++ resolved
@@ -134,8 +134,7 @@
         # TODO: save self.meta_learner_config file into self._curr_meta_learner_dir
         for learner in self.caller.learners:
             self._save_learner(learner)
-<<<<<<< HEAD
-    
+
     def _save_learner(self, learner=None):
         learner = self.caller if learner is None else learner
         self.add_learner_profile(learner)
@@ -148,21 +147,6 @@
             self._add_agent_profile(learner.id, learner.agents)
             agent.save(self._curr_agent_dir[learner.id][learner.agents.id], learner.env.get_current_step())
 
-=======
-
-    def _save_learner(self, learner=None):
-        learner = self.caller if learner is None else learner
-        self.add_learner_profile(learner)
-        print("Saving Learner:", learner.id, '@', self._curr_learner_dir[learner.id])
-        if type(learner.agents) == list:
-            for agent in learner.agents:
-                self._add_agent_profile(learner.id, agent)
-                agent.save(self._curr_agent_dir[learner.id][agent.id], learner.env.get_current_step())
-        else:
-            self._add_agent_profile(learner.id, learner.agents)
-            agent.save(self._curr_agent_dir[learner.id][learner.agents.id], learner.env.get_current_step())
-
->>>>>>> b1e96f63
     '''
         Loading Implementations
     '''
