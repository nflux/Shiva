--- conflicted
+++ resolved
@@ -1,10 +1,5 @@
 [SHIVA]
-<<<<<<< HEAD
-mode =              "production"
-save =              False
-=======
 save =              True
->>>>>>> 16bb5024
 traceback =         True
 
 [DIRECTORY]
