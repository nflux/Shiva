'''
    Utility for debugging
    Comment last line to enable/disable
'''
import traceback
import warnings
import sys

def warn_with_traceback(message, category, filename, lineno, file=None, line=None):

    log = file if hasattr(file,'write') else sys.stderr
    traceback.print_stack(file=log)
    log.write(warnings.formatwarning(message, category, filename, lineno, line))

warnings.showwarning = warn_with_traceback

'''

    Shiva Testing Sandbox

<<<<<<< HEAD
# basically import shiva
from MetaLearner import initialize_meta

# declare the path
=======
'''
from Meta_Learner import initialize_meta
# declare the path for the configs
>>>>>>> 4e1cfd3f
ini_path = "Shiva/Initializers"
meta = initialize_meta(ini_path)

<<<<<<< HEAD
meta.learners[0].save



=======
>>>>>>> 4e1cfd3f
# then you can have an overview of all the different learners running at same time
# maybe we can make a gui or do something
# maybe we can set up tensorboard here with methods from meta

<|MERGE_RESOLUTION|>--- conflicted
+++ resolved
@@ -12,32 +12,24 @@
     traceback.print_stack(file=log)
     log.write(warnings.formatwarning(message, category, filename, lineno, line))
 
-warnings.showwarning = warn_with_traceback
+#warnings.showwarning = warn_with_traceback
 
 '''
 
     Shiva Testing Sandbox
 
-<<<<<<< HEAD
 # basically import shiva
 from MetaLearner import initialize_meta
 
 # declare the path
-=======
 '''
 from Meta_Learner import initialize_meta
 # declare the path for the configs
->>>>>>> 4e1cfd3f
+
 ini_path = "Shiva/Initializers"
 meta = initialize_meta(ini_path)
 
-<<<<<<< HEAD
-meta.learners[0].save
 
-
-
-=======
->>>>>>> 4e1cfd3f
 # then you can have an overview of all the different learners running at same time
 # maybe we can make a gui or do something
 # maybe we can set up tensorboard here with methods from meta
