# Shiva
---
A Machine Learning Framework that allows for fast implementations of new algorithms and has built in hyperparameter tuning.

<<<<<<< HEAD
### Configuration

A **init.ini** file is needed to run an instance of a [ShivaAdmin](docs/ShivaAdmin)

```ini
[SHIVA]
mode =              "production"
save =              True
traceback =         True

[DIRECTORY]
runs =              "/runs"
inits =             "/inits"
modules =           "/modules"
utils =             "/utils"
data =              "/data"
```

### Usage

To activate

```
cd Control-Tasks/Shiva/
python .
```
=======
* Machine Learning Framework that allows for fast implementations of new algorithms and has built in hyperparameter tuning.
>>>>>>> ac46de74
<|MERGE_RESOLUTION|>--- conflicted
+++ resolved
@@ -2,7 +2,6 @@
 ---
 A Machine Learning Framework that allows for fast implementations of new algorithms and has built in hyperparameter tuning.
 
-<<<<<<< HEAD
 ### Configuration
 
 A **init.ini** file is needed to run an instance of a [ShivaAdmin](docs/ShivaAdmin)
@@ -28,7 +27,4 @@
 ```
 cd Control-Tasks/Shiva/
 python .
-```
-=======
-* Machine Learning Framework that allows for fast implementations of new algorithms and has built in hyperparameter tuning.
->>>>>>> ac46de74
+```