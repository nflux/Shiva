--- conflicted
+++ resolved
@@ -165,16 +165,10 @@
 
         states, actions, rewards, next_states, dones = minibatch
         # make tensors
-<<<<<<< HEAD
+        
         rewards_v = torch.tensor(rewards).to(self.device)
         done_mask = torch.ByteTensor(dones).to(self.device)
-=======
-        states_v = torch.tensor(states).float()#.to(device)
-        next_states_v = torch.tensor(next_states).float()#.to(device)
-        actions_v = torch.tensor(actions)#.to(device)
-        rewards_v = torch.tensor(rewards).to(device)
-        done_mask = torch.tensor(dones, dtype=torch.bool).to(device)
->>>>>>> 4e1cfd3f
+
 
         # zero optimizer
         agent.optimizer.zero_grad()
