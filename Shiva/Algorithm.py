'''
TODO
    - DQAlgorithm._is_epsilon_greedy_action() function to be a decorator so that can be used for other algorithms
'''

def initialize_algorithm(observation_space: int, action_space: int, _params: list):

    if _params[0]['algorithm'] == 'DQN':
        return DQAlgorithm(
            observation_space = observation_space,
            action_space = action_space,
            loss_function = getattr(torch.nn, _params[0]['loss_function']),
            regularizer = _params[0]['regularizer'],
            recurrence = _params[0]['recurrence'],
            optimizer = getattr(torch.optim, _params[0]['optimizer']),
            gamma = float(_params[0]['gamma']),
            learning_rate = float(_params[0]['learning_rate']),
            beta = _params[0]['beta'],
            epsilon = (float(_params[0]['epsilon_start']), float(_params[0]['epsilon_end']), float(_params[0]['epsilon_decay'])),
            C = _params[0]['c'],
            configs = {
                'agent': _params[1],
                'network': _params[2]
            }
        )
    else:
        return None

import random
import numpy as np

import torch

class AbstractAlgorithm():
    def __init__(self,
        observation_space: np.ndarray,
        action_space: np.ndarray,
        loss_function: object,
        regularizer: object,
        recurrence: bool,
        optimizer_function: object,
        gamma: np.float,
        learning_rate: np.float,
        beta: np.float,
        configs: dict
        ):
        '''
            Input
                observation_space   Shape of the observation space, aka input to policy network
                action_space        Shape of the action space, aka output from policy network
                loss_function       Function used to calculate the loss during training
                regularizer
                recurrence
                optimizer           Optimization function to train network weights
                gamma               Hyperparameter
                learning_rate       Learning rate used in the optimizer
                beta                Hyperparameter
        '''
        self.observation_space = observation_space
        self.action_space = action_space
        self.loss_function = loss_function
        self.regularizer = regularizer
        self.recurrence = recurrence
        self.optimizer_function = optimizer_function
        self.gamma = gamma
        self.learning_rate = learning_rate
        self.beta = beta
        self.configs = configs


        self.loss_calc = self.loss_function()
        self.agents = []
        self.device = torch.device("cuda:0" if torch.cuda.is_available() else "cpu")



    def update(self, agent, data):
        '''
            Updates the agents network using the data

            Input
                agent:  the agent who we want to update it's network
                data:   data used to train the network

            Return
                None
        '''
        pass

    def get_action(self, agent, observation):
        '''
            Determines the best action for the agent and a given observation

            Input
                agent:          the agent we want the action
                observation:

            Return
                Action
        '''
        pass

    def create_agent(self):
        '''
            Creates a new agent

            Input

            Return
                Agent
        '''
        pass

    def get_agents(self):
        return self.agents

##########################################################################
#    DQ Algorithm Implementation
#
#    Discrete Action Space
##########################################################################

from Agent import DQAgent

class DQAlgorithm(AbstractAlgorithm):
    def __init__(self,
        observation_space: int,
        action_space: int,
        loss_function: object,
        regularizer: object,
        recurrence: bool,
        optimizer: object,
        gamma: np.float,
        learning_rate: np.float,
        beta: np.float,
        epsilon: set(),
        C: int,
        configs: dict):
        '''
            Inputs
                epsilon        (start, end, decay rate), example: (1, 0.02, 10**5)
                C              Number of iterations before the target network is updated
        '''
        super(DQAlgorithm, self).__init__(observation_space, action_space, loss_function, regularizer, recurrence, optimizer, gamma, learning_rate, beta, configs)
        self.epsilon_start = epsilon[0]
        self.epsilon_end = epsilon[1]
        self.epsilon_decay = epsilon[2]
        self.C = C

    def update(self, agent, minibatch, step_n):
        '''
            Implementation
                1) Calculate what the current expected Q val from each sample on the replay buffer would be
                2) Calculate loss between current and past reward
                3) Optimize
                4) If agent steps reached C, update agent.target network

            Input
                agent       Agent who we are updating
                minibatch   Batch from the experience replay buffer

            Returns
                None
        '''

        states, actions, rewards, next_states, dones = minibatch

        # make tensors
        states_v = torch.tensor(states).float().to(self.device)
        next_states_v = torch.tensor(next_states).float().to(self.device)
        actions_v = torch.tensor(actions).to(self.device)
        rewards_v = torch.tensor(rewards).to(self.device)
        done_mask = torch.tensor(dones, dtype=torch.bool).to(self.device)

        # zero optimizer
        agent.optimizer.zero_grad()
        # 1) GRAB Q_VALUE(s_j, a_j)
        # We pass observations to the first model and extract the
        # specific Q-values for the taken actions using the gather() tensor operation.
        # The first argument to the gather() call is a dimension index that we want to
        # perform gathering on (equal to 1, which corresponds to actions).
        # The second argument is a tensor of indices of elements to be chosen
        input_v = torch.tensor([ np.concatenate([s_i, a_i]) for s_i, a_i in zip(states, actions) ]).float().to(self.device)
        state_action_values = agent.policy(input_v) #.gather(1, actions_v.unsqueeze(-1)).squeeze(-1)
        # 2) GRAB MAX[Q_HAT_VALUES(s_j+1)]
        # We apply the target network to our next state observations and
        # calculate the maximum Q-value along the same action dimension 1.
        # Function max() returns both maximum values and indices of those values (so it calculates both max and argmax),
        # which is very convenient. However, in this case, we’re interested only in values, so we take
        # the first entry of the result.
        input_v = torch.tensor([ np.concatenate([s_i, self.find_best_action(agent.target_policy, s_i)]) for s_i in next_states ]).float().to(self.device)
        next_state_values = agent.target_policy(input_v)#.max(1)[0]
        # 3) OVERWRITE 0 ON ALL Q_HAT_VALUES WHERE s_j IS A TERMINATION STATE
        # If transition in the batch is from the last step in the episode, then our value of the action doesn’t have a
        # discounted reward of the next state, as there is no next state to gather reward from
        next_state_values[done_mask] = 0.0
        # 4) Detach magic
        # We detach the value from its computation graph to prevent
        # gradients from flowing into the neural network used to calculate Q
        # approximation for next states.
        # Without this our backpropagation of the loss will start to affect both
        # predictions for the current state and the next state.
        next_state_values = next_state_values.detach()

        expected_state_action_values = next_state_values * self.gamma + rewards_v

        loss_v = self.loss_calc(state_action_values, expected_state_action_values)
        loss_v.backward()
        agent.optimizer.step()

        if step_n % self.C == 0:
            agent.target_policy.load_state_dict(agent.policy.state_dict()) # Assuming is PyTorch!

    '''
        With the probability epsilon we take the random action,
        otherwise we use the network to obtain the best Q-value per each action
    '''
    def get_action(self, agent, observation, step_n) -> np.ndarray:
        epsilon = max(self.epsilon_end, self.epsilon_start - (step_n / self.epsilon_decay))
        if random.uniform(0, 1) < epsilon:
            action = random.sample(range(self.action_space), 1)[0]
            best_act = self.action2one_hot(action)
        else:
            # # Iterate over all the actions to find the highest Q value
            best_act = self.find_best_action(agent.policy, observation)
        return best_act # replay buffer store lists and env does np.argmax(action)

    '''
        Iterates over the action space and returns a one-hot encoded list
    '''
    def find_best_action(self, network, observation: np.ndarray) -> np.ndarray:
<<<<<<< HEAD
        device = torch.device("cuda:0" if torch.cuda.is_available() else "cpu")

        obs_v = torch.tensor(observation).float().to(device)
        best_q, best_act_v = float('-inf'), torch.zeros(self.action_space).to(device)
=======
        
        obs_v = torch.tensor(observation).float().to(self.device)
        best_q, best_act_v = float('-inf'), torch.zeros(self.action_space).to(self.device)
>>>>>>> 7ff78407
        for i in range(self.action_space):
            act_v = self.action2one_hot_v(i)
            q_val = network(torch.cat([obs_v, act_v.to(self.device)]))
            if q_val > best_q:
                best_q = q_val
                best_act_v = act_v
        best_act = best_act_v.tolist()
        return best_act

    def action2one_hot(self, action_idx: int) -> np.ndarray:
        z = np.zeros(self.action_space)
        z[action_idx] = 1
        return z

    def action2one_hot_v(self, action_idx: int) -> torch.tensor:
        z = torch.zeros(self.action_space)
        z[action_idx] = 1
        return z

    # # Currently not being used.
    # def one_hot(self, tensor):
    #     _, act_idx = torch.max(tensor, dim=1) # dim=0 TBD! Works for now
    #     ret = torch.zeros(tensor[0].shape)
    #     ret[act_idx.item()] = 1
    #     return ret

    def create_agent(self, root, id):
        new_agent = DQAgent(self.observation_space, self.action_space, self.optimizer_function, self.learning_rate, id, root, self.configs)
        self.agents.append(new_agent)
        return new_agent


##########################################################################
#    DDPG Algorithm Implementation
#
##########################################################################

class DDPGAlgorithm(AbstractAlgorithm):
    def __init__(self,
        observation_space: int,
        action_space: int,
        loss_function: object,
        regularizer: object,
        recurrence: bool,
        optimizer: object,
        gamma: np.float,
        learning_rate: np.float,
        beta: np.float,
        epsilon: set(),
        C: int,
        configs: dict):
        '''
            Inputs
                epsilon        (start, end, decay rate), example: (1, 0.02, 10**5)
                C              Number of iterations before the target network is updated
        '''
        super(DQAlgorithm, self).__init__(observation_space, action_space, loss_function, regularizer, recurrence, optimizer, gamma, learning_rate, beta, configs)
        self.epsilon_start = epsilon[0]
        self.epsilon_end = epsilon[1]
        self.epsilon_decay = epsilon[2]
        self.C = C

    def update(self, agent, minibatch, step_n):
        pass

    def create_agent(self):
        new_agent = DDPGAgent(self.observation_space, self.action_space, self.optimizer_function, self.learning_rate, self.configs)
        self.agents.append(new_agent)
        return new_agent


###############################################################################
#
#Supervised Algorithm Implementation
#
###############################################################################
from Agent import ImitationAgent

class SupervisedAlgorithm(AbstractAlgorithm):
    def __init__(self,
        observation_space: int,
        action_space: int,
        loss_function: object,
        regularizer: object,
        recurrence: bool,
        optimizer: object,
        gamma: np.float,
        learning_rate: np.float,
        beta: np.float,
        epsilon: set(),
        C: int,
        configs: dict):
        '''
            Inputs
                epsilon        (start, end, decay rate), example: (1, 0.02, 10**5)
                C              Number of iterations before the target network is updated
        '''
        super(SupervisedAlgorithm, self).__init__(observation_space, action_space, loss_function, regularizer, recurrence, optimizer, gamma, learning_rate, beta, configs)
        self.C = number of training iterations
    def update(self, agent, minibatch, step_n):
        '''
            Implementation
                1) Collect trajectories from the expert agent on a replay buffer
                2) Calculate the Cross Entropy Loss between imitation agent and
                    expert agent actions
                3) Optimize

            Input
                agent       Agent who we are updating
                minibatch   Batch from the experience replay buffer

            Returns
                None
        '''
        device = torch.device("cuda:0" if torch.cuda.is_available() else "cpu")

        states, actions, rewards, next_states, dones = minibatch

        rewards_v = torch.tensor(rewards).to(device)
        done_mask = torch.ByteTensor(dones).to(device)

        # zero optimizer
        agent.optimizer.zero_grad()

        #input_v = torch.tensor([ np.concatenate([s_i, a_i]) for s_i, a_i in zip(states, actions) ]).float().to(device)
        input_v = torch.tensor(states).float().to(device)
        state_action_values = agent.policy(input_v).to(device) #.gather(1, actions_v.unsqueeze(-1)).squeeze(-1)
        #expert_state_action_values = expert_agent.policy(input_v)

        #next_state_values[done_mask] = 0.0
        # 4) Detach magic
        # We detach the value from its computation graph to prevent
        # gradients from flowing into the neural network used to calculate Q
        # approximation for next states.
        # Without this our backpropagation of the loss will start to affect both
        # predictions for the current state and the next state.
        #next_state_values = next_state_values.detach()

        #Loss will be the loss between the imitation agent approximated values,
        #and the expert agent approximated values.
        loss_v = self.loss_calc(state_action_values, rewards).to(device)
        loss_v.backward().to(device)
        agent.optimizer.step().to(device)



    def create_agent(self):
        new_agent = ImitationAgent(self.observation_space, self.action_space, self.optimizer_function, self.learning_rate, self.configs)
        self.agents.append(new_agent)
        return new_agent




###############################################################################
#
# Dagger Algorithm for Imitation Implementation
#
################################################################################

class DaggerAlgorithm(AbstractAlgorithm):
    def __init__(self,
        observation_space: int,
        action_space: int,
        loss_function: object,
        regularizer: object,
        recurrence: bool,
        optimizer: object,
        gamma: np.float,
        learning_rate: np.float,
        beta: np.float,
        epsilon: set(),
        C: int,
        configs: dict):

        super(DaggerAlgorithm, self).__init__(observation_space, action_space, loss_function, regularizer, recurrence, optimizer, gamma, learning_rate, beta, configs)
        self.C = C

    def update(self, imitation_agent,expert_agent, minibatch, step_n):
        '''
            Implementation
                1) Collect Trajectories from the imitation policy
                2) Calculate the Cross Entropy Loss between the imitation policy's
                    actions and the actions the expert policy would have taken.
                3) Optimize

            Input
                agent       Agent who we are updating
                minibatch   Batch from the experience replay buffer

            Returns
                None
        '''
        device = torch.device("cuda:0" if torch.cuda.is_available() else "cpu")

        states, actions, rewards, next_states, dones = minibatch

        rewards_v = torch.tensor(rewards).to(device)
        done_mask = torch.ByteTensor(dones).to(device)

        # zero optimizer
        agent.optimizer.zero_grad()

        input_v = torch.tensor(states).float().to(device)
        state_action_prob_dist= imitation_agent.policy(input_v).to(device) #.gather(1, actions_v.unsqueeze(-1)).squeeze(-1)
        expert_state_action_prob_dist = expert_agent.policy(input_v)


        #Loss will be Cross Entropy Loss between the action probabilites produced
        #by the imitation agent, and the action took by the expert.
        loss_v = self.loss_calc(state_action_prob_dist, expert_state_action_prob_dist).to(device)
        loss_v.backward().to(device)
        imitation_agent.optimizer.step().to(device)

        def get_action(self, agent, observation, step_n) -> np.ndarray:

            device = torch.device("cuda:0" if torch.cuda.is_available() else "cpu")

            obs_v = torch.tensor(observation).to(device)
            best_act = action2one_hot(np.argmax(agent.policy(obs_v)))

            return best_act.tolist()# replay buffer store lists and env does np.argmax(action)


        def action2one_hot(self, action_idx: int) -> np.ndarray:
            z = np.zeros(self.action_space)
            z[action_idx] = 1
            return z<|MERGE_RESOLUTION|>--- conflicted
+++ resolved
@@ -229,16 +229,9 @@
         Iterates over the action space and returns a one-hot encoded list
     '''
     def find_best_action(self, network, observation: np.ndarray) -> np.ndarray:
-<<<<<<< HEAD
-        device = torch.device("cuda:0" if torch.cuda.is_available() else "cpu")
-
-        obs_v = torch.tensor(observation).float().to(device)
-        best_q, best_act_v = float('-inf'), torch.zeros(self.action_space).to(device)
-=======
         
         obs_v = torch.tensor(observation).float().to(self.device)
         best_q, best_act_v = float('-inf'), torch.zeros(self.action_space).to(self.device)
->>>>>>> 7ff78407
         for i in range(self.action_space):
             act_v = self.action2one_hot_v(i)
             q_val = network(torch.cat([obs_v, act_v.to(self.device)]))
