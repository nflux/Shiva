--- conflicted
+++ resolved
@@ -73,10 +73,6 @@
 
 # this is a version of a meta learner that will take a file path to the configuration files
 class SingleAgentMetaLearner(AbstractMetaLearner):
-<<<<<<< HEAD
-
-=======
->>>>>>> 6223598c
     def __init__(self,
                 learners : "list of learner objects but in this case there's only one but there could be more",
                 algorithms : "list of algorithm name strings",
@@ -86,17 +82,6 @@
                 optimize_env_hp : "boolean for whether or not we are optimizing hyperparameters",
                 optimize_learner_hp : "boolean to optimize learner hyperparameters",
                 evolution : "boolean for whether are not we will use evolution",
-<<<<<<< HEAD
-                configs: "list of all config dictionaries"):
-
-        super(SingleAgentMetaLearner,self).__init__(learners,
-                                                    algorithms,
-                                                    eval_env,
-                                                    agents,
-                                                    elite_agents,
-                                                    optimize_env_hp,
-                                                    optimize_learner_hp,
-=======
                 configs: "list of all config dictionaries"
         ):
         super(SingleAgentMetaLearner,self).__init__(learners, 
@@ -106,7 +91,6 @@
                                                     elite_agents, 
                                                     optimize_env_hp, 
                                                     optimize_learner_hp, 
->>>>>>> 6223598c
                                                     evolution,
                                                     configs
         )
