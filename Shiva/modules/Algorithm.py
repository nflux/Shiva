import random
import numpy as np
import torch
import helpers

def initialize_algorithm(observation_space: int, action_space: int, _params: list):

    if _params[0]['algorithm'] == 'DQN':
        return DQAlgorithm(
            observation_space = observation_space,
            action_space = action_space,
            loss_function = getattr(torch.nn, _params[0]['loss_function']),
            regularizer = _params[0]['regularizer'],
            recurrence = _params[0]['recurrence'],
            optimizer = getattr(torch.optim, _params[0]['optimizer']),
            gamma = float(_params[0]['gamma']),
            learning_rate = float(_params[0]['learning_rate']),
            beta = _params[0]['beta'],
            epsilon = (float(_params[0]['epsilon_start']), float(_params[0]['epsilon_end']), float(_params[0]['epsilon_decay'])),
            C = _params[0]['c'],
            configs = {
                'agent': _params[1],
                'network': _params[2]
            }
        )
    elif _params[0]['algorithm'] == 'Imitation':
        return SupervisedAlgorithm(
        observation_space = observation_space,
        action_space = action_space,
        loss_function = getattr(torch.nn, _params[0]['loss_function']),
        regularizer = _params[0]['regularizer'],
        recurrence = _params[0]['recurrence'],
        optimizer = getattr(torch.optim, _params[0]['optimizer']),
        gamma = float(_params[0]['gamma']),
        learning_rate = float(_params[0]['learning_rate']),
        beta = _params[0]['beta'],
        epsilon = (float(_params[0]['epsilon_start']), float(_params[0]['epsilon_end']), float(_params[0]['epsilon_decay'])),
        C = _params[0]['c'],
        configs = {
            'agent': _params[1],
            'network': _params[2]
        }
        ), DaggerAlgorithm(
        observation_space = observation_space,
        action_space = action_space,
        loss_function = getattr(torch.nn, _params[0]['loss_function']),
        regularizer = _params[0]['regularizer'],
        recurrence = _params[0]['recurrence'],
        optimizer = getattr(torch.optim, _params[0]['optimizer']),
        gamma = float(_params[0]['gamma']),
        learning_rate = float(_params[0]['learning_rate']),
        beta = _params[0]['beta'],
        epsilon = (float(_params[0]['epsilon_start']), float(_params[0]['epsilon_end']), float(_params[0]['epsilon_decay'])),
        C = _params[0]['c'],
        configs = {
            'agent': _params[1],
            'network': _params[2]
        }
        )
    else:
        return None

class AbstractAlgorithm():
    def __init__(self,
        observation_space: np.ndarray,
        action_space: np.ndarray,
        loss_function: object,
        regularizer: object,
        recurrence: bool,
        optimizer_function: object,
        gamma: np.float,
        learning_rate: np.float,
        beta: np.float,
        configs: dict
        ):
        '''
            Input
                observation_space   Shape of the observation space, aka input to policy network
                action_space        Shape of the action space, aka output from policy network
                loss_function       Function used to calculate the loss during training
                regularizer
                recurrence
                optimizer           Optimization function to train network weights
                gamma               Hyperparameter
                learning_rate       Learning rate used in the optimizer
                beta                Hyperparameter
        '''
        self.observation_space = observation_space
        self.action_space = action_space
        self.loss_function = loss_function
        self.regularizer = regularizer
        self.recurrence = recurrence
        self.optimizer_function = optimizer_function
        self.gamma = gamma
        self.learning_rate = learning_rate
        self.beta = beta
        self.configs = configs


        self.loss_calc = self.loss_function()
        self.agents = []
        self.device = torch.device("cuda:0" if torch.cuda.is_available() else "cpu")

    def update(self, agent, data):
        '''
            Updates the agents network using the data

            Input
                agent:  the agent who we want to update it's network
                data:   data used to train the network

            Return
                None
        '''
        pass

    def get_action(self, agent, observation):
        '''
            Determines the best action for the agent and a given observation

            Input
                agent:          the agent we want the action
                observation:

            Return
                Action
        '''
        pass

    def create_agent(self):
        '''
            Creates a new agent

            Input

            Return
                Agent
        '''
        pass

    def get_agents(self):
        return self.agents

##########################################################################
#    DQ Algorithm Implementation
#
#    Discrete Action Space
##########################################################################

from Agent import DQAgent

# average loss per episode
# loss per step

class DQAlgorithm(AbstractAlgorithm):
    def __init__(self,
        observation_space: int,
        action_space: int,
        loss_function: object,
        regularizer: object,
        recurrence: bool,
        optimizer: object,
        gamma: np.float,
        learning_rate: np.float,
        beta: np.float,
        epsilon: set(),
        C: int,
        configs: dict):
        '''
            Inputs
                epsilon        (start, end, decay rate), example: (1, 0.02, 10**5)
                C              Number of iterations before the target network is updated
        '''
        super(DQAlgorithm, self).__init__(observation_space, action_space, loss_function, regularizer, recurrence, optimizer, gamma, learning_rate, beta, configs)
        self.epsilon_start = epsilon[0]
        self.epsilon_end = epsilon[1]
        self.epsilon_decay = epsilon[2]
        self.C = C
        
        self.totalLoss = 0
        self.loss = 0

    def update(self, agent, minibatch, step_n):
        '''
            Implementation
                1) Calculate what the current expected Q val from each sample on the replay buffer would be
                2) Calculate loss between current and past reward
                3) Optimize
                4) If agent steps reached C, update agent.target network

            Input
                agent       Agent who we are updating
                minibatch   Batch from the experience replay buffer

            Returns
                None
        '''

        states, actions, rewards, next_states, dones = minibatch
        # make tensors as needed
        # states_v = torch.tensor(states).float().to(self.device)
        # next_states_v = torch.tensor(next_states).float().to(self.device)
        # actions_v = torch.tensor(actions).to(self.device)
        rewards_v = torch.tensor(rewards).to(self.device)
        done_mask = torch.tensor(dones, dtype=torch.bool).to(self.device)

        agent.optimizer.zero_grad()
<<<<<<< HEAD
        # 1) GRAB Q_VALUE(s_j, a_j)
        # We pass observations to the first model and extract the
        # specific Q-values for the taken actions using the gather() tensor operation.
        # The first argument to the gather() call is a dimension index that we want to
        # perform gathering on (equal to 1, which corresponds to actions).
        # The second argument is a tensor of indices of elements to be chosen
=======
        # 1) GRAB Q_VALUE(s_j, a_j) from minibatch
>>>>>>> 809717f2
        input_v = torch.tensor([ np.concatenate([s_i, a_i]) for s_i, a_i in zip(states, actions) ]).float().to(self.device)
        state_action_values = agent.policy(input_v)
        # 2) GRAB MAX[Q_HAT_VALUES(s_j+1)]
<<<<<<< HEAD
        # We apply the target network to our next state observations and
        # calculate the maximum Q-value along the same action dimension 1.
        # Function max() returns both maximum values and indices of those values (so it calculates both max and argmax),
        # which is very convenient. However, in this case, we’re interested only in values, so we take
        # the first entry of the result.
        input_v = torch.tensor([ np.concatenate([s_i, self.find_best_action(agent.target_policy, s_i)]) for s_i in next_states ]).float().to(self.device)
        next_state_values = agent.target_policy(input_v)#.max(1)[0]
        # 3) OVERWRITE 0 ON ALL Q_HAT_VALUES WHERE s_j IS A TERMINATION STATE
        # If transition in the batch is from the last step in the episode, then our value of the action doesn’t have a
        # discounted reward of the next state, as there is no next state to gather reward from
        next_state_values[done_mask] = 0.0
        # 4) Detach magic
        # We detach the value from its computation graph to prevent
        # gradients from flowing into the neural network used to calculate Q
        # approximation for next states.
        # Without this our backpropagation of the loss will start to affect both
        # predictions for the current state and the next state.
=======
        # For the observations s_j+1, select an action using the Policy and calculate Q values of those using the Target net
        input_v = torch.tensor([ np.concatenate([s_i, agent.get_action_target(s_i) ]) for s_i in next_states ]).float().to(self.device)
        next_state_values = agent.target_policy(input_v)
        # 3) Overwrite 0 on all next_state_values where they were termination states
        next_state_values[done_mask] = 0.0
        # 4) Detach magic
        # We detach the value from its computation graph to prevent gradients from flowing into the neural network used to calculate Q approximation next states.
        # Without this our backpropagation of the loss will start to affect both predictions for the current state and the next state.
>>>>>>> 809717f2
        next_state_values = next_state_values.detach()

        expected_state_action_values = next_state_values * self.gamma + rewards_v

        loss_v = self.loss_calc(state_action_values, expected_state_action_values)

        self.totalLoss += loss_v
        self.loss = loss_v

        loss_v.backward()
        agent.optimizer.step()

        if step_n % self.C == 0:
            agent.target_policy.load_state_dict(agent.policy.state_dict()) # Assuming is PyTorch!
    
    def get_action(self, agent, observation, step_n) -> np.ndarray:
        '''
            With the probability epsilon we take the random action,
            otherwise we use the network to obtain the best Q-value per each action
        '''
        epsilon = max(self.epsilon_end, self.epsilon_start - (step_n / self.epsilon_decay))
        if random.uniform(0, 1) < epsilon:
            action_idx = random.sample(range(self.action_space), 1)[0]
            action = helpers.action2one_hot(self.action_space, action_idx)
        else:
<<<<<<< HEAD
            # # Iterate over all the actions to find the highest Q value
            best_act = self.find_best_action(agent.policy, observation)
        return best_act # replay buffer store lists and env does np.argmax(action)

    '''
        Iterates over the action space and returns a one-hot encoded list
    '''
    def find_best_action(self, network, observation: np.ndarray) -> np.ndarray:

        obs_v = torch.tensor(observation).float().to(self.device)
        best_q, best_act_v = float('-inf'), torch.zeros(self.action_space).to(self.device)
        for i in range(self.action_space):
            act_v = self.action2one_hot_v(i)
            q_val = network(torch.cat([obs_v, act_v.to(self.device)]))
            if q_val > best_q:
                best_q = q_val
                best_act_v = act_v
        best_act = best_act_v.tolist()
        return best_act

    def action2one_hot(self, action_idx: int) -> np.ndarray:
        z = np.zeros(self.action_space)
        z[action_idx] = 1
        return z

    def action2one_hot_v(self, action_idx: int) -> torch.tensor:
        z = torch.zeros(self.action_space)
        z[action_idx] = 1
        return z

    # # Currently not being used.
    # def one_hot(self, tensor):
    #     _, act_idx = torch.max(tensor, dim=1) # dim=0 TBD! Works for now
    #     ret = torch.zeros(tensor[0].shape)
    #     ret[act_idx.item()] = 1
    #     return ret
=======
            # Iterate over all the actions to find the highest Q value
            action = agent.get_action(observation)
        return action # replay buffer store lists and env does np.argmax(action)
>>>>>>> 809717f2

    def get_loss(self):
        return self.loss

    def get_average_loss(self, step):
        average = self.totalLoss/step
        self.totalLoss = 0
        return average

    def create_agent(self, id):
        new_agent = DQAgent(id, self.observation_space, self.action_space, self.optimizer_function, self.learning_rate, self.configs)
        self.agents.append(new_agent)
        return new_agent

    def create_empty_agent(self):
        pass


##########################################################################
#    DDPG Algorithm Implementation
#
##########################################################################

class DDPGAlgorithm(AbstractAlgorithm):
    def __init__(self,
        observation_space: int,
        action_space: int,
        loss_function: object,
        regularizer: object,
        recurrence: bool,
        optimizer: object,
        gamma: np.float,
        learning_rate: np.float,
        beta: np.float,
        epsilon: set(),
        C: int,
        configs: dict):
        '''
            Inputs
                epsilon        (start, end, decay rate), example: (1, 0.02, 10**5)
                C              Number of iterations before the target network is updated
        '''
        super(DQAlgorithm, self).__init__(observation_space, action_space, loss_function, regularizer, recurrence, optimizer, gamma, learning_rate, beta, configs)
        self.epsilon_start = epsilon[0]
        self.epsilon_end = epsilon[1]
        self.epsilon_decay = epsilon[2]
        self.C = C

    def update(self, agent, minibatch, step_n):
        pass

    def create_agent(self, id):
        new_agent = DDPGAgent(id, self.observation_space, self.action_space, self.optimizer_function, self.learning_rate, self.configs)
        self.agents.append(new_agent)
        return new_agent


###############################################################################
#
#Supervised Algorithm Implementation
#
###############################################################################
from Agent import ImitationAgent

class SupervisedAlgorithm(AbstractAlgorithm):
    def __init__(self,
        observation_space: int,
        action_space: int,
        loss_function: object,
        regularizer: object,
        recurrence: bool,
        optimizer: object,
        gamma: np.float,
        learning_rate: np.float,
        beta: np.float,
        epsilon: set(),
        C: int,
        configs: dict):
        '''
            Inputs
                epsilon        (start, end, decay rate), example: (1, 0.02, 10**5)
                C              Number of iterations before the target network is updated
        '''
        super(SupervisedAlgorithm, self).__init__(observation_space, action_space, loss_function, regularizer, recurrence, optimizer, gamma, learning_rate, beta, configs)
        self.C = C
    def update(self, agent, minibatch, step_n):
        '''
            Implementation
                1) Collect trajectories from the expert agent on a replay buffer
                2) Calculate the Cross Entropy Loss between imitation agent and
                    expert agent actions
                3) Optimize

            Input
                agent       Agent who we are updating
                minibatch   Batch from the experience replay buffer

            Returns
                None
        '''
        device = torch.device("cuda:0" if torch.cuda.is_available() else "cpu")

        states, actions, rewards, next_states, dones = minibatch

        rewards_v = torch.tensor(rewards).to(device)
        done_mask = torch.ByteTensor(dones).to(device)

        # zero optimizer
        agent.optimizer.zero_grad()

        #input_v = torch.tensor([ np.concatenate([s_i, a_i]) for s_i, a_i in zip(states, actions) ]).float().to(device)
        input_v = torch.tensor(states).float().to(device)
        state_action_values = agent.policy(input_v).to(device) #.gather(1, actions_v.unsqueeze(-1)).squeeze(-1)
        #expert_state_action_values = expert_agent.policy(input_v)

        #next_state_values[done_mask] = 0.0
        # 4) Detach magic
        # We detach the value from its computation graph to prevent
        # gradients from flowing into the neural network used to calculate Q
        # approximation for next states.
        # Without this our backpropagation of the loss will start to affect both
        # predictions for the current state and the next state.
        #next_state_values = next_state_values.detach()

        #Loss will be the loss between the imitation agent approximated values,
        #and the expert agent approximated values.
        loss_v = self.loss_calc(state_action_values, rewards).to(device)
        loss_v.backward().to(device)
        agent.optimizer.step().to(device)



    def get_action(self, agent, observation, step_n) -> np.ndarray:

        device = torch.device("cuda:0" if torch.cuda.is_available() else "cpu")

        obs_v = torch.tensor(observation).to(device)
        best_act = action2one_hot(np.argmax(agent.policy(obs_v)))

        return best_act.tolist()

    def create_agent(self,root,id):
        new_agent = ImitationAgent(self.observation_space, self.action_space, self.optimizer_function, self.learning_rate,root,id, self.configs)
        self.agents.append(new_agent)
        return new_agent

    def get_loss(self):
        return self.loss

    def get_average_loss(self, step):
        average = self.totalLoss/step
        self.totalLoss = 0
        return average




###############################################################################
#
# Dagger Algorithm for Imitation Implementation
#
################################################################################

class DaggerAlgorithm(AbstractAlgorithm):
    def __init__(self,
        observation_space: int,
        action_space: int,
        loss_function: object,
        regularizer: object,
        recurrence: bool,
        optimizer: object,
        gamma: np.float,
        learning_rate: np.float,
        beta: np.float,
        epsilon: set(),
        C: int,
        configs: dict):

        super(DaggerAlgorithm, self).__init__(observation_space, action_space, loss_function, regularizer, recurrence, optimizer, gamma, learning_rate, beta, configs)
        self.C = C

    def update(self, imitation_agent,expert_agent, minibatch, step_n):
        '''
            Implementation
                1) Collect Trajectories from the imitation policy
                2) Calculate the Cross Entropy Loss between the imitation policy's
                    actions and the actions the expert policy would have taken.
                3) Optimize

            Input
                agent       Agent who we are updating
                minibatch   Batch from the experience replay buffer

            Returns
                None
        '''
        device = torch.device("cuda:0" if torch.cuda.is_available() else "cpu")

        states, actions, rewards, next_states, dones = minibatch

        rewards_v = torch.tensor(rewards).to(device)
        done_mask = torch.ByteTensor(dones).to(device)

        # zero optimizer
        agent.optimizer.zero_grad()

        input_v = torch.tensor(states).float().to(device)
        state_action_prob_dist= imitation_agent.policy(input_v).to(device) #.gather(1, actions_v.unsqueeze(-1)).squeeze(-1)
        expert_action = expert_agent.policy(input_v)


        #Loss will be Cross Entropy Loss between the action probabilites produced
        #by the imitation agent, and the action took by the expert.
        loss_v = self.loss_calc(state_action_prob_dist, expert_action).to(device)
        loss_v.backward().to(device)
        imitation_agent.optimizer.step().to(device)

        def get_action(self, agent, observation, step_n) -> np.ndarray:

            device = torch.device("cuda:0" if torch.cuda.is_available() else "cpu")

            obs_v = torch.tensor(observation).to(device)
            best_act = action2one_hot(np.argmax(agent.policy(obs_v)))

            return best_act.tolist()# replay buffer store lists and env does np.argmax(action)


        def action2one_hot(self, action_idx: int) -> np.ndarray:
            z = np.zeros(self.action_space)
            z[action_idx] = 1
            return z

        def get_loss(self):
            return self.loss

        def get_average_loss(self, step):
            average = self.totalLoss/step
            self.totalLoss = 0
            return average<|MERGE_RESOLUTION|>--- conflicted
+++ resolved
@@ -205,38 +205,10 @@
         done_mask = torch.tensor(dones, dtype=torch.bool).to(self.device)
 
         agent.optimizer.zero_grad()
-<<<<<<< HEAD
-        # 1) GRAB Q_VALUE(s_j, a_j)
-        # We pass observations to the first model and extract the
-        # specific Q-values for the taken actions using the gather() tensor operation.
-        # The first argument to the gather() call is a dimension index that we want to
-        # perform gathering on (equal to 1, which corresponds to actions).
-        # The second argument is a tensor of indices of elements to be chosen
-=======
         # 1) GRAB Q_VALUE(s_j, a_j) from minibatch
->>>>>>> 809717f2
         input_v = torch.tensor([ np.concatenate([s_i, a_i]) for s_i, a_i in zip(states, actions) ]).float().to(self.device)
         state_action_values = agent.policy(input_v)
         # 2) GRAB MAX[Q_HAT_VALUES(s_j+1)]
-<<<<<<< HEAD
-        # We apply the target network to our next state observations and
-        # calculate the maximum Q-value along the same action dimension 1.
-        # Function max() returns both maximum values and indices of those values (so it calculates both max and argmax),
-        # which is very convenient. However, in this case, we’re interested only in values, so we take
-        # the first entry of the result.
-        input_v = torch.tensor([ np.concatenate([s_i, self.find_best_action(agent.target_policy, s_i)]) for s_i in next_states ]).float().to(self.device)
-        next_state_values = agent.target_policy(input_v)#.max(1)[0]
-        # 3) OVERWRITE 0 ON ALL Q_HAT_VALUES WHERE s_j IS A TERMINATION STATE
-        # If transition in the batch is from the last step in the episode, then our value of the action doesn’t have a
-        # discounted reward of the next state, as there is no next state to gather reward from
-        next_state_values[done_mask] = 0.0
-        # 4) Detach magic
-        # We detach the value from its computation graph to prevent
-        # gradients from flowing into the neural network used to calculate Q
-        # approximation for next states.
-        # Without this our backpropagation of the loss will start to affect both
-        # predictions for the current state and the next state.
-=======
         # For the observations s_j+1, select an action using the Policy and calculate Q values of those using the Target net
         input_v = torch.tensor([ np.concatenate([s_i, agent.get_action_target(s_i) ]) for s_i in next_states ]).float().to(self.device)
         next_state_values = agent.target_policy(input_v)
@@ -245,7 +217,6 @@
         # 4) Detach magic
         # We detach the value from its computation graph to prevent gradients from flowing into the neural network used to calculate Q approximation next states.
         # Without this our backpropagation of the loss will start to affect both predictions for the current state and the next state.
->>>>>>> 809717f2
         next_state_values = next_state_values.detach()
 
         expected_state_action_values = next_state_values * self.gamma + rewards_v
@@ -271,48 +242,9 @@
             action_idx = random.sample(range(self.action_space), 1)[0]
             action = helpers.action2one_hot(self.action_space, action_idx)
         else:
-<<<<<<< HEAD
-            # # Iterate over all the actions to find the highest Q value
-            best_act = self.find_best_action(agent.policy, observation)
-        return best_act # replay buffer store lists and env does np.argmax(action)
-
-    '''
-        Iterates over the action space and returns a one-hot encoded list
-    '''
-    def find_best_action(self, network, observation: np.ndarray) -> np.ndarray:
-
-        obs_v = torch.tensor(observation).float().to(self.device)
-        best_q, best_act_v = float('-inf'), torch.zeros(self.action_space).to(self.device)
-        for i in range(self.action_space):
-            act_v = self.action2one_hot_v(i)
-            q_val = network(torch.cat([obs_v, act_v.to(self.device)]))
-            if q_val > best_q:
-                best_q = q_val
-                best_act_v = act_v
-        best_act = best_act_v.tolist()
-        return best_act
-
-    def action2one_hot(self, action_idx: int) -> np.ndarray:
-        z = np.zeros(self.action_space)
-        z[action_idx] = 1
-        return z
-
-    def action2one_hot_v(self, action_idx: int) -> torch.tensor:
-        z = torch.zeros(self.action_space)
-        z[action_idx] = 1
-        return z
-
-    # # Currently not being used.
-    # def one_hot(self, tensor):
-    #     _, act_idx = torch.max(tensor, dim=1) # dim=0 TBD! Works for now
-    #     ret = torch.zeros(tensor[0].shape)
-    #     ret[act_idx.item()] = 1
-    #     return ret
-=======
             # Iterate over all the actions to find the highest Q value
             action = agent.get_action(observation)
         return action # replay buffer store lists and env does np.argmax(action)
->>>>>>> 809717f2
 
     def get_loss(self):
         return self.loss
